## Compiler flags

# GCC debug flags:
# -ggdb       Debug info for GDB
# -rdynamic   Instructs the linker to add all symbols, not only used ones,
#             to the dynamic symbol table



# The following warning options are intentionally not enabled:
#
#  ,--------------------------.-------------------------------------------.
#  | Flag                     | Reason                                    |
#  :--------------------------+-------------------------------------------:
#  | -Wmissing-declarations   | Arguably only relevant for code style     |
#  | -Wshadow                 | Very unlikely to cause unintended effects |
#  | -Weffc++                 | Spurious false positives                  |
#  '--------------------------'-------------------------------------------'

set(ENABLE_DEVELOPER_COMPILER_WARNINGS ${ENABLE_DEVELOPER_COMPILER_WARNINGS}
    PARENT_SCOPE)

set(ENABLE_EXTENDED_COMPILER_WARNINGS ${ENABLE_EXTENDED_COMPILER_WARNINGS}
    PARENT_SCOPE)

if (ENABLE_DEVELOPER_COMPILER_WARNINGS 
  OR ENABLE_EXTENDED_COMPILER_WARNINGS 
  AND NOT "${CMAKE_CXX_COMPILER_ID}" MATCHES "Cray")

  if (NOT "${CMAKE_CXX_COMPILER_ID}" MATCHES "Intel")
    set (DASH_DEVELOPER_CCXX_FLAGS
         "${DASH_DEVELOPER_CCXX_FLAGS} -Wcast-align")
    if (NOT "${CMAKE_CXX_COMPILER_ID}" MATCHES "Clang")
      set (DASH_DEVELOPER_CCXX_FLAGS
           "${DASH_DEVELOPER_CCXX_FLAGS} -Wopenmp-simd")
    endif()
    set (DASH_DEVELOPER_CCXX_FLAGS
         "${DASH_DEVELOPER_CCXX_FLAGS} -Wstrict-overflow=3")
  endif()
  set (DASH_DEVELOPER_CCXX_FLAGS
<<<<<<< HEAD
       "${DASH_DEVELOPER_CCXX_FLAGS} -Wcast-align")
  set (DASH_DEVELOPER_CCXX_FLAGS
       "${DASH_DEVELOPER_CCXX_FLAGS} -Wopenmp-simd")
  set (DASH_DEVELOPER_CCXX_FLAGS
       "${DASH_DEVELOPER_CCXX_FLAGS} -Wstrict-overflow=3")
  set (DASH_DEVELOPER_CCXX_FLAGS
=======
>>>>>>> 739ab33d
       "${DASH_DEVELOPER_CCXX_FLAGS} -Wcast-qual")
  set (DASH_DEVELOPER_CCXX_FLAGS
       "${DASH_DEVELOPER_CCXX_FLAGS} -Wdisabled-optimization -Wformat")
  set (DASH_DEVELOPER_CCXX_FLAGS
       "${DASH_DEVELOPER_CCXX_FLAGS} -Winit-self")
  set (DASH_DEVELOPER_CCXX_FLAGS
       "${DASH_DEVELOPER_CCXX_FLAGS} -Wmissing-include-dirs -Wenum-compare")
  set (DASH_DEVELOPER_CCXX_FLAGS
       "${DASH_DEVELOPER_CCXX_FLAGS} -Wswitch")
  set (DASH_DEVELOPER_CCXX_FLAGS
       "${DASH_DEVELOPER_CCXX_FLAGS} -Wunused -Wtrigraphs")
  set (DASH_DEVELOPER_CCXX_FLAGS
       "${DASH_DEVELOPER_CCXX_FLAGS} -Wdeprecated -Wno-float-equal")

  # C++-only warning flags

  set (DASH_DEVELOPER_CXX_FLAGS "${DASH_DEVELOPER_CCXX_FLAGS}")

  set (DASH_DEVELOPER_CXX_FLAGS
         "${DASH_DEVELOPER_CXX_FLAGS} -Wno-ctor-dtor-privacy")

  if (ENABLE_EXTENDED_COMPILER_WARNINGS)
    # this flag causes warnings on DASH_ASSERT_RETURNS
    set (DASH_DEVELOPER_CXX_FLAGS
         "${DASH_DEVELOPER_CXX_FLAGS} -Wsign-promo")
    # this flag might help spot overflows in index computation but is too verbose in general
    set (DASH_DEVELOPER_CXX_FLAGS
         "${DASH_DEVELOPER_CXX_FLAGS} -Wstrict-overflow=3")
    # some good hints, but too style-related to be used in general
    set (DASH_DEVELOPER_CXX_FLAGS
         "${DASH_DEVELOPER_CXX_FLAGS} -Weffc++")
  endif()

  set (DASH_DEVELOPER_CXX_FLAGS
       "${DASH_DEVELOPER_CXX_FLAGS} -Wreorder -Wnon-virtual-dtor")
  set (DASH_DEVELOPER_CXX_FLAGS
       "${DASH_DEVELOPER_CXX_FLAGS} -Woverloaded-virtual")
  
  # C-only warning flags

  set (DASH_DEVELOPER_CC_FLAGS "${DASH_DEVELOPER_CCXX_FLAGS}")

  if (NOT "${CMAKE_CXX_COMPILER_ID}" MATCHES "Intel")
    set (DASH_DEVELOPER_CC_FLAGS
         "${DASH_DEVELOPER_CC_FLAGS}  -Wbad-function-cast")
    set (DASH_DEVELOPER_CC_FLAGS 
         "${DASH_DEVELOPER_CC_FLAGS}  -Wnested-externs")
    if (NOT "${CMAKE_CXX_COMPILER_ID}" MATCHES "Clang")
      set (DASH_DEVELOPER_CC_FLAGS
           "${DASH_DEVELOPER_CC_FLAGS}  -Wc99-c11-compat")
      set (DASH_DEVELOPER_CC_FLAGS
           "${DASH_DEVELOPER_CC_FLAGS}  -Wmissing-parameter-type")
    endif()
  endif()
  set (DASH_DEVELOPER_CC_FLAGS
<<<<<<< HEAD
       "${DASH_DEVELOPER_CC_FLAGS}  -Wbad-function-cast -Wc99-c11-compat")
  set (DASH_DEVELOPER_CC_FLAGS
       "${DASH_DEVELOPER_CC_FLAGS}  -Wnested-externs")
  set (DASH_DEVELOPER_CC_FLAGS
       "${DASH_DEVELOPER_CC_FLAGS}  -Wmissing-parameter-type")
  set (DASH_DEVELOPER_CC_FLAGS
=======
>>>>>>> 739ab33d
       "${DASH_DEVELOPER_CC_FLAGS}  -Wpointer-sign")
  set (DASH_DEVELOPER_CC_FLAGS
       "${DASH_DEVELOPER_CC_FLAGS}  -Wmissing-declarations")

endif()

# disable warnings on unknown warning flags 
if ("${CMAKE_CXX_COMPILER_ID}" MATCHES "Intel")
  set (DASH_DEVELOPER_CC_FLAGS
       "${DASH_DEVELOPER_CC_FLAGS} -diag-disable=10006")
  set (DASH_DEVELOPER_CXX_FLAGS
       "${DASH_DEVELOPER_CXX_FLAGS} -diag-disable=10006")
endif()

set (CC_WARN_FLAG  "${DASH_DEVELOPER_CC_FLAGS}")
set (CXX_WARN_FLAG "${DASH_DEVELOPER_CXX_FLAGS}")

if (ENABLE_DEVELOPER_COMPILER_WARNINGS)
  if (NOT "${CMAKE_CXX_COMPILER_ID}" MATCHES "Cray")
    # Flags for C and C++:
    set (CXX_WARN_FLAG "${CXX_WARN_FLAG} -Wall -Wextra -Wpedantic")
    set (CXX_WARN_FLAG "${CXX_WARN_FLAG} -Wno-unused-function")
    set (CXX_WARN_FLAG "${CXX_WARN_FLAG} -Wno-missing-braces")
    set (CXX_WARN_FLAG "${CXX_WARN_FLAG} -Wno-format")
    set (CXX_WARN_FLAG "${CXX_WARN_FLAG} -Wno-unused-parameter")
    set (CC_WARN_FLAG  "${CXX_WARN_FLAG}")
    # C++ specific flags:
    set (CXX_WARN_FLAG "${CXX_WARN_FLAG} -Wno-invalid-offsetof")
    set (CXX_WARN_FLAG "${CXX_WARN_FLAG} -Wno-unused-local-typedefs")
  endif()
endif()

# Set C++ compiler flags:
if ("${CMAKE_CXX_COMPILER_ID}" MATCHES ".*Clang")
  # using Clang
  set (CXX_STD_FLAG "--std=c++11"
       CACHE STRING "C++ compiler std flag")
  set (CXX_OMP_FLAG "-fopenmp")
elseif ("${CMAKE_CXX_COMPILER_ID}" MATCHES "GNU")
  # using GCC
  set (CXX_STD_FLAG "--std=c++11"
       CACHE STRING "C++ compiler std flag")
  set (CXX_GDB_FLAG "-ggdb3 -rdynamic"
       CACHE STRING "C++ compiler GDB debug symbols flag")
  set (CXX_OMP_FLAG "-fopenmp")
  if(ENABLE_LT_OPTIMIZATION)
    set (CXX_LTO_FLAG "-flto -fwhole-program -fno-use-linker-plugin")
  endif()
elseif ("${CMAKE_CXX_COMPILER_ID}" MATCHES "Intel")
  # using Intel C++
  set (CXX_STD_FLAG "-std=c++11"
       CACHE STRING "C++ compiler std flag")
  set (CXX_OMP_FLAG "-qopenmp")
  if(ENABLE_LT_OPTIMIZATION)
    set (CXX_LTO_FLAG "-ipo")
  endif()
  if(ENABLE_CC_REPORTS)
    set (CC_REPORT_FLAG "-qopt-report=4 -qopt-report-phase ipo")
  endif()
elseif ("${CMAKE_CXX_COMPILER_ID}" MATCHES "Cray")
  # Cray compiler not supported for C++
  message(FATAL_ERROR,
          "Cray compiler does not support C++11 features and is only "
          "eligible for building DART.")
endif()

# Set C compiler flags:
if ("${CMAKE_C_COMPILER_ID}" MATCHES ".*Clang")
  # using Clang
  set (CC_STD_FLAG "--std=c99"
       CACHE STRING "C compiler std flag")
elseif ("${CMAKE_C_COMPILER_ID}" MATCHES "GNU")
  # using GCC
  set (CC_STD_FLAG "--std=c99"
       CACHE STRING "C compiler std flag")
  set (CC_GDB_FLAG "-ggdb3"
       CACHE STRING "C compiler GDB debug symbols flag")
elseif ("${CMAKE_C_COMPILER_ID}" MATCHES "Intel")
  # using Intel C++
  set (CC_STD_FLAG "-std=c99"
       CACHE STRING "C compiler std flag")
elseif ("${CMAKE_C_COMPILER_ID}" MATCHES "Cray")
  # using Cray
  set (CC_STD_FLAG "-h c99"
       CACHE STRING "C compiler std flag")
endif()

set(CMAKE_C_FLAGS_DEBUG
    "${CMAKE_C_FLAGS_DEBUG} ${CC_ENV_SETUP_FLAGS}")
set(CMAKE_CXX_FLAGS_DEBUG
    "${CMAKE_CXX_FLAGS_DEBUG} ${CXX_ENV_SETUP_FLAGS}")
set(CMAKE_C_FLAGS_RELEASE
    "${CMAKE_C_FLAGS_RELEASE} ${CC_ENV_SETUP_FLAGS}")
set(CMAKE_CXX_FLAGS_RELEASE
    "${CMAKE_CXX_FLAGS_RELEASE} ${CXX_ENV_SETUP_FLAGS}")

set(CMAKE_C_FLAGS_DEBUG
    "${CMAKE_C_FLAGS_DEBUG} ${CC_STD_FLAG} ${CXX_OMP_FLAG} ${CC_REPORT_FLAG} ${CC_WARN_FLAG} -O0 -DDASH_DEBUG ${CC_GDB_FLAG}")
set(CMAKE_CXX_FLAGS_DEBUG
    "${CMAKE_CXX_FLAGS_DEBUG} ${CXX_STD_FLAG} ${CXX_OMP_FLAG} ${CC_REPORT_FLAG} ${CXX_WARN_FLAG} -O0 -DDASH_DEBUG ${CXX_GDB_FLAG}")

set(CMAKE_C_FLAGS_RELEASE
  "${CMAKE_C_FLAGS_RELEASE} ${CC_STD_FLAG} ${CXX_OMP_FLAG} ${CXX_LTO_FLAG} ${CC_REPORT_FLAG} ${CC_WARN_FLAG} -Ofast -DDASH_RELEASE")
set(CMAKE_CXX_FLAGS_RELEASE
  "${CMAKE_CXX_FLAGS_RELEASE} ${CXX_STD_FLAG} ${CXX_OMP_FLAG} ${CXX_LTO_FLAG} ${CC_REPORT_FLAG} ${CXX_WARN_FLAG} -Ofast -DDASH_RELEASE")

if (BUILD_COVERAGE_TESTS)
  # Profiling is only supported for Debug builds:
  set(CMAKE_C_FLAGS_DEBUG
      "${CMAKE_C_FLAGS_DEBUG} --coverage -fprofile-arcs -ftest-coverage")
  set(CMAKE_CXX_FLAGS_DEBUG
      "${CMAKE_CXX_FLAGS_DEBUG} --coverage -fprofile-arcs -ftest-coverage")
endif()

if (ENABLE_ASSERTIONS)
  set(CMAKE_C_FLAGS_DEBUG
      "${CMAKE_C_FLAGS_DEBUG} -DDASH_ENABLE_ASSERTIONS -DDART_ENABLE_ASSERTIONS")
  set(CMAKE_CXX_FLAGS_DEBUG
      "${CMAKE_CXX_FLAGS_DEBUG} -DDASH_ENABLE_ASSERTIONS -DDART_ENABLE_ASSERTIONS")

  set(CMAKE_C_FLAGS_RELEASE
      "${CMAKE_C_FLAGS_RELEASE} -DDASH_ENABLE_ASSERTIONS -DDART_ENABLE_ASSERTIONS")
  set(CMAKE_CXX_FLAGS_RELEASE
      "${CMAKE_CXX_FLAGS_RELEASE} -DDASH_ENABLE_ASSERTIONS -DDART_ENABLE_ASSERTIONS")
endif()

message(STATUS "CC  flags (Debug):   ${CMAKE_C_FLAGS_DEBUG}")
message(STATUS "CXX flags (Debug):   ${CMAKE_CXX_FLAGS_DEBUG}")
message(STATUS "CC  flags (Release): ${CMAKE_C_FLAGS_RELEASE}")
message(STATUS "CXX flags (Release): ${CMAKE_CXX_FLAGS_RELEASE}")
<|MERGE_RESOLUTION|>--- conflicted
+++ resolved
@@ -17,36 +17,27 @@
 #  | -Weffc++                 | Spurious false positives                  |
 #  '--------------------------'-------------------------------------------'
 
-set(ENABLE_DEVELOPER_COMPILER_WARNINGS ${ENABLE_DEVELOPER_COMPILER_WARNINGS}
-    PARENT_SCOPE)
-
-set(ENABLE_EXTENDED_COMPILER_WARNINGS ${ENABLE_EXTENDED_COMPILER_WARNINGS}
-    PARENT_SCOPE)
-
 if (ENABLE_DEVELOPER_COMPILER_WARNINGS 
   OR ENABLE_EXTENDED_COMPILER_WARNINGS 
   AND NOT "${CMAKE_CXX_COMPILER_ID}" MATCHES "Cray")
 
-  if (NOT "${CMAKE_CXX_COMPILER_ID}" MATCHES "Intel")
+  set (DASH_DEVELOPER_CCXX_FLAGS
+       "${DASH_DEVELOPER_CCXX_FLAGS} -Wcast-align")
+
+  if (NOT "${CMAKE_CXX_COMPILER_ID}" MATCHES "Clang")
     set (DASH_DEVELOPER_CCXX_FLAGS
-         "${DASH_DEVELOPER_CCXX_FLAGS} -Wcast-align")
-    if (NOT "${CMAKE_CXX_COMPILER_ID}" MATCHES "Clang")
-      set (DASH_DEVELOPER_CCXX_FLAGS
-           "${DASH_DEVELOPER_CCXX_FLAGS} -Wopenmp-simd")
-    endif()
-    set (DASH_DEVELOPER_CCXX_FLAGS
-         "${DASH_DEVELOPER_CCXX_FLAGS} -Wstrict-overflow=3")
-  endif()
-  set (DASH_DEVELOPER_CCXX_FLAGS
-<<<<<<< HEAD
+         "${DASH_DEVELOPER_CCXX_FLAGS} -Wopenmp-simd")
+  endif()
+
+  set (DASH_DEVELOPER_CCXX_FLAGS
+       "${DASH_DEVELOPER_CCXX_FLAGS} -Wstrict-overflow=3")
+  set (DASH_DEVELOPER_CCXX_FLAGS
        "${DASH_DEVELOPER_CCXX_FLAGS} -Wcast-align")
   set (DASH_DEVELOPER_CCXX_FLAGS
        "${DASH_DEVELOPER_CCXX_FLAGS} -Wopenmp-simd")
   set (DASH_DEVELOPER_CCXX_FLAGS
        "${DASH_DEVELOPER_CCXX_FLAGS} -Wstrict-overflow=3")
   set (DASH_DEVELOPER_CCXX_FLAGS
-=======
->>>>>>> 739ab33d
        "${DASH_DEVELOPER_CCXX_FLAGS} -Wcast-qual")
   set (DASH_DEVELOPER_CCXX_FLAGS
        "${DASH_DEVELOPER_CCXX_FLAGS} -Wdisabled-optimization -Wformat")
@@ -88,42 +79,39 @@
   # C-only warning flags
 
   set (DASH_DEVELOPER_CC_FLAGS "${DASH_DEVELOPER_CCXX_FLAGS}")
-
-  if (NOT "${CMAKE_CXX_COMPILER_ID}" MATCHES "Intel")
+  set (DASH_DEVELOPER_CC_FLAGS
+       "${DASH_DEVELOPER_CC_FLAGS}  -Wbad-function-cast")
+  set (DASH_DEVELOPER_CC_FLAGS 
+       "${DASH_DEVELOPER_CC_FLAGS}  -Wnested-externs")
+
+  if (NOT "${CMAKE_CXX_COMPILER_ID}" MATCHES "Clang")
     set (DASH_DEVELOPER_CC_FLAGS
-         "${DASH_DEVELOPER_CC_FLAGS}  -Wbad-function-cast")
-    set (DASH_DEVELOPER_CC_FLAGS 
-         "${DASH_DEVELOPER_CC_FLAGS}  -Wnested-externs")
-    if (NOT "${CMAKE_CXX_COMPILER_ID}" MATCHES "Clang")
-      set (DASH_DEVELOPER_CC_FLAGS
-           "${DASH_DEVELOPER_CC_FLAGS}  -Wc99-c11-compat")
-      set (DASH_DEVELOPER_CC_FLAGS
-           "${DASH_DEVELOPER_CC_FLAGS}  -Wmissing-parameter-type")
-    endif()
-  endif()
-  set (DASH_DEVELOPER_CC_FLAGS
-<<<<<<< HEAD
+         "${DASH_DEVELOPER_CC_FLAGS}  -Wc99-c11-compat")
+    set (DASH_DEVELOPER_CC_FLAGS
+         "${DASH_DEVELOPER_CC_FLAGS}  -Wmissing-parameter-type")
+  endif()
+
+  set (DASH_DEVELOPER_CC_FLAGS
        "${DASH_DEVELOPER_CC_FLAGS}  -Wbad-function-cast -Wc99-c11-compat")
   set (DASH_DEVELOPER_CC_FLAGS
        "${DASH_DEVELOPER_CC_FLAGS}  -Wnested-externs")
   set (DASH_DEVELOPER_CC_FLAGS
        "${DASH_DEVELOPER_CC_FLAGS}  -Wmissing-parameter-type")
   set (DASH_DEVELOPER_CC_FLAGS
-=======
->>>>>>> 739ab33d
        "${DASH_DEVELOPER_CC_FLAGS}  -Wpointer-sign")
   set (DASH_DEVELOPER_CC_FLAGS
        "${DASH_DEVELOPER_CC_FLAGS}  -Wmissing-declarations")
 
+  if ("${CMAKE_CXX_COMPILER_ID}" MATCHES "Intel")
+    set (DASH_DEVELOPER_CC_FLAGS
+         "${DASH_DEVELOPER_CC_FLAGS} -diag-disable=10006")
+    set (DASH_DEVELOPER_CXX_FLAGS
+         "${DASH_DEVELOPER_CXX_FLAGS} -diag-disable=10006")
+  endif()
+
 endif()
 
 # disable warnings on unknown warning flags 
-if ("${CMAKE_CXX_COMPILER_ID}" MATCHES "Intel")
-  set (DASH_DEVELOPER_CC_FLAGS
-       "${DASH_DEVELOPER_CC_FLAGS} -diag-disable=10006")
-  set (DASH_DEVELOPER_CXX_FLAGS
-       "${DASH_DEVELOPER_CXX_FLAGS} -diag-disable=10006")
-endif()
 
 set (CC_WARN_FLAG  "${DASH_DEVELOPER_CC_FLAGS}")
 set (CXX_WARN_FLAG "${DASH_DEVELOPER_CXX_FLAGS}")
