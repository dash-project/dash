--- conflicted
+++ resolved
@@ -194,21 +194,13 @@
 # Set C compiler flags:
 if ("${CMAKE_C_COMPILER_ID}" MATCHES ".*Clang")
   # using Clang
-<<<<<<< HEAD
-  set (CC_STD_FLAG "--std=c99 -fPIC"
-=======
   set (CC_STD_FLAG "--std=c${DART_C_STD_REQUIRED}"
->>>>>>> 1cb5b2c8
        CACHE STRING "C compiler std flag")
   set (CC_GDB_FLAG "-g"
        CACHE STRING "C compiler (clang) debug symbols flag")
 elseif ("${CMAKE_C_COMPILER_ID}" MATCHES "GNU")
   # using GCC
-<<<<<<< HEAD
-  set (CC_STD_FLAG "--std=c99 -fPIC"
-=======
   set (CC_STD_FLAG "--std=c${DART_C_STD_REQUIRED}"
->>>>>>> 1cb5b2c8
        CACHE STRING "C compiler std flag")
   set (CC_GDB_FLAG "-ggdb3"
        CACHE STRING "C compiler GDB debug symbols flag")
