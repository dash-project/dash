--- conflicted
+++ resolved
@@ -145,7 +145,6 @@
   # using Clang
   set (CXX_STD_FLAG "--std=c++11"
        CACHE STRING "C++ compiler std flag")
-# set (CXX_OMP_FLAG "-fopenmp")
   set (CXX_OMP_FLAG ${OpenMP_CXX_FLAGS})
 elseif ("${CMAKE_CXX_COMPILER_ID}" MATCHES "GNU")
   # using GCC
@@ -153,7 +152,6 @@
        CACHE STRING "C++ compiler std flag")
   set (CXX_GDB_FLAG "-ggdb3 -rdynamic"
        CACHE STRING "C++ compiler GDB debug symbols flag")
-# set (CXX_OMP_FLAG "-fopenmp")
   set (CXX_OMP_FLAG ${OpenMP_CXX_FLAGS})
   if(ENABLE_LT_OPTIMIZATION)
     set (CXX_LTO_FLAG "-flto -fwhole-program -fno-use-linker-plugin")
@@ -162,7 +160,6 @@
   # using Intel C++
   set (CXX_STD_FLAG "-std=c++11"
        CACHE STRING "C++ compiler std flag")
-# set (CXX_OMP_FLAG "-qopenmp")
   set (CXX_OMP_FLAG ${OpenMP_CXX_FLAGS})
   if(ENABLE_LT_OPTIMIZATION)
     set (CXX_LTO_FLAG "-ipo")
@@ -198,15 +195,6 @@
        CACHE STRING "C compiler std flag")
 endif()
 
-<<<<<<< HEAD
-=======
-
-# set(CMAKE_CXX_FLAGS_DEBUG
-#     "${CMAKE_CXX_FLAGS_DEBUG} -Wa,-adhln=test-O3.s -g -fverbose-asm -masm=intel")
-# set(CMAKE_CXX_FLAGS_RELEASE
-#     "${CMAKE_CXX_FLAGS_DEBUG} -Wa,-adhln=test-O3.s -g -fverbose-asm -masm=intel")
-
->>>>>>> b4a81985
 set(CMAKE_C_FLAGS_DEBUG
     "${CMAKE_C_FLAGS_DEBUG} ${CC_ENV_SETUP_FLAGS}")
 set(CMAKE_CXX_FLAGS_DEBUG
