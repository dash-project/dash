INCLUDE (CheckSymbolExists)
INCLUDE (CMakePushCheckState)

if (NOT DEFINED MPI_IMPL_ID)

  if (NOT $ENV{MPI_C_COMPILER} STREQUAL "")
    set(MPI_C_COMPILER   $ENV{MPI_C_COMPILER}
        CACHE STRING "MPI C compiler")
  endif()
  if (NOT $ENV{MPI_CXX_COMPILER} STREQUAL "")
    set(MPI_CXX_COMPILER $ENV{MPI_CXX_COMPILER}
        CACHE STRING "MPI C++ compiler")
  endif()

  # find MPI environment
  find_package(MPI)

  # helper function that executes the MPI compiler
  # on the given source file and sets
  # resvar to true if the compile step succeeded
  function (check_mpi_compile sourcefile resvar)

    # check for MPI-3
    get_filename_component(filename ${sourcefile} NAME)
    execute_process(
      COMMAND "${MPI_C_COMPILER}" -c "${sourcefile}" -o "${CMAKE_BINARY_DIR}/${filename}.o"
      RESULT_VARIABLE RETURN_VAL
      OUTPUT_VARIABLE OUTPUT
      ERROR_VARIABLE  OUTPUT
    )

    if (RETURN_VAL EQUAL 0)
      set (${resvar} TRUE PARENT_SCOPE)
    else ()
      set (${resvar} FALSE PARENT_SCOPE)
      message (STATUS "Failed to execute MPI compiler: \n${OUTPUT}")
    endif ()

  endfunction ()


  # Determine MPI implementation

  # save current state
  cmake_push_check_state()
  set (CMAKE_REQUIRED_INCLUDES ${MPI_INCLUDE_PATH})

  # check for Open MPI
  check_symbol_exists(
    OMPI_MAJOR_VERSION
    mpi.h
    HAVE_OPEN_MPI
  )
  if (HAVE_OPEN_MPI)
    set (MPI_IMPL_IS_OPENMPI TRUE CACHE BOOL "OpenMPI detected")
    set (MPI_IMPL_ID "openmpi" CACHE STRING "MPI implementation identifier")
    set (MPI_CXX_SKIP_FLAGS "-DOMPI_SKIP_MPICXX"
          CACHE STRING "Flag to suppress MPI C++ bindings")
    check_mpi_compile(${CMAKE_SOURCE_DIR}/CMakeExt/Code/test_compatible_ompi.c OMPI_OK)
    if (NOT OMPI_OK)
      message(WARNING
        "Disabling shared memory window support due to defective allocation "
        "in OpenMPI <2.1.1")
      set (ENABLE_SHARED_WINDOWS OFF)
    endif()
  endif()

  # order matters: all of the following
  # implementations also define MPICH
  if (NOT DEFINED MPI_IMPL_ID)
    # check for Intel MPI
    check_symbol_exists(
      I_MPI_VERSION
      mpi.h
      HAVE_I_MPI
    )
    if (HAVE_I_MPI)
      set (MPI_IMPL_IS_INTEL TRUE CACHE BOOL "IntelMPI detected")
      set (MPI_IMPL_ID "intelmpi" CACHE STRING "MPI implementation identifier")
      set (MPI_CXX_SKIP_FLAGS "-DOMPI_SKIP_MPICXX"
            CACHE STRING "Flag to suppress MPI C++ bindings")
    endif ()
  endif ()

  if (NOT DEFINED MPI_IMPL_ID)
    # check for MVAPICH
    check_symbol_exists(
      MVAPICH2_VERSION
      mpi.h
      HAVE_MVAPICH
    )
    if (HAVE_MVAPICH)
      set (MPI_IMPL_IS_MVAPICH TRUE CACHE BOOL "MVAPICH detected")
      set (MPI_IMPL_ID "mvapich" CACHE STRING "MPI implementation identifier")
      set (MPI_CXX_SKIP_FLAGS "-DMPICH_SKIP_MPICXX"
            CACHE STRING "Flag to suppress MPI C++ bindings")
    endif ()
  endif ()

  if (NOT DEFINED MPI_IMPL_ID)
    # check for Cray MPI
    check_symbol_exists(
      CRAY_MPICH_VERSION
      mpi.h
      HAVE_CRAY_MPI
    )
    if (NOT HAVE_CRAY_MPI)
      # fall-back for versions prior to MPT 7.6.0
      # MPIX_PortName_Backlog is a Cray extension
      check_symbol_exists(
        MPIX_PortName_Backlog
        mpi.h
        HAVE_CRAY_MPI
      )
    endif()
    if (HAVE_CRAY_MPI)
      set(MPI_IMPL_IS_CRAY TRUE CACHE BOOL "CrayMPI detected")
      set(MPI_IMPL_ID "craympi" CACHE STRING "MPI implementation identifier")
<<<<<<< HEAD
      set(MPI_C_LIBRARIES
          "${MPI_C_LIBRARIES} -Wl,--whole-archive,-ldmapp,-no-whole-archive")
      set(MPI_CXX_LIBRARIES
          "${MPI_CXX_LIBRARIES} -Wl,--whole-archive,-ldmapp,-no-whole-archive")
=======
      set (MPI_CXX_SKIP_FLAGS "-DMPICH_SKIP_MPICXX"
            CACHE STRING "Flag to suppress MPI C++ bindings")
>>>>>>> cb9120f6
    endif ()
  endif ()

  if (NOT DEFINED MPI_IMPL_ID)
    # check for MVAPICH
    check_symbol_exists(
      MPICH
      mpi.h
      HAVE_MPICH
    )
    if (HAVE_MPICH)
      set (MPI_IMPL_IS_MPICH TRUE CACHE BOOL "MPICH detected")
      set (MPI_IMPL_ID "mpich" CACHE STRING "MPI implementation identifier")
      set (MPI_CXX_SKIP_FLAGS "-DMPICH_SKIP_MPICXX"
            CACHE STRING "Flag to suppress MPI C++ bindings")
    endif ()
  endif ()

  # restore state
  cmake_pop_check_state()

  if (NOT DEFINED MPI_IMPL_ID)
    set (MPI_IMPL_ID "UNKNOWN" CACHE STRING "MPI implementation identifier")
  endif()

  message(STATUS "Detected MPI implementation: ${MPI_IMPL_ID}")
  message(STATUS "Detected MPI C compiler: ${MPI_C_COMPILER}")
  message(STATUS "Detected MPI C libraries: ${MPI_C_LIBRARIES}")

  check_mpi_compile(${CMAKE_SOURCE_DIR}/CMakeExt/Code/test_mpi_support.c HAVE_MPI3)

  if (NOT HAVE_MPI3)
    message(${OUTPUT})
    set(MPI_IS_DART_COMPATIBLE FALSE CACHE BOOL
      "MPI LIB has support for MPI-3")
    message (WARNING
      "Detected MPI implementation (${MPI_IMPL_ID}) does not support MPI-3")
    message (STATUS "${OUTPUT}")
    unset (MPI_IMPL_ID CACHE)
  else()
    set(MPI_IS_DART_COMPATIBLE TRUE CACHE BOOL
      "MPI LIB has support for MPI-3")
  endif()

  set (CMAKE_C_COMPILER ${CMAKE_C_COMPILER_SAFE})
  set (MPI_INCLUDE_PATH ${MPI_INCLUDE_PATH}   CACHE STRING "MPI include path")
  set (MPI_C_LIBRARIES  ${MPI_C_LIBRARIES}    CACHE STRING "MPI C libraries")
  set (MPI_LINK_FLAGS   ${MPI_LINK_FLAGS}     CACHE STRING "MPI link flags")
  set (MPI_CXX_FLAGS    ${MPI_CXX_SKIP_FLAGS} CACHE STRING "MPI C++ compile flags")

  message(STATUS "Detected MPI library: ${MPI_IMPL_ID}")
else (NOT DEFINED MPI_IMPL_ID)

  message(STATUS "Using previously detected MPI library: ${MPI_IMPL_ID}")

endif(NOT DEFINED MPI_IMPL_ID)<|MERGE_RESOLUTION|>--- conflicted
+++ resolved
@@ -116,15 +116,12 @@
     if (HAVE_CRAY_MPI)
       set(MPI_IMPL_IS_CRAY TRUE CACHE BOOL "CrayMPI detected")
       set(MPI_IMPL_ID "craympi" CACHE STRING "MPI implementation identifier")
-<<<<<<< HEAD
       set(MPI_C_LIBRARIES
           "${MPI_C_LIBRARIES} -Wl,--whole-archive,-ldmapp,-no-whole-archive")
       set(MPI_CXX_LIBRARIES
           "${MPI_CXX_LIBRARIES} -Wl,--whole-archive,-ldmapp,-no-whole-archive")
-=======
       set (MPI_CXX_SKIP_FLAGS "-DMPICH_SKIP_MPICXX"
             CACHE STRING "Flag to suppress MPI C++ bindings")
->>>>>>> cb9120f6
     endif ()
   endif ()
 
