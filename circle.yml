general:
  branches:
    ignore:
      - /^doc-.*$/ # ignore doc branches 

machine:
  pre:
    - curl -sSL https://s3.amazonaws.com/circle-downloads/install-circleci-docker.sh | bash -s -- 1.10.0
  services:
    - docker

dependencies:
  override:
    - docker info

test:
  override:
    - bash ./dash/scripts/circleci/pull-docker.sh:
        parallel: true
<<<<<<< HEAD
    - bash ./dash/scripts/circleci/run-docker.sh Release:
        parallel: true
    - bash ./dash/scripts/circleci/run-docker.sh Minimal:
=======
    - bash ./dash/scripts/circleci/run-docker.sh Nasty:
>>>>>>> c7ce1779
        parallel: true
    - grep "FAIL" ./dash-ci.log && (echo "Full log:" ; cat ./dash-ci.log ; exit 1) || exit 0:
        parallel: true
  post:
    - cat ./dash-ci.err<|MERGE_RESOLUTION|>--- conflicted
+++ resolved
@@ -17,13 +17,7 @@
   override:
     - bash ./dash/scripts/circleci/pull-docker.sh:
         parallel: true
-<<<<<<< HEAD
-    - bash ./dash/scripts/circleci/run-docker.sh Release:
-        parallel: true
-    - bash ./dash/scripts/circleci/run-docker.sh Minimal:
-=======
     - bash ./dash/scripts/circleci/run-docker.sh Nasty:
->>>>>>> c7ce1779
         parallel: true
     - grep "FAIL" ./dash-ci.log && (echo "Full log:" ; cat ./dash-ci.log ; exit 1) || exit 0:
         parallel: true
