--- conflicted
+++ resolved
@@ -7,32 +7,7 @@
 #define DART__BASE__LOGGING_H__
 
 #include <stdio.h>
-<<<<<<< HEAD
-#include <time.h>
-
-#include <dash/dart/if/dart_types.h>
-#include <dash/dart/if/dart_config.h>
-#include <dash/dart/if/dart_team_group.h>
-#include <dash/dart/if/dart_tasking.h>
-
-#ifdef DART_ENABLE_ASSERTIONS
-#include <assert.h>
-#endif
-
-
-/* Width of unit id field in log messages in number of characters */
-#define DASH__DART_LOGGING__UNIT__WIDTH 4
-/* Width of process id field in log messages in number of characters */
-#define DASH__DART_LOGGING__PROC__WIDTH 5
-/* Width of file name field in log messages in number of characters */
-#define DASH__DART_LOGGING__FILE__WIDTH 25
-/* Width of line number field in log messages in number of characters */
-#define DASH__DART_LOGGING__LINE__WIDTH 4
-/* Maximum length of a single log message in number of characters */
-#define DASH__DART_LOGGING__MAX_MESSAGE_LENGTH 256;
-=======
 #include <string.h>
->>>>>>> a3d66c36
 
 #ifdef DART_LOG_OUTPUT_STDOUT
 #define DART_LOG_OUTPUT_TARGET stdout
@@ -64,13 +39,6 @@
 } /* extern "C" */
 #endif
 
-<<<<<<< HEAD
-/* GNU variant of basename.3 */
-static inline char * dart_base_logging_basename(char *path) {
-    char *base = strrchr(path, '/');
-    return base ? base+1 : path;
-}
-=======
 
 enum dart__base__logging_loglevel{
   DART_LOGLEVEL_ERROR = 0,
@@ -89,61 +57,11 @@
   const char *format,
   ...
 ) __attribute__((format(printf, 4, 5)));
->>>>>>> a3d66c36
-
-static inline double dart_base_logging_timestamp() {
-  struct timespec ts;
-  clock_gettime(CLOCK_MONOTONIC, &ts);
-  return ((double)ts.tv_sec) + ((double)ts.tv_nsec / 1E9);
-}
 
 //
 // Always log error messages and warnings:
 //
 #define DART_LOG_ERROR(...) \
-<<<<<<< HEAD
-  do { \
-    const int maxlen = DASH__DART_LOGGING__MAX_MESSAGE_LENGTH; \
-    int       sn_ret; \
-    char      msg_buf[maxlen]; \
-    pid_t     pid = getpid(); \
-    sn_ret = snprintf(msg_buf, maxlen, __VA_ARGS__); \
-    if (sn_ret < 0 || sn_ret >= maxlen) { \
-      break; \
-    } \
-    dart_global_unit_t unit_id; \
-    dart_myid(&unit_id); \
-    fprintf(DART_LOG_OUTPUT_TARGET, \
-      "[ %*d:%d ERROR ] [ %f ] [ %*d ] %-*s:%-*d !!! DART: %s\n", \
-      DASH__DART_LOGGING__UNIT__WIDTH, unit_id.id, dart_tasking_thread_num ? dart_tasking_thread_num() : 0, \
-      dart_base_logging_timestamp(), \
-      DASH__DART_LOGGING__PROC__WIDTH, pid, \
-      DASH__DART_LOGGING__FILE__WIDTH, dart_base_logging_basename(__FILE__), \
-      DASH__DART_LOGGING__LINE__WIDTH, __LINE__, \
-      msg_buf); \
-  } while (0)
-
-#define DART_LOG_WARN(...) \
-  do { \
-    const int maxlen = DASH__DART_LOGGING__MAX_MESSAGE_LENGTH; \
-    int       sn_ret; \
-    char      msg_buf[maxlen]; \
-    pid_t     pid = getpid(); \
-    sn_ret = snprintf(msg_buf, maxlen, __VA_ARGS__); \
-    if (sn_ret < 0 || sn_ret >= maxlen) { \
-      break; \
-    } \
-    dart_global_unit_t unit_id; \
-    dart_myid(&unit_id); \
-    fprintf(DART_LOG_OUTPUT_TARGET, \
-      "[ %*d WARN  ] [ %*d ] %-*s:%-*d !!! DART: %s\n", \
-      DASH__DART_LOGGING__UNIT__WIDTH, unit_id.id, \
-      DASH__DART_LOGGING__PROC__WIDTH, pid, \
-      DASH__DART_LOGGING__FILE__WIDTH, dart_base_logging_basename(__FILE__), \
-      DASH__DART_LOGGING__LINE__WIDTH, __LINE__, \
-      msg_buf); \
-  } while (0)
-=======
   dart__base__log_message(   \
     __FILE__,               \
     __LINE__,               \
@@ -156,7 +74,6 @@
     __LINE__,               \
     DART_LOGLEVEL_WARN,     \
     __VA_ARGS__);
->>>>>>> a3d66c36
 
 //
 // Debug, Info, and Trace log messages:
@@ -164,82 +81,6 @@
 #ifdef DART_ENABLE_LOGGING
 
 #define DART_LOG_TRACE(...) \
-<<<<<<< HEAD
-  do { \
-    dart_config_t * dart_cfg;  \
-    dart_config(&dart_cfg);    \
-    if (!dart_cfg->log_enabled) { \
-      break; \
-    } \
-    const int maxlen = DASH__DART_LOGGING__MAX_MESSAGE_LENGTH; \
-    int       sn_ret; \
-    char      msg_buf[maxlen]; \
-    pid_t     pid = getpid(); \
-    sn_ret = snprintf(msg_buf, maxlen, __VA_ARGS__); \
-    if (sn_ret < 0 || sn_ret >= maxlen) { \
-      break; \
-    } \
-    dart_global_unit_t unit_id; \
-    dart_myid(&unit_id); \
-    fprintf(DART_LOG_OUTPUT_TARGET, \
-      "[ %*d:%d TRACE ] [ %f ] [ %*d ] %-*s:%-*d :   DART: %s\n", \
-      DASH__DART_LOGGING__UNIT__WIDTH, unit_id.id, dart_tasking_thread_num ? dart_tasking_thread_num() : 0, \
-      dart_base_logging_timestamp(), \
-      DASH__DART_LOGGING__PROC__WIDTH, pid, \
-      DASH__DART_LOGGING__FILE__WIDTH, dart_base_logging_basename(__FILE__), \
-      DASH__DART_LOGGING__LINE__WIDTH, __LINE__, \
-      msg_buf); \
-  } while (0)
-
-#define DART_LOG_DEBUG(...) \
-  do { \
-    dart_config_t * dart_cfg;  \
-    dart_config(&dart_cfg);    \
-    if (!dart_cfg->log_enabled) { \
-      break; \
-    } \
-    const int maxlen = DASH__DART_LOGGING__MAX_MESSAGE_LENGTH; \
-    int       sn_ret; \
-    char      msg_buf[maxlen]; \
-    pid_t     pid = getpid(); \
-    sn_ret = snprintf(msg_buf, maxlen, __VA_ARGS__); \
-    if (sn_ret < 0 || sn_ret >= maxlen) { \
-      break; \
-    } \
-    dart_global_unit_t unit_id; \
-    dart_myid(&unit_id); \
-    fprintf(DART_LOG_OUTPUT_TARGET, \
-      "[ %*d:%d DEBUG ] [ %f ] [ %*d ] %-*s:%-*d :   DART: %s\n", \
-      DASH__DART_LOGGING__UNIT__WIDTH, unit_id.id, dart_tasking_thread_num ? dart_tasking_thread_num() : 0, \
-      dart_base_logging_timestamp(), \
-      DASH__DART_LOGGING__PROC__WIDTH, pid, \
-      DASH__DART_LOGGING__FILE__WIDTH, dart_base_logging_basename(__FILE__), \
-      DASH__DART_LOGGING__LINE__WIDTH, __LINE__, \
-      msg_buf); \
-  } while (0)
-
-#define DART_LOG_INFO(...) \
-  do { \
-    const int maxlen = DASH__DART_LOGGING__MAX_MESSAGE_LENGTH; \
-    int       sn_ret; \
-    char      msg_buf[maxlen]; \
-    pid_t     pid = getpid(); \
-    sn_ret = snprintf(msg_buf, maxlen, __VA_ARGS__); \
-    if (sn_ret < 0 || sn_ret >= maxlen) { \
-      break; \
-    } \
-    dart_global_unit_t unit_id; \
-    dart_myid(&unit_id); \
-    fprintf(DART_LOG_OUTPUT_TARGET, \
-      "[ %*d:%d INFO  ] [ %f ] [ %*d ] %-*s:%-*d :   DART: %s\n", \
-      DASH__DART_LOGGING__UNIT__WIDTH, unit_id.id, dart_tasking_thread_num ? dart_tasking_thread_num() : 0, \
-      dart_base_logging_timestamp(), \
-      DASH__DART_LOGGING__PROC__WIDTH, pid, \
-      DASH__DART_LOGGING__FILE__WIDTH, dart_base_logging_basename(__FILE__), \
-      DASH__DART_LOGGING__LINE__WIDTH, __LINE__, \
-      msg_buf); \
-  } while (0)
-=======
   dart__base__log_message(   \
     __FILE__,               \
     __LINE__,               \
@@ -260,7 +101,6 @@
       DART_LOGLEVEL_INFO,     \
       __VA_ARGS__             \
     );
->>>>>>> a3d66c36
 
 #define DART_LOG_TRACE_ARRAY(context, fmt, array, nelem) \
   do { \
