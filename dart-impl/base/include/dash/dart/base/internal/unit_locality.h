/**
 * \file dash/dart/base/internal/unit_locality.h
 */
#ifndef DART__BASE__INTERNAL__UNIT_LOCALITY_H__
#define DART__BASE__INTERNAL__UNIT_LOCALITY_H__

#include <dash/dart/if/dart_types.h>

typedef struct {
    dart_unit_locality_t  * unit_localities;
    size_t                  num_units;
    dart_team_t             team;
} dart_unit_mapping_t;

dart_ret_t dart__base__unit_locality__create(
    dart_team_t             team,
    dart_unit_mapping_t  ** unit_mapping);

<<<<<<< HEAD
dart_ret_t dart__base__unit_locality__delete(
    dart_unit_mapping_t   * unit_mapping);
=======
dart_ret_t dart__base__unit_locality__destruct(
  dart_unit_mapping_t   * unit_mapping);
>>>>>>> 49c6b453

dart_ret_t dart__base__unit_locality__at(
    dart_unit_mapping_t   * unit_mapping,
    dart_unit_t             unit,
    dart_unit_locality_t ** loc);

#endif /* DART__BASE__INTERNAL__UNIT_LOCALITY_H__ */<|MERGE_RESOLUTION|>--- conflicted
+++ resolved
@@ -16,13 +16,8 @@
     dart_team_t             team,
     dart_unit_mapping_t  ** unit_mapping);
 
-<<<<<<< HEAD
-dart_ret_t dart__base__unit_locality__delete(
-    dart_unit_mapping_t   * unit_mapping);
-=======
 dart_ret_t dart__base__unit_locality__destruct(
   dart_unit_mapping_t   * unit_mapping);
->>>>>>> 49c6b453
 
 dart_ret_t dart__base__unit_locality__at(
     dart_unit_mapping_t   * unit_mapping,
