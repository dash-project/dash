--- conflicted
+++ resolved
@@ -8,23 +8,6 @@
 #include <dash/dart/base/internal/unit_locality.h>
 
 
-<<<<<<< HEAD
-typedef struct {
-    char          host[DART_LOCALITY_HOST_MAX_SIZE];
-    char          parent[DART_LOCALITY_HOST_MAX_SIZE];
-    dart_unit_t * units;
-    int           num_units;
-    int           level;
-} dart_node_units_t;
-
-typedef struct {
-    int                 num_nodes;
-    int                 num_hosts;
-    int                 num_host_levels;
-    char **             host_names;
-    dart_node_units_t * node_units;
-} dart_host_topology_t;
-=======
 typedef struct
 {
   char                host[DART_LOCALITY_HOST_MAX_SIZE];
@@ -45,7 +28,6 @@
   dart_node_units_t * node_units;
 }
 dart_host_topology_t;
->>>>>>> 49c6b453
 
 
 /**
@@ -60,13 +42,8 @@
     dart_unit_mapping_t   * unit_mapping,
     dart_host_topology_t  * topo);
 
-<<<<<<< HEAD
-dart_ret_t dart__base__host_topology__delete(
-    dart_host_topology_t  * topo);
-=======
 dart_ret_t dart__base__host_topology__destruct(
   dart_host_topology_t  * topo);
->>>>>>> 49c6b453
 
 
 dart_ret_t dart__base__host_topology__num_nodes(
@@ -96,18 +73,11 @@
     int                   * num_units);
 
 dart_ret_t dart__base__host_topology__module_units(
-<<<<<<< HEAD
-    dart_host_topology_t  * topo,
-    const char            * module_hostname,
-    dart_unit_t          ** units,
-    int                   * num_units);
-=======
   dart_host_topology_t  * topo,
   const char            * module_hostname,
   dart_unit_t          ** units,
   int                   * num_units,
   int                   * num_numa_domains);
->>>>>>> 49c6b453
 
 
 #endif /* DART__BASE__INTERNAL__HOST_TOPOLOGY_H__ */