--- conflicted
+++ resolved
@@ -186,14 +186,9 @@
                      domain_src->domain_tag, domain_src->num_domains);
       return DART_ERR_OTHER;
     }
-<<<<<<< HEAD
-    domain_dst->children = malloc(sizeof(dart_domain_locality_t *) *
-                                  domain_src->num_domains);
-=======
     domain_dst->num_domains = domain_src->num_domains;
     domain_dst->children    = malloc(sizeof(dart_domain_locality_t *) *
                                       domain_src->num_domains);
->>>>>>> 166ebb98
   } else {
     if (NULL != domain_src->children) {
       DART_LOG_ERROR("dart__base__locality__domain__copy: domain %s "
@@ -202,26 +197,17 @@
       return DART_ERR_OTHER;
     }
     domain_dst->children = NULL;
-<<<<<<< HEAD
-=======
   }
 
   if (domain_src->num_domains > 16) {
     DART_LOG_WARN("dart__base__locality__domain__filter_subdomains: "
                   "domain %s num_domains:%d is unusual",
                   domain_src->domain_tag, domain_src->num_domains);
->>>>>>> 166ebb98
   }
 
   /* Recursively copy subdomains:
    */
   for (int sd = 0; sd < domain_src->num_domains; sd++) {
-<<<<<<< HEAD
-    domain_dst->children[sd] = malloc(sizeof(dart_domain_locality_t));
-
-    const dart_domain_locality_t * subdomain_src = domain_src->children[sd];
-    dart_domain_locality_t       * subdomain_dst = domain_dst->children[sd];
-=======
     domain_dst->children[sd] = (dart_domain_locality_t *)(
                                  malloc(sizeof(dart_domain_locality_t)));
 
@@ -229,7 +215,6 @@
                                      domain_src->children[sd];
     dart_domain_locality_t       * subdomain_dst =
                                      domain_dst->children[sd];
->>>>>>> 166ebb98
 
     ret = dart__base__locality__domain__copy(
             subdomain_src,
@@ -297,11 +282,7 @@
   }
   if (domain->num_units > 0) {
     if (is_unit_scope) {
-<<<<<<< HEAD
       dart_global_unit_t unit_id = domain->unit_ids[0];
-=======
-      dart_unit_t unit_id = domain->unit_ids[0];
->>>>>>> 166ebb98
       DART_LOG_DEBUG("dart__base__locality__domain__update_subdomains: "
                      "free(domain->unit_ids)");
       free(domain->unit_ids);
@@ -426,11 +407,6 @@
 //      this function:
 //
   dart_ret_t ret    = DART_OK;
-<<<<<<< HEAD
-
-  return ret;
-=======
->>>>>>> 166ebb98
 
   int is_unit_scope = ((int)domain->scope >= 
                        (int)DART_LOCALITY_SCOPE_CORE);
@@ -457,17 +433,10 @@
   }
 
   for (int sd = 0; sd < domain->num_domains; sd++) {
-<<<<<<< HEAD
-    /* ---------------------------------------------------------------- *
-     * Selection predicate is just this block.                          *
-     * Could use functors to allow arbitrary selection functions.       *
-     *                                                                  */
-=======
     /* -------------------------------------------------------------- *
      * Selection predicate is just this block.                        *
      * Could use functors to allow arbitrary selection functions.     *
      *                                                                */
->>>>>>> 166ebb98
     char * subdomain_tag     = domain->children[sd]->domain_tag;
     size_t subdomain_tag_len = strlen(subdomain_tag);
     matched = 0;
@@ -507,10 +476,7 @@
     if (subdomain_idx != sd) {
       domain->children[subdomain_idx] = domain->children[sd];
       domain->children[subdomain_idx]->relative_index = subdomain_idx;
-<<<<<<< HEAD
-=======
       domain->children[sd] = NULL;
->>>>>>> 166ebb98
     }
 
     ret = dart__base__locality__domain__filter_subdomains(
@@ -521,12 +487,8 @@
     if (ret != DART_OK) { return ret; }
 
     DART_LOG_TRACE("dart__base__locality__domain__filter_subdomains : "
-<<<<<<< HEAD
-                   "  --^  subdomain[%d] = %s: domains: %d, units: %d", sd,
-=======
                    "  --^  subdomain[%d] = %s: domains: %d, units: %d", 
                    sd,
->>>>>>> 166ebb98
                    domain->children[subdomain_idx]->domain_tag,
                    domain->children[subdomain_idx]->num_domains,
                    domain->children[subdomain_idx]->num_units);
@@ -571,30 +533,22 @@
   if (NULL != domain->children) {
     if (domain->num_domains != subdomain_idx) {
       if (subdomain_idx > domain->num_domains) {
-<<<<<<< HEAD
-=======
         DART_LOG_WARN("dart__base__locality__domain__filter_subdomains: "
                       "number of subdomains increased from",
                       domain->num_domains, "to", subdomain_idx, "in",
                       domain->domain_tag);
         // Filtering should never increase number of subdomains:
         DART_ASSERT(subdomain_idx <= domain->num_domains);
->>>>>>> 166ebb98
         for (int sd = domain->num_domains; sd < subdomain_idx; sd++) {
           domain->children[sd] = malloc(sizeof(dart_domain_locality_t));
         }
       } else {
-<<<<<<< HEAD
-        for (int sd = subdomain_idx; sd < domain->num_domains; sd++) {
-          if (NULL != domain->children[sd]) {
-=======
         /* delete subdomains at rel. index > new number of subdomains:
          */
         for (int sd = subdomain_idx; sd < domain->num_domains; sd++) {
           if (NULL != domain->children[sd]) {
             dart__base__locality__domain__destruct(
               domain->children[sd]);
->>>>>>> 166ebb98
             free(domain->children[sd]);
             domain->children[sd] = NULL;
           }
@@ -650,11 +604,8 @@
   dart_domain_locality_t           * domain,
   int                                subdomain_rel_id)
 {
-<<<<<<< HEAD
-=======
   // TODO: also remove the subdomain from all aliases lists
 
->>>>>>> 166ebb98
   /* reduces number of subdomains but does not recalculate domain
    * attributes and does not destruct the removed subdomain.
    */
