#include <dash/dart/base/logging.h>
#include <dash/dart/base/atomic.h>
#include <dash/dart/base/assert.h>
#include <dash/dart/base/macro.h>
#include <dash/dart/if/dart_tasking.h>
#include <dash/dart/if/dart_active_messages.h>
#include <dash/dart/base/hwinfo.h>
#include <dash/dart/base/env.h>
#include <dash/dart/tasking/dart_tasking_priv.h>
#include <dash/dart/tasking/dart_tasking_ayudame.h>
#include <dash/dart/tasking/dart_tasking_taskqueue.h>
#include <dash/dart/tasking/dart_tasking_tasklist.h>
#include <dash/dart/tasking/dart_tasking_taskqueue.h>
#include <dash/dart/tasking/dart_tasking_datadeps.h>
#include <dash/dart/tasking/dart_tasking_remote.h>
#include <dash/dart/tasking/dart_tasking_context.h>
#include <dash/dart/tasking/dart_tasking_cancellation.h>
#include <dash/dart/tasking/dart_tasking_affinity.h>
#include <dash/dart/tasking/dart_tasking_envstr.h>
#include <dash/dart/tasking/dart_tasking_wait.h>
#include <dash/dart/tasking/dart_tasking_extrae.h>
#include <dash/dart/tasking/dart_tasking_craypat.h>

#include <stdlib.h>
#include <pthread.h>
#include <stdbool.h>
#include <time.h>
#include <errno.h>
#include <setjmp.h>
#include <time.h>

#define EVENT_ENTER(_ev) do {\
  EXTRAE_ENTER(_ev);         \
  CRAYPAT_ENTER(_ev); \
} while (0)

#define EVENT_EXIT(_ev) do {\
  EXTRAE_EXIT(_ev);         \
  CRAYPAT_EXIT(_ev); \
} while (0)

#define CLOCK_TIME_USEC(ts) \
  ((ts).tv_sec*1E6 + (ts).tv_nsec/1E3)

#define CLOCK_DIFF_USEC(start, end)  \
  (uint64_t)((((end).tv_sec - (start).tv_sec)*1E6 + ((end).tv_nsec - (start).tv_nsec)/1E3))
// the grace period after which idle thread go to sleep
#define IDLE_THREAD_GRACE_USEC 1000
// the amount of usec idle threads should sleep within the grace period
#define IDLE_THREAD_GRACE_SLEEP_USEC 100
// the number of us a thread should sleep if IDLE_THREAD_SLEEP is not defined
#define IDLE_THREAD_DEFAULT_USLEEP 1000
// the number of tasks to wait until remote progress is triggered (10ms)
#define REMOTE_PROGRESS_INTERVAL_USEC  1E4

// true if threads should process tasks. Set to false to quit parallel processing
static volatile bool parallel         = false;
// true if the tasking subsystem has been initialized
static          bool initialized      = false;
// true if the worker threads are running (delayed thread-startup)
static          bool threads_running  = false;
// whether or not worker threads should poll for incoming remote messages
// Disabling this in the task setup phase might be beneficial due to
// MPI-internal congestion
static volatile bool worker_poll_remote = false;

static int num_threads;

// thread-private data
static pthread_key_t tpd_key;

// mutex and conditional variable to wait for tasks to get ready
static pthread_cond_t  task_avail_cond   = PTHREAD_COND_INITIALIZER;
static pthread_mutex_t thread_pool_mutex = PTHREAD_MUTEX_INITIALIZER;

// task life-cycle lists
static dart_task_t *task_free_list        = NULL;
static pthread_mutex_t task_free_mutex = PTHREAD_MUTEX_INITIALIZER;

static dart_thread_t **thread_pool;

static bool bind_threads = false;

#ifndef DART_TASK_THREADLOCAL_Q
dart_taskqueue_t task_queue;
#endif // DART_TASK_THREADLOCAL_Q

enum dart_thread_idle_t {
  DART_THREAD_IDLE_POLL,
  DART_THREAD_IDLE_USLEEP,
  DART_THREAD_IDLE_WAIT
};

static struct dart_env_str2int thread_idle_env[] = {
  {"POLL",   DART_THREAD_IDLE_POLL},
  {"USLEEP", DART_THREAD_IDLE_POLL},
  {"WAIT",   DART_THREAD_IDLE_POLL},
};
static enum dart_thread_idle_t thread_idle_method;

static struct timespec thread_idle_sleeptime;

static task_exec_state_t root_exec = {
  .taskctx       = NULL,
  .local_deps    = NULL,
  .wait_handle   = NULL,
  .recycle_tasks = NULL,
  .task          = NULL,
  .delay         = 0,
  .num_children  = 0,
  .lock          = TASKLOCK_INITIALIZER
};

// a dummy task that serves as a root task for all other tasks
static dart_task_t root_task = {
    .next             = NULL,
    .prev             = NULL,
    .exec             = &root_exec,
    .fn               = NULL,
    .data             = NULL,
    .unresolved_deps  = 0,
    .successor        = NULL,
    .parent           = NULL,
    .remote_successor = NULL,
    .prio             = DART_PRIO_DEFAULT,
    .state            = DART_TASK_ROOT,
    .data_allocated   = false,
    .lock             = TASKLOCK_INITIALIZER
};

static void
destroy_threadpool(bool print_stats);

static inline
void set_current_task(dart_task_t *t);

static inline
dart_task_t * get_current_task();

static inline
dart_thread_t * get_current_thread();

static
dart_task_t * next_task(dart_thread_t *thread);

static
void handle_task(dart_task_t *task, dart_thread_t *thread);

static
void remote_progress(dart_thread_t *thread, bool force);

static inline
double current_time_us() {
  struct timespec ts;
  clock_gettime(CLOCK_MONOTONIC, &ts);
  return CLOCK_TIME_USEC(ts);
}

static void
invoke_taskfn(dart_task_t *task)
{
  DART_ASSERT(task->fn != NULL);
  DART_LOG_DEBUG("Invoking task %p (fn:%p data:%p descr:'%s')",
                 task, task->fn, task->data, task->descr);
  if (setjmp(task->exec->taskctx->cancel_return) == 0) {
    task->fn(task->data);
    DART_LOG_DEBUG("Done with task %p (fn:%p data:%p descr:'%s')",
                   task, task->fn, task->data, task->descr);
  } else {
    // we got here through longjmp, the task is cancelled
    task->state = DART_TASK_CANCELLED;
    DART_LOG_DEBUG("Task %p (fn:%p data:%p) cancelled", task, task->fn, task->data);
  }
}

#ifdef USE_UCONTEXT

static
void requeue_task(dart_task_t *task)
{
#ifdef DART_TASK_THREADLOCAL_Q
  dart_thread_t *thread = get_current_thread();
  dart_taskqueue_t *q = &thread->queue;
#else
  dart_taskqueue_t *q = &task_queue;
#endif // DART_TASK_THREADLOCAL_Q
  int delay = task->exec->delay;
  if (delay == 0) {
    dart_tasking_taskqueue_push(q, task);
  } else if (delay > 0) {
    dart_tasking_taskqueue_insert(q, task, delay);
  } else {
    dart_tasking_taskqueue_pushback(q, task);
  }
}

static
void wrap_task(dart_task_t *task)
{
  DART_ASSERT(task != &root_task);
  // save current task and requeue it if necessary
  dart_task_t *prev_task = get_current_task();
  if (prev_task->state == DART_TASK_SUSPENDED) {
    requeue_task(prev_task);
  } else if (prev_task->state == DART_TASK_BLOCKED) {
    dart__task__wait_enqueue(prev_task);
  }
  // update current task
  set_current_task(task);
  // invoke the new task
  EVENT_ENTER(EVENT_TASK);
  invoke_taskfn(task);
  EVENT_EXIT(EVENT_TASK);
  // return into the current thread's main context
  // this is not necessarily the thread that originally invoked the task
  dart_thread_t *thread = get_current_thread();
  dart__tasking__context_invoke(&thread->retctx);
}

static
void invoke_task(dart_task_t *task, dart_thread_t *thread)
{
  dart_task_t *current_task = get_current_task();

  if (task->exec == NULL) {
    task->exec = calloc(1, sizeof(task_exec_state_t));
    task->exec->task = task;
  }

  if (task->exec->taskctx == NULL) {
    // create a context for a task invoked for the first time
    task->exec->taskctx = dart__tasking__context_create(
                      (context_func_t*)&wrap_task, task);
  }

  if (current_task->state == DART_TASK_SUSPENDED ||
      current_task->state == DART_TASK_BLOCKED) {
    // store current task's state and jump into new task
    dart__tasking__context_swap(current_task->exec->taskctx, task->exec->taskctx);
  } else {
    // store current thread's context and jump into new task
    dart__tasking__context_swap(&thread->retctx, task->exec->taskctx);
    DART_LOG_TRACE("Returning from task %p ('%s')", task, task->descr);
  }
}


dart_ret_t
dart__tasking__yield(int delay)
{
  if (!threads_running) {
    // threads are not running --> no tasks to yield to
    return DART_OK;
  }

  bool check_requeue = false;

  dart_thread_t *thread = get_current_thread();
  // save the current task
  dart_task_t *current_task = dart_task_current_task();

  dart_task_t *next = NULL;

  if (dart__tasking__cancellation_requested())
    dart__tasking__abort_current_task(thread);

  if ( // check whether we got into this task from the root task
       // if so we jump back into the root_task
      (thread->yield_target == DART_YIELD_TARGET_ROOT &&
       current_task != &root_task) ||
       // check whether the current task is blocked
       // and jump back into the root-task if there is no replacement
      ((next = next_task(thread)) == NULL &&
        current_task->state == DART_TASK_BLOCKED)) {
    // we came into this task through a yield from the root_task or the
    // current task is blocked and there is no replacement task to yield to
    // so we just jump back into the root_task (only happens on the master thread)
    DART_ASSERT(thread->thread_id   == 0 ||
                current_task->state == DART_TASK_BLOCKED);

    // store current tasks's context and jump back into the master thread
    DART_LOG_TRACE("Yield: jumping back into master thread from task %p",
                   current_task);
    thread->yield_target = DART_YIELD_TARGET_YIELD;
    if (current_task->exec->wait_handle == NULL) {
      current_task->state  = DART_TASK_SUSPENDED;
    } else {
      current_task->state  = DART_TASK_BLOCKED;
    }
    EVENT_ENTER(EVENT_TASK);
    dart__tasking__context_swap(current_task->exec->taskctx, &thread->retctx);
    EVENT_EXIT(EVENT_TASK);
    // upon return into this task we may have to requeue the previous task
    check_requeue = true;
  } else {

    if (next == NULL) {
      next = next_task(thread);
    }
    // progress
    remote_progress(thread, (next == NULL));
    if (next == NULL) {
      // try again
      next = next_task(thread);
    }

    if (next) {
      current_task->exec->delay = delay;

      if (current_task == &root_task && thread->thread_id == 0) {
        // the master thread should return to the root_task on the next yield
        thread->yield_target = DART_YIELD_TARGET_ROOT;
        // NOTE: the root task is not suspended and requeued, the master thread
        //       will jump back into it (see above)
      } else {
        // mark task as suspended to avoid invoke_task to update the retctx
        // the next task should return to where the current task would have
        // returned
        if (current_task->exec->wait_handle == NULL) {
          current_task->state  = DART_TASK_SUSPENDED;
        }
        thread->yield_target = DART_YIELD_TARGET_YIELD;
      }
      // set new task to running state, protected to prevent race conditions
      // with dependency handling code
      LOCK_TASK(next);
      next->state = DART_TASK_RUNNING;
      UNLOCK_TASK(next);
      // here we leave this task
      DART_LOG_TRACE("Yield: yielding from task %p ('%s') to next task %p ('%s')",
                      current_task, current_task->descr, next, next->descr);
      invoke_task(next, thread);
      // upon return into this task we may have to requeue the previous task
      check_requeue = true;
    } else {
      DART_LOG_TRACE("Yield: no task to yield to from task %p",
                      current_task);
    }
  }

  if (check_requeue) {
    // we're coming back into this task here
    // requeue the previous task if necessary
    dart_task_t *prev_task = dart_task_current_task();
    if (prev_task->state == DART_TASK_SUSPENDED) {
      DART_LOG_TRACE("Yield: requeueing task %p from task %p",
                     prev_task, current_task);
      requeue_task(prev_task);
    } else if (prev_task->state == DART_TASK_BLOCKED) {
      dart__task__wait_enqueue(prev_task);
    }

    if (current_task != &root_task) {
      // resume this task
      current_task->state = DART_TASK_RUNNING;
    }
    // reset to the resumed task and continue processing it
    set_current_task(current_task);
  }
  return DART_OK;
}

#else
dart_ret_t
dart__tasking__yield(int delay)
{
  if (!threads_running) {
    // threads are not running --> no tasks to yield to
    return DART_OK;
  }

  // "nothing to be done here" (libgomp)
  // we do not execute another task to prevent serialization
  DART_LOG_INFO("Skipping dart__task__yield");
  // progress
  remote_progress(get_current_thread(), false);
  // check for abort
  if (dart__tasking__cancellation_requested())
    dart__tasking__abort_current_task(thread);

  return DART_OK;
}


static
void invoke_task(dart_task_t *task, dart_thread_t *thread)
{
  // set new task
  set_current_task(task);

  // allocate a context (required for setjmp)
  task->taskctx = dart__tasking__context_create(
                    (context_func_t*)&wrap_task, task);

  //invoke the task function
  invoke_taskfn(task);
}
#endif // USE_UCONTEXT


static void wait_for_work(enum dart_thread_idle_t method)
{
  if (method == DART_THREAD_IDLE_WAIT) {
    DART_LOG_TRACE("Thread %d going to sleep waiting for work",
                  get_current_thread()->thread_id);
    pthread_mutex_lock(&thread_pool_mutex);
    if (parallel) {
      pthread_cond_wait(&task_avail_cond, &thread_pool_mutex);
    }
    pthread_mutex_unlock(&thread_pool_mutex);
    DART_LOG_TRACE("Thread %d waking up", get_current_thread()->thread_id);
  } else if (method == DART_THREAD_IDLE_USLEEP) {
    nanosleep(&thread_idle_sleeptime, NULL);
  }
}

static void wakeup_thread_single()
{
  if (thread_idle_method == DART_THREAD_IDLE_WAIT) {
    pthread_mutex_lock(&thread_pool_mutex);
    pthread_cond_signal(&task_avail_cond);
    pthread_mutex_unlock(&thread_pool_mutex);
  }
}

static void wakeup_thread_all()
{
  if (thread_idle_method == DART_THREAD_IDLE_WAIT) {
    pthread_mutex_lock(&thread_pool_mutex);
    pthread_cond_broadcast(&task_avail_cond);
    pthread_mutex_unlock(&thread_pool_mutex);
  }
}

static int determine_num_threads()
{
  int num_threads = dart__base__env__number(DART_NUMTHREADS_ENVSTR, -1);

  if (num_threads == -1) {
    // query hwinfo
    dart_hwinfo_t hw;
    dart_hwinfo(&hw);
    if (hw.num_cores > 0) {
      num_threads = hw.num_cores * ((hw.max_threads > 0) ? hw.max_threads : 1);
      if (num_threads <= 0) {
        num_threads = -1;
      }
    }
  }

  if (num_threads == -1) {
    DART_LOG_WARN("Failed to get number of cores! Playing it safe with 2 threads...");
    num_threads = 2;
  }

  return num_threads;
}

static inline
dart_thread_t * get_current_thread()
{
  return (dart_thread_t*)pthread_getspecific(tpd_key);
}

static inline
void set_current_task(dart_task_t *t)
{
  get_current_thread()->current_task = t;
}

static inline
dart_task_t * get_current_task()
{
  return get_current_thread()->current_task;
}

static
dart_task_t * next_task(dart_thread_t *thread)
{
  // stop processing tasks if they are cancelled
  if (dart__tasking__cancellation_requested()) return NULL;
  if (thread->next_task != NULL) {
    // check for high-priority tasks and execute them first
    dart_task_t *task = thread->next_task;
#ifdef DART_TASK_THREADLOCAL_Q
    dart_taskqueue_t *tq = &thread->task_queue;
#else
    dart_taskqueue_t *tq = &task_queue;
#endif
    if (task->prio == DART_PRIO_LOW &&
        dart_tasking_taskqueue_has_prio_task(tq, DART_PRIO_HIGH)) {
      task->state = DART_TASK_CREATED;
      dart__tasking__enqueue_runnable(task);
      task = dart_tasking_taskqueue_pop(tq);
    }
    thread->next_task = NULL;
    return task;
  }
#ifdef DART_TASK_THREADLOCAL_Q
  dart_task_t *task = dart_tasking_taskqueue_pop(&thread->queue);
  if (task == NULL) {
    // try to steal from another thread, round-robbing starting at the last
    // successful thread
    int target = thread->last_steal_thread;
    for (int i = 0; i < num_threads; ++i) {
      dart_thread_t *target_thread = thread_pool[target];
      if (dart__likely(target_thread != NULL)) {
        task = dart_tasking_taskqueue_pop(&target_thread->queue);
        if (task != NULL) {
          DART_LOG_DEBUG("Stole task %p from thread %i", task, target);
          thread->last_steal_thread = target;
          break;
        }
      }
      target = (target + 1) % num_threads;
    }
  }
#else
  dart_task_t *task = dart_tasking_taskqueue_pop(&task_queue);
#endif // DART_TASK_THREADLOCAL_Q
  return task;
}

static
dart_task_t * allocate_task()
{
  dart_task_t *task = malloc(sizeof(dart_task_t));
  //dart__base__mutex_init(&task->mutex);
  TASKLOCK_INIT(task);

  return task;
}

static
dart_task_t * create_task(
  void (*fn) (void *),
  void             *data,
  size_t            data_size,
  dart_task_prio_t  prio,
  const char       *descr)
{
  dart_task_t *task = NULL;
  if (task_free_list != NULL) {
    pthread_mutex_lock(&task_free_mutex);
    if (task_free_list != NULL) {
      DART_STACK_POP(task_free_list, task);
    }
    pthread_mutex_unlock(&task_free_mutex);
  }

  if (task == NULL) {
    task = allocate_task();
  }

  if (data_size) {
    task->data_allocated = true;
    task->data           = malloc(data_size);
    memcpy(task->data, data, data_size);
  } else {
    task->data           = data;
    task->data_allocated = false;
  }
  task->fn           = fn;
  dart_task_t *parent = get_current_task();
  task->parent       = parent->exec;
  task->state        = DART_TASK_NASCENT;
  task->phase        = parent->state == DART_TASK_ROOT ?
                                          dart__tasking__phase_current()
                                        : DART_PHASE_ANY;
  task->has_ref       = false;
  task->remote_successor = NULL;
  task->prev          = NULL;
  task->successor     = NULL;
  task->prio          = (prio == DART_PRIO_PARENT) ? parent->prio : prio;
  task->exec          = NULL;
  task->unresolved_deps = 0;
  task->unresolved_remote_deps = 0;

  // if descr is an absolute path (as with __FILE__) we only use the basename
  if (descr && descr[0] == '/') {
    const char *descr_base = strrchr(descr, '/');
    task->descr            = descr_base+1;
  } else {
    task->descr = descr;
  }
  return task;
}


void remote_progress(dart_thread_t *thread, bool force)
{
  if (force ||
      thread->last_progress_ts + REMOTE_PROGRESS_INTERVAL_USEC >= current_time_us())
  {
    dart_tasking_remote_progress();
    thread->last_progress_ts = current_time_us();
  }
}

void dart__tasking__destroy_task(dart_task_t *task)
{
  task_exec_state_t *parent_exec = task->parent;
  if (task->data_allocated) {
    free(task->data);
  }
  // reset some of the fields
  task->data             = NULL;
  task->data_allocated   = false;
  task->fn               = NULL;
  task->parent           = NULL;
  task->prev             = NULL;
  task->successor        = NULL;
  task->state            = DART_TASK_DESTROYED;
  task->phase            = DART_PHASE_ANY;
  task->has_ref          = false;
  task->descr            = NULL;

  dart_tasking_datadeps_reset(task);

  free(task->exec);
  task->exec = NULL;

  LOCK_TASK(parent_exec);
  DART_STACK_PUSH(parent_exec->recycle_tasks, task);
  UNLOCK_TASK(parent_exec);
}

/**
 * Execute the given task.
 */
static
void handle_task(dart_task_t *task, dart_thread_t *thread)
{
  if (task != NULL)
  {
    DART_LOG_INFO("Thread %i executing task %p ('%s')",
                  thread->thread_id, task, task->descr);

    dart_task_t *current_task = get_current_task();

    // set task to running state, protected to prevent race conditions with
    // dependency handling code
    LOCK_TASK(task);
    task->state = DART_TASK_RUNNING;
    UNLOCK_TASK(task);

    // start execution, change to another task in between
    invoke_task(task, thread);

    // we're coming back into this task here
    dart_task_t *prev_task = dart_task_current_task();

    DART_LOG_TRACE("Returned from invoke_task(%p, %p): prev_task=%p",
                   task, thread, prev_task);

    if (prev_task->state == DART_TASK_BLOCKED) {
      // we came back here because there were no other tasks to yield from
      // the blocked task so we have to make sure this task is enqueued as
      // blocked (see dart__tasking__yield)
      dart__task__wait_enqueue(prev_task);
    } else {
      DART_ASSERT(prev_task->state == DART_TASK_RUNNING);
      if (!dart__tasking__cancellation_requested()) {
        // Implicit wait for child tasks
        dart__tasking__task_complete();
      }

      // the task may have changed once we get back here
      task = get_current_task();

      DART_ASSERT(task != &root_task);

      // we need to lock the task shortly here before releasing datadeps
      // to allow for atomic check and update
      // of remote successors in dart_tasking_datadeps_handle_remote_task
      LOCK_TASK(task);
      task->state = DART_TASK_FINISHED;
      UNLOCK_TASK(task);

      dart_tasking_datadeps_release_local_task(task, thread);

      // release the context
      dart__tasking__context_release(task->exec->taskctx);
      task->exec->taskctx = NULL;

      free(task->exec);
      task->exec = NULL;

      bool has_ref = task->has_ref;
      task_exec_state_t *parent = task->parent;

      // clean up
      if (!has_ref){
        // only destroy the task if there are no references outside
        // referenced tasks will be destroyed in task_wait/task_freeref
        // TODO: this needs some more thoughts!
        dart__tasking__destroy_task(task);
      }

      // let the parent know that we are done
      int32_t nc = DART_DEC_AND_FETCH32(&parent->num_children);
      DART_LOG_DEBUG("Parent %p has %i children left\n", parent->task, nc);

    }
    // return to previous task
    set_current_task(current_task);
    ++(thread->taskcntr);
  }
}

static
void dart_thread_init(dart_thread_t *thread, int threadnum)
{
  thread->thread_id = threadnum;
  thread->current_task = &root_task;
  thread->taskcntr  = 0;
  thread->ctxlist   = NULL;
  thread->last_steal_thread = 0;
  thread->yield_target = DART_YIELD_TARGET_YIELD;
  thread->next_task    = NULL;
#ifdef DART_TASK_THREADLOCAL_Q
  dart_tasking_taskqueue_init(&thread->queue);
  DART_LOG_TRACE("Thread %i (%p) has task queue %p",
    threadnum, thread, &thread->queue);
#endif // DART_TASK_THREADLOCAL_Q

  if (threadnum == 0)
    DART_LOG_INFO("sizeof(dart_task_t) = %zu", sizeof(dart_task_t));
}

struct thread_init_data {
  pthread_t pthread;
  int       threadid;
};

static
void* thread_main(void *data)
{
  DART_ASSERT(data != NULL);
  struct thread_init_data* tid = (struct thread_init_data*)data;

  DART_LOG_INFO("Thread %d starting up", tid->threadid);

  if (bind_threads) {
    dart__tasking__affinity_set(tid->pthread, tid->threadid);
  }

  dart_thread_t *thread = malloc(sizeof(dart_thread_t));

  DART_LOG_DEBUG("Thread %d: %p", tid->threadid, thread);

  // populate the thread-private data
  int threadid    = tid->threadid;
  dart_thread_init(thread, threadid);
  thread->pthread = tid->pthread;
  free(tid);
  tid = NULL;

  // set thread-private data
  pthread_setspecific(tpd_key, thread);
  // make thread available to other threads
  thread_pool[threadid] = thread;

  set_current_task(&root_task);

  // cache the idle_method here to reduce NUMA effects
  enum dart_thread_idle_t idle_method = thread_idle_method;

  DART_LOG_INFO("Thread %d starting to process tasks", threadid);

  struct timespec begin_idle_ts;
  bool in_idle = false;
  // sleep-time: 100us
  const struct timespec sleeptime = {0, IDLE_THREAD_GRACE_SLEEP_USEC*1000};
  // enter work loop
  while (parallel) {

    // check whether cancellation has been activated
    dart__tasking__check_cancellation(thread);

    // process the next task
    dart_task_t *task = next_task(thread);

    if (!in_idle && task == NULL) {
      EVENT_ENTER(EVENT_IDLE);
    }
    if (in_idle && task != NULL) {
      EVENT_EXIT(EVENT_IDLE);
    }
    handle_task(task, thread);

    //DART_LOG_TRACE("thread_main: finished processing task %p", task);

    // look for incoming remote tasks and responses
    // NOTE: only the first worker thread does the polling
    //       if polling is enabled or we have no runnable tasks anymore

    if ((task == NULL || worker_poll_remote) && threadid == 1) {
      //DART_LOG_TRACE("worker polling for remote messages");
      remote_progress(thread, (task == NULL));
      dart__task__wait_progress();
      // wait for 100us to reduce pressure on master thread
      if (task == NULL) {
        nanosleep(&sleeptime, NULL);
      }
    } else if (task == NULL) {
      struct timespec curr_ts;
      if (!in_idle) {
        // start idle time
        clock_gettime(CLOCK_MONOTONIC, &begin_idle_ts);
        in_idle = true;
      } else {
        // check whether we should go to idle
        clock_gettime(CLOCK_MONOTONIC, &curr_ts);
        uint64_t idle_time = CLOCK_DIFF_USEC(begin_idle_ts, curr_ts);
        // go to sleep if we exceeded the max idle time
        if (idle_time > IDLE_THREAD_GRACE_USEC) {
          wait_for_work(idle_method);
          in_idle = false;
        }
      }
      // wait for 100us to reduce pressure on master thread
      nanosleep(&sleeptime, NULL);
    } else {
      in_idle = false;
    }
  }

  DART_ASSERT_MSG(
    thread == get_current_thread(), "Detected invalid thread return!");

  // clean up the current thread's contexts before leaving
  dart__tasking__context_cleanup();

  DART_LOG_INFO("Thread %i exiting", dart__tasking__thread_num());

  // unset thread-private data
  pthread_setspecific(tpd_key, NULL);

  return NULL;
}

static
void dart_thread_finalize(dart_thread_t *thread)
{
  if (thread != NULL) {
    thread->thread_id = -1;
    thread->current_task = NULL;
    thread->ctxlist = NULL;

#ifdef DART_TASK_THREADLOCAL_Q
    dart_tasking_taskqueue_finalize(&thread->queue);
#endif // DART_TASK_THREADLOCAL_Q
  }
}

static void
start_threads(int num_threads)
{
  DART_ASSERT(!threads_running);
  DART_LOG_INFO("Starting %d threads", num_threads);

  // determine thread idle method
  uint64_t thread_idle_sleeptime_us =
                      dart__base__env__us(DART_THREAD_IDLE_SLEEP_ENVSTR,
                                          IDLE_THREAD_DEFAULT_USLEEP);
  if (thread_idle_method == DART_THREAD_IDLE_USLEEP) {
    thread_idle_sleeptime.tv_sec  = thread_idle_sleeptime_us / (1000*1000);
    thread_idle_sleeptime.tv_nsec =
        (thread_idle_sleeptime_us-(thread_idle_sleeptime.tv_sec*1000*1000))*1000;
    DART_LOG_INFO("Using idle thread method SLEEP with %lu sleep time",
                  thread_idle_sleeptime_us);
  } else {
    DART_LOG_INFO("Using idle thread method %s",
                  thread_idle_method == DART_THREAD_IDLE_POLL ? "POLL" : "WAIT");
  }

  // start-up all worker threads
  for (int i = 1; i < num_threads; i++)
  {
    // will be free'd by the thread
    struct thread_init_data *tid = malloc(sizeof(*tid));
    tid->threadid = i;
    int ret = pthread_create(&tid->pthread, NULL,
                             &thread_main, tid);
    if (ret != 0) {
      DART_LOG_ERROR("Failed to create thread %i of %i!", i, num_threads);
    }
  }
  threads_running = true;
}

static void
init_threadpool(int num_threads)
{
  dart__tasking__affinity_init();
  // bind the master thread before allocating meta-data objects
  if (bind_threads) {
    dart__tasking__affinity_set(pthread_self(), 0);
  }
  thread_pool = calloc(num_threads, sizeof(dart_thread_t*));
  dart_thread_t *master_thread = malloc(sizeof(dart_thread_t));
  // initialize master thread data, the other threads will do it themselves
  dart_thread_init(master_thread, 0);
  thread_pool[0] = master_thread;
}

dart_ret_t
dart__tasking__init()
{
  if (initialized) {
    DART_LOG_ERROR("DART tasking subsystem can only be initialized once!");
    return DART_ERR_INVAL;
  }

  root_exec.task = &root_task;

  thread_idle_method = dart__base__env__str2int(DART_THREAD_IDLE_ENVSTR,
                                                thread_idle_env,
                                                DART_THREAD_IDLE_USLEEP);

  num_threads = determine_num_threads();
  DART_LOG_INFO("Using %i threads", num_threads);

  DART_LOG_TRACE("root_task: %p", &root_task);

#ifdef USE_EXTRAE
  if (Extrae_define_event_type) {
    unsigned nvalues = 3;
    Extrae_define_event_type(&et, "Thread State", &nvalues, ev, extrae_names);
  }
#endif


  dart__tasking__context_init();

#ifndef DART_TASK_THREADLOCAL_Q
  dart_tasking_taskqueue_init(&task_queue);
#endif // DART_TASK_THREADLOCAL_Q

  // keep threads running
  parallel = true;

  // set up the active message queue
  dart_tasking_datadeps_init();

  pthread_key_create(&tpd_key, NULL);

  bind_threads = dart__base__env__bool(DART_THREAD_AFFINITY_ENVSTR, false);

  // initialize all task threads before creating them
  init_threadpool(num_threads);

  // set master thread private data
  pthread_setspecific(tpd_key, thread_pool[0]);

  set_current_task(&root_task);

#ifdef DART_ENABLE_AYUDAME
  dart__tasking__ayudame_init();
#endif // DART_ENABLE_AYUDAME

  dart__task__wait_init();

  initialized = true;

  return DART_OK;
}

int
dart__tasking__thread_num()
{
  dart_thread_t *t = get_current_thread();
  return (dart__likely(t) ? t->thread_id : 0);
}

int
dart__tasking__num_threads()
{
  return (dart__likely(initialized) ? num_threads : 1);
}

void
dart__tasking__enqueue_runnable(dart_task_t *task)
{
  if (dart__tasking__cancellation_requested()) {
    dart__tasking__cancel_task(task);
    return;
  }

  bool queuable = false;
  if (task->state == DART_TASK_CREATED)
  {
    LOCK_TASK(task);
    if (task->state == DART_TASK_CREATED) {
      task->state = DART_TASK_QUEUED;
      queuable = true;
    }
<<<<<<< HEAD
    UNLOCK_TASK(task);
=======
    dart__base__mutex_unlock(&task->mutex);
  } else if (task->state == DART_TASK_SUSPENDED) {
    queuable = true;
>>>>>>> d37c1ad2
  }

  // make sure we don't queue the task if we are not allowed to
  if (!queuable) {
    DART_LOG_TRACE("Refusing to enqueue task %p which is in state %d",
                   task, task->state);
    return;
  }

  bool enqueued = false;
  // check whether the task has to be deferred
  if (task->parent->task == &root_task &&
      !dart__tasking__phase_is_runnable(task->phase)) {
    dart_tasking_taskqueue_lock(&local_deferred_tasks);
    if (!dart__tasking__phase_is_runnable(task->phase)) {
      DART_LOG_TRACE("Deferring release of task %p in phase %d (q=%p, s=%zu)",
                     task, task->phase,
                     &local_deferred_tasks,
                     local_deferred_tasks.num_elem);
      dart_tasking_taskqueue_push_unsafe(&local_deferred_tasks, task);
      enqueued = true;
    }
    dart_tasking_taskqueue_unlock(&local_deferred_tasks);
  }

  if (!enqueued){
    // the task might have been queued in the mean-time
#ifdef DART_TASK_THREADLOCAL_Q
    dart_thread_t *thread = get_current_thread();
    dart_taskqueue_t *q = &thread->queue;
#else
    dart_taskqueue_t *q = &task_queue;
#endif // DART_TASK_THREADLOCAL_Q
    dart_tasking_taskqueue_push(q, task);
    // wakeup a thread to execute this task
    wakeup_thread_single();
  }
}

dart_ret_t
dart__tasking__create_task(
          void           (*fn) (void *),
          void            *data,
          size_t           data_size,
    const dart_task_dep_t *deps,
          size_t           ndeps,
          dart_task_prio_t prio,
    const char            *descr)
{
  if (dart__tasking__cancellation_requested()) {
    DART_LOG_DEBUG("dart__tasking__create_task: Ignoring task creation while "
                   "canceling tasks!");
    return DART_OK;
  }

  // start threads upon first task creation
  if (dart__unlikely(!threads_running)) {
    start_threads(num_threads);
  }

  // TODO: add hash table to handle task descriptions

  dart_task_t *task = create_task(fn, data, data_size, prio, descr);

  int32_t nc = DART_INC_AND_FETCH32(&task->parent->num_children);
  DART_LOG_DEBUG("Parent %p now has %i children", task->parent->task, nc);

  dart_tasking_datadeps_handle_task(task, deps, ndeps);

  LOCK_TASK(task);
  task->state = DART_TASK_CREATED;
  bool is_runnable = dart_tasking_datadeps_is_runnable(task);
  UNLOCK_TASK(task);
  DART_LOG_TRACE("  Task %p ('%s') created: runnable %i",
                 task, task->descr, is_runnable);
  if (is_runnable) {
    dart__tasking__enqueue_runnable(task);
  }

  return DART_OK;
}

dart_ret_t
dart__tasking__create_task_handle(
          void           (*fn) (void *),
          void            *data,
          size_t           data_size,
    const dart_task_dep_t *deps,
          size_t           ndeps,
          dart_task_prio_t prio,
          dart_taskref_t  *ref)
{
  if (dart__tasking__cancellation_requested()) {
    DART_LOG_DEBUG("dart__tasking__create_task_handle: Ignoring task creation "
                   "while canceling tasks!");
    return DART_OK;
  }

  // start threads upon first task creation
  if (dart__unlikely(!threads_running)) {
    start_threads(num_threads);
  }

  dart_task_t *task = create_task(fn, data, data_size, prio, NULL);
  task->has_ref = true;

  int32_t nc = DART_INC_AND_FETCH32(&task->parent->num_children);
  DART_LOG_DEBUG("Parent %p now has %i children", task->parent->task, nc);

  LOCK_TASK(task);
  task->state = DART_TASK_CREATED;
  bool is_runnable = dart_tasking_datadeps_is_runnable(task);
  UNLOCK_TASK(task);
  if (is_runnable) {
    dart__tasking__enqueue_runnable(task);
  }

  *ref = task;

  return DART_OK;
}


void
dart__tasking__perform_matching(dart_thread_t *thread, dart_taskphase_t phase)
{
  // make sure all incoming requests are served
  dart_tasking_remote_progress_blocking(DART_TEAM_ALL);
  // release unhandled remote dependencies
  dart_tasking_datadeps_handle_defered_remote();
  DART_LOG_DEBUG("task_complete: releasing deferred tasks of all threads");
  // make sure all newly incoming requests are served
  dart_tasking_remote_progress_blocking(DART_TEAM_ALL);
  // reset the active epoch
  dart__tasking__phase_set_runnable(phase);
  // release the deferred queue
  dart_tasking_datadeps_handle_defered_local(thread);
  // wakeup all thread to execute potentially available tasks
  wakeup_thread_all();
}


dart_ret_t
dart__tasking__task_complete()
{
  if (dart__unlikely(!threads_running)) {
    // threads are not running --> nothing to be done here
    return DART_OK;
  }

  dart_thread_t *thread = get_current_thread();

  DART_ASSERT_MSG(
    !(thread->current_task == &(root_task) && thread->thread_id != 0),
    "Calling dart__tasking__task_complete() on ROOT task "
    "only valid on MASTER thread!");

  DART_LOG_TRACE("Waiting for child tasks of %p to complete", thread->current_task);

  dart_taskphase_t entry_phase;

  bool is_root_task = thread->current_task == &(root_task);

  if (is_root_task) {
    entry_phase = dart__tasking__phase_current();
    if (entry_phase > DART_PHASE_FIRST) {
      dart__tasking__perform_matching(thread, DART_PHASE_ANY);
      // enable worker threads to poll for remote messages
      worker_poll_remote = true;
    }
  } else {
    EXTRAE_EXIT(EVENT_TASK);
  }

  // 1) wake up all threads (might later be done earlier)
  if (thread_idle_method == DART_THREAD_IDLE_WAIT) {
    pthread_cond_broadcast(&task_avail_cond);
  }


  // 2) start processing ourselves
  dart_task_t *task = get_current_task();

  DART_LOG_DEBUG("dart__tasking__task_complete: waiting for children of task %p", task);

  // save context
  // TODO is this really necessary?
  context_t tmpctx;
  bool restore_ctx = false;
  if (task->exec->num_children) {
    tmpctx = thread->retctx;
    restore_ctx = true;
  }

  // main task processing routine
  while (task->exec->num_children > 0) {
    dart_task_t *next = next_task(thread);
    // a) look for incoming remote tasks and responses
    if (next == NULL) {
      remote_progress(thread, (thread->thread_id == 0));
    }
    // b) check cancellation
    dart__tasking__check_cancellation(thread);
    // c) check whether blocked tasks are ready
    if (next == NULL || thread->thread_id == 0) {
      dart__task__wait_progress();
      if (next == NULL)
        next = next_task(thread);
    }
    // d) process our tasks
    handle_task(next, thread);
    // e) requery the thread as it might have changed
    thread = get_current_thread();
  }

  if (restore_ctx) {
    // restore context (in case we're called from within another task and switched threads)
    thread->retctx = tmpctx;
  }

  // destroyed child tasks can now be re-used
  dart__tasking__check_cancellation(thread);
  task_exec_state_t *curr_exec = thread->current_task->exec;
  if (curr_exec->recycle_tasks){
    // recycled tasks can now be used again
    pthread_mutex_lock(&task_free_mutex);
    if (task_free_list == NULL) {
      task_free_list = curr_exec->recycle_tasks;
    } else {
      dart_task_t *elem = task_free_list;
      if (elem != NULL) {
        // walk to the end of the list
        while (elem->next != NULL) elem = elem->next;
      }
      // add the recycled elements to the end of the list
      elem->next = curr_exec->recycle_tasks;
    }
    curr_exec->recycle_tasks = NULL;
    pthread_mutex_unlock(&task_free_mutex);
  }

  // 3) clean up if this was the root task and thus no other tasks are running
  if (is_root_task) {
    if (entry_phase > DART_PHASE_FIRST) {
      // wait for all units to finish their tasks
      dart_tasking_remote_progress_blocking(DART_TEAM_ALL);
    }
    // reset the runnable phase
    dart__tasking__phase_set_runnable(DART_PHASE_FIRST);
    // disable remote polling of worker threads
    worker_poll_remote = false;
    // reset the phase counter
    dart__tasking__phase_reset();
  } else {
    EXTRAE_ENTER(EVENT_TASK);
  }

  dart_tasking_datadeps_reset(thread->current_task);


  return DART_OK;
}

dart_ret_t
dart__tasking__taskref_free(dart_taskref_t *tr)
{
  if (tr == NULL || *tr == DART_TASK_NULL) {
    return DART_ERR_INVAL;
  }
  dart_task_t *task = *tr;
  *tr = DART_TASK_NULL;
  DART_ASSERT(task->has_ref);

  // free the task if already destroyed
  LOCK_TASK(task);
  task->has_ref = false;
  int8_t state = task->state;
  UNLOCK_TASK(task);

  if (state == DART_TASK_FINISHED) {
    dart__tasking__destroy_task(task);
  }

  return DART_OK;

}

dart_ret_t
dart__tasking__task_wait(dart_taskref_t *tr)
{

  if (tr == NULL || *tr == NULL || (*tr)->state == DART_TASK_DESTROYED) {
    return DART_ERR_INVAL;
  }

  dart_task_t *reftask = *tr;
  // the task has to be locked to avoid race conditions
  LOCK_TASK(reftask);

  // the thread just contributes to the execution
  // of available tasks until the task waited on finishes
  while (reftask->state != DART_TASK_FINISHED) {
    UNLOCK_TASK(reftask);

    dart_thread_t *thread = get_current_thread();

    dart_tasking_remote_progress();
    dart_task_t *task = next_task(thread);
    handle_task(task, thread);

    // lock the task for the check in the while header
    LOCK_TASK(reftask);
  }

  // finally we have to destroy the task
  UNLOCK_TASK(reftask);
  reftask->has_ref = false;
  dart__tasking__destroy_task(reftask);

  *tr = DART_TASK_NULL;

  return DART_OK;
}

dart_ret_t
dart__tasking__task_test(dart_taskref_t *tr, int *flag)
{
  if (flag == NULL) {
    return DART_ERR_INVAL;
  }
  *flag = 0;
  if (tr == NULL || *tr == NULL || (*tr)->state == DART_TASK_DESTROYED) {
    return DART_ERR_INVAL;
  }

  dart_task_t *reftask = *tr;
  // the task has to be locked to avoid race conditions
  LOCK_TASK(reftask);
  dart_task_state_t state = reftask->state;
  UNLOCK_TASK(reftask);

  // if this is the only available thread we have to execute at least one task
  if (num_threads == 1 && state != DART_TASK_FINISHED) {
    dart_thread_t *thread = get_current_thread();
    dart_tasking_remote_progress();
    dart_task_t *task = next_task(thread);
    handle_task(task, thread);

    // check if this was our task
    LOCK_TASK(reftask);
    state = reftask->state;
    UNLOCK_TASK(reftask);
  }

  if (state == DART_TASK_FINISHED) {
    *flag = 1;
    dart__tasking__destroy_task(reftask);
    *tr = DART_TASK_NULL;
  }
  return DART_OK;
}

dart_taskref_t
dart__tasking__current_task()
{
  return get_current_task();
}

dart_thread_t *
dart__tasking__current_thread()
{
  return get_current_thread();
}

/**
 * Tear-down related functions.
 */

static void
stop_threads()
{
  // wait for all threads to finish
  pthread_mutex_lock(&thread_pool_mutex);
  parallel = false;
  pthread_mutex_unlock(&thread_pool_mutex);

  // wake up all threads to finish
  wakeup_thread_all();

  // use a volatile pointer to wait for threads to set their data
  dart_thread_t* volatile *thread_pool_v = (dart_thread_t* volatile *)thread_pool;

  // wait for all threads to finish
  for (int i = 1; i < num_threads; i++) {
    // wait for the thread to populate it's thread data
    // just make sure all threads are awake
    wakeup_thread_all();
    while (thread_pool_v[i] == NULL) {}
    pthread_join(thread_pool_v[i]->pthread, NULL);
  }

  threads_running = false;
}

static void
destroy_threadpool(bool print_stats)
{
  for (int i = 1; i < num_threads; i++) {
    dart_thread_finalize(thread_pool[i]);
  }

#ifdef DART_ENABLE_LOGGING
  if (print_stats) {
    DART_LOG_INFO("######################");
    for (int i = 0; i < num_threads; ++i) {
      DART_LOG_INFO("Thread %i executed %lu tasks", i, thread_pool[i]->taskcntr);
    }
    DART_LOG_INFO("######################");
  }
#endif // DART_ENABLE_LOGGING

  // unset thread-private data
  pthread_setspecific(tpd_key, NULL);

  for (int i = 0; i < num_threads; ++i) {
    free(thread_pool[i]);
    thread_pool[i] = NULL;
  }

  free(thread_pool);
  thread_pool = NULL;
  dart__tasking__affinity_fini();
}

static void
free_tasklist(dart_task_t *tasklist)
{
  dart_task_t *task = tasklist;
  while (task != NULL) {
    dart_task_t *tmp = task;
    task = task->next;
    tmp->next = NULL;
    free(tmp);
  }
}

dart_ret_t
dart__tasking__fini()
{
  if (!initialized) {
    DART_LOG_ERROR("DART tasking subsystem has not been initialized!");
    return DART_ERR_INVAL;
  }

  DART_LOG_DEBUG("dart__tasking__fini(): Tearing down task subsystem");

#ifdef DART_ENABLE_AYUDAME
  dart__tasking__ayudame_fini();
#endif // DART_ENABLE_AYUDAME

  free_tasklist(task_free_list);
  task_free_list = NULL;
  if (threads_running) {
    stop_threads();
  }
  dart_tasking_datadeps_fini();
  dart__tasking__context_cleanup();
  destroy_threadpool(true);

#ifndef DART_TASK_THREADLOCAL_Q
  dart_tasking_taskqueue_finalize(&task_queue);
#endif

  dart__task__wait_fini();

  dart_tasking_tasklist_fini();

  initialized = false;
  DART_LOG_DEBUG("dart__tasking__fini(): Finished with tear-down");

  return DART_OK;
}

<|MERGE_RESOLUTION|>--- conflicted
+++ resolved
@@ -996,13 +996,9 @@
       task->state = DART_TASK_QUEUED;
       queuable = true;
     }
-<<<<<<< HEAD
     UNLOCK_TASK(task);
-=======
-    dart__base__mutex_unlock(&task->mutex);
   } else if (task->state == DART_TASK_SUSPENDED) {
     queuable = true;
->>>>>>> d37c1ad2
   }
 
   // make sure we don't queue the task if we are not allowed to
