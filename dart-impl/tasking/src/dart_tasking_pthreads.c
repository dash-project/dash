#include <dash/dart/base/logging.h>
#include <dash/dart/base/atomic.h>
#include <dash/dart/base/assert.h>
#include <dash/dart/base/macro.h>
#include <dash/dart/if/dart_tasking.h>
#include <dash/dart/if/dart_active_messages.h>
#include <dash/dart/base/hwinfo.h>
#include <dash/dart/base/env.h>
#include <dash/dart/base/stack.h>
#include <dash/dart/tasking/dart_tasking_priv.h>
#include <dash/dart/tasking/dart_tasking_signal.h>
#include <dash/dart/tasking/dart_tasking_ayudame.h>
#include <dash/dart/tasking/dart_tasking_taskqueue.h>
#include <dash/dart/tasking/dart_tasking_tasklist.h>
#include <dash/dart/tasking/dart_tasking_taskqueue.h>
#include <dash/dart/tasking/dart_tasking_datadeps.h>
#include <dash/dart/tasking/dart_tasking_remote.h>
#include <dash/dart/tasking/dart_tasking_context.h>
#include <dash/dart/tasking/dart_tasking_cancellation.h>
#include <dash/dart/tasking/dart_tasking_affinity.h>
#include <dash/dart/tasking/dart_tasking_envstr.h>
#include <dash/dart/tasking/dart_tasking_wait.h>
#include <dash/dart/tasking/dart_tasking_copyin.h>
#include <dash/dart/tasking/dart_tasking_extrae.h>
#include <dash/dart/tasking/dart_tasking_craypat.h>
#include <dash/dart/tasking/dart_tasking_instrumentation.h>
#include <dash/dart/if/dart_communication.h>

#include <stdlib.h>
#include <pthread.h>
#include <stdbool.h>
#include <time.h>
#include <errno.h>
#include <setjmp.h>
#include <stddef.h>
#define EVENT_ENTER(_ev) do {\
  EXTRAE_ENTER(_ev);         \
  CRAYPAT_ENTER(_ev); \
} while (0)

#define EVENT_EXIT(_ev) do {\
  EXTRAE_EXIT(_ev);         \
  CRAYPAT_EXIT(_ev); \
} while (0)

#define CLOCK_DIFF_USEC(start, end)  \
  (uint64_t)((((end).tv_sec - (start).tv_sec)*1E6 + ((end).tv_nsec - (start).tv_nsec)/1E3))
// the grace period after which idle thread go to sleep
#define IDLE_THREAD_GRACE_USEC 1000
// the amount of usec idle threads should sleep within the grace period
#define IDLE_THREAD_GRACE_SLEEP_USEC 100
// the number of us a thread should sleep if IDLE_THREAD_SLEEP is not defined
#define IDLE_THREAD_DEFAULT_USLEEP 1000
// the number of tasks to wait until remote progress is triggered (10ms)
#define REMOTE_PROGRESS_INTERVAL_USEC  1E4

// we know that the stack member entry is the first element of the struct
// so we can cast directly
#define DART_TASKLIST_ELEM_POP(__freelist) \
  (dart_task_t*)((void*)dart__base__stack_pop(&__freelist))

#define DART_TASKLIST_ELEM_PUSH(__freelist, __elem) \
  dart__base__stack_push(&__freelist, &DART_STACK_MEMBER_GET(__elem))

// true if threads should process tasks. Set to false to quit parallel processing
static volatile bool parallel         = false;
// true if the tasking subsystem has been initialized
static          bool initialized      = false;
// true if the worker threads are running (delayed thread-startup)
static          bool threads_running  = false;
// whether or not worker threads should poll for incoming remote messages
// Disabling this in the task setup phase might be beneficial due to
// MPI-internal congestion
static volatile bool worker_poll_remote = false;

static int num_threads;
static int num_utility_threads = 0;

// whether or not to respect numa placement
static bool respect_numa  = false;
// the number of numa nodes
static int num_numa_nodes = 1;

// thread-private data
static _Thread_local dart_thread_t* __tpd = NULL;

// mutex and conditional variable to wait for tasks to get ready
static pthread_cond_t  task_avail_cond   = PTHREAD_COND_INITIALIZER;
static pthread_mutex_t thread_pool_mutex = PTHREAD_MUTEX_INITIALIZER;

// task life-cycle list, the tasks are not free'd directly but instead the
// memory is free'd through the memory pool
static dart_stack_t *task_free_lists;

static dart_thread_t **thread_pool;

static bool bind_threads = false;

static dart_taskqueue_t *task_queue;

static size_t num_units;

enum dart_thread_idle_t {
  DART_THREAD_IDLE_POLL,
  DART_THREAD_IDLE_USLEEP,
  DART_THREAD_IDLE_WAIT
};

static struct dart_env_str2int thread_idle_env[] = {
  {"POLL",   DART_THREAD_IDLE_POLL},
  {"USLEEP", DART_THREAD_IDLE_USLEEP},
  {"WAIT",   DART_THREAD_IDLE_WAIT},
};
static enum dart_thread_idle_t thread_idle_method;

static struct timespec thread_idle_sleeptime;

// a dummy task that serves as a root task for all other tasks
static dart_task_t root_task = {
    .next             = NULL,
    .prev             = NULL,
    .flags            = 0,
    .fn               = NULL,
    .data             = NULL,
    .successor        = NULL,
    .parent           = NULL,
    .remote_successor = NULL,
    .local_deps       = NULL,
    .prio             = DART_PRIO_DEFAULT,
    .num_children     = 0,
    .state            = DART_TASK_ROOT,
    .descr            = "root_task"
#ifdef TRACK_CHILDREN
    , .children       = NULL
#endif
};


/* Memory pool for task objects. The memory is never reclaimed,
 * tasks are instead inserted into the free list upon release.
 */
#define TASK_MEMPOOL_SIZE 64
typedef
struct task_mempool task_mempool_t;

struct task_mempool {
  size_t pos;
  task_mempool_t *next;
  dart_task_t tasks[TASK_MEMPOOL_SIZE];
};

/* Thread-private task memory pool */
static _Thread_local task_mempool_t* __taskpool = NULL;

/*
 * Back-references to each thread's memory pool, which will be used for
 * eventually free'ing the memory allocated in private.
 */
static task_mempool_t **thread_task_mempool = NULL;

static void
destroy_threadpool();

static inline
void set_current_task(dart_task_t *t);

static inline
dart_task_t * get_current_task();

static inline
dart_thread_t * get_current_thread();

static
dart_task_t * next_task(dart_thread_t *thread);

static
void handle_task(dart_task_t *task, dart_thread_t *thread);

static
void remote_progress(dart_thread_t *thread, bool force);

static int64_t acc_matching_time_us = 0;
static int64_t acc_idle_time_us     = 0;
static int64_t acc_post_time_us     = 0;
_Thread_local static int64_t thread_acc_idle_time_us = 0;
_Thread_local static int64_t thread_idle_start_ts    = 0;
_Thread_local static int64_t thread_acc_post_time_us        = 0;

dart_task_t *
dart__tasking__root_task()
{
  return &root_task;
}

void
dart__tasking__mark_detached(dart_taskref_t task)
{
  LOCK_TASK(task);
  task->state = DART_TASK_DETACHED;
  UNLOCK_TASK(task);
}

void
dart__tasking__release_detached(dart_taskref_t task)
{
  DART_ASSERT(task->state == DART_TASK_DETACHED);

  dart_thread_t *thread = get_current_thread();

  dart_tasking_datadeps_release_local_task(task, thread);

  // we need to lock the task shortly here before releasing datadeps
  // to allow for atomic check and update
  // of remote successors in dart_tasking_datadeps_handle_remote_task
  LOCK_TASK(task);
  task->state = DART_TASK_FINISHED;
  bool has_ref = DART_TASK_HAS_FLAG(task, DART_TASK_HAS_REF);
  UNLOCK_TASK(task);

  dart_task_t *parent = task->parent;

  // clean up
  if (!has_ref){
    // only destroy the task if there are no references outside
    // referenced tasks will be destroyed in task_wait/task_freeref
    // TODO: this needs some more thoughts!
    dart__tasking__destroy_task(task);
  }


  // let the parent know that we are done
  int32_t nc = DART_DEC_AND_FETCH32(&parent->num_children);
  DART_LOG_DEBUG("Parent %p has %i children left\n", parent, nc);
}

dart_taskqueue_t *
dart__tasking__get_taskqueue()
{
  // TODO: make sure thread-local tasks are somehow accessible in the cancellation!
  dart_thread_t *thread = get_current_thread();
  dart_taskqueue_t *q;
  q = &task_queue[thread->numa_id];
  return q;
}

static void
invoke_taskfn(dart_task_t *task)
{
  DART_ASSERT(task != NULL && task->fn != NULL);
  DART_LOG_DEBUG("Invoking task %p (fn:%p data:%p descr:'%s')",
                 task, task->fn, task->data, task->descr);
  if (setjmp(task->taskctx->cancel_return) == 0) {
    dart__tasking__instrument_task_begin(task, dart__tasking__current_thread());
    task->fn(task->data);
    DART_LOG_DEBUG("Done with task %p (fn:%p data:%p descr:'%s')",
                   task, task->fn, task->data, task->descr);
    dart__tasking__instrument_task_end(task, dart__tasking__current_thread());
  } else {
    // we got here through longjmp, the task is cancelled
    task->state = DART_TASK_CANCELLED;
    DART_LOG_DEBUG("Task %p (fn:%p data:%p) cancelled", task, task->fn, task->data);
    dart__tasking__instrument_task_cancel(task, dart__tasking__current_thread());
  }
}

#ifdef USE_UCONTEXT

static
void requeue_task(dart_task_t *task)
{
  dart_thread_t *thread = get_current_thread();
  dart_taskqueue_t *q = dart__tasking__get_taskqueue();
  int delay = thread->delay;
  if (delay == 0) {
    dart_tasking_taskqueue_push(q, task);
  } else if (delay > 0) {
    dart_tasking_taskqueue_insert(q, task, delay);
  } else {
    dart_tasking_taskqueue_pushback(q, task);
  }
}

static
void wrap_task(dart_task_t *task)
{
  DART_ASSERT(task != &root_task);
  // invoke the new task
  EVENT_ENTER(EVENT_TASK);
  invoke_taskfn(task);
  EVENT_EXIT(EVENT_TASK);
  // return into the current thread's main context
  // this is not necessarily the thread that originally invoked the task
  dart_thread_t *thread = get_current_thread();
  dart__tasking__context_invoke(&thread->retctx);
}

static
void invoke_task(dart_task_t *task, dart_thread_t *thread)
{
  DART_LOG_TRACE("invoke_task: %p, cancellation %d", task, dart__tasking__cancellation_requested());
  if (!dart__tasking__cancellation_requested()) {
    if (task->taskctx == NULL) {
      DART_ASSERT(task->fn != NULL);
      // create a context for a task invoked for the first time
      task->taskctx = dart__tasking__context_create(
                        (context_func_t*)&wrap_task, task);
    }

    // update current task
    set_current_task(task);
    // store current thread's context and jump into new task
    dart__tasking__context_swap(&thread->retctx, task->taskctx);
    DART_LOG_TRACE("Returning from task %p ('%s')", task, task->descr);
  } else {
    DART_LOG_TRACE("Skipping task %p because cancellation has been requested!",
                   task);

    // simply set the current task
    set_current_task(task);
  }
}

dart_ret_t
dart__tasking__yield(int delay)
{
  if (!threads_running) {
    // threads are not running --> no tasks to yield to
    return DART_OK;
  }

  dart_thread_t *thread = get_current_thread();
  // save the current task
  dart_task_t *current_task = dart_task_current_task();

  if (dart__tasking__cancellation_requested())
    dart__tasking__abort_current_task(thread);

  // we cannot yield from inlined tasks
  if (DART_TASK_HAS_FLAG(current_task, DART_TASK_IS_INLINED)) {
    return DART_OK;
  }

  // exit task if the task is blocked and return as soon as we get back here
  if (current_task->state == DART_TASK_BLOCKED) {
    return dart__tasking__context_swap(current_task->taskctx, &thread->retctx);
  }

  dart_task_t *next = next_task(thread);
  if (next == NULL) {
    // progress
    remote_progress(thread, (next == NULL));
    // try again
    next = next_task(thread);
  }

  if (next) {
    thread->delay = delay;

    DART_LOG_TRACE("Yield: leaving task %p ('%s') to yield to next task %p ('%s')",
                    current_task, current_task->descr, next, next->descr);

    if (current_task == &root_task) {
      // NOTE: the root task is not suspended and requeued, the master thread
      //       will jump back into it (see above)
      // NOTE: worker thread will never call yield from within the root task
      DART_ASSERT(thread->thread_id == 0);

      // invoke the task directly
      dart__tasking__handle_task(next);
    } else {
      // mark task as suspended to avoid invoke_task to update the retctx
      // the next task should return to where the current task would have
      // returned
      if (current_task->wait_handle == NULL) {
        current_task->state  = DART_TASK_SUSPENDED;
      } else {
        current_task->state  = DART_TASK_BLOCKED;
      }
      // we got a task, store it in the thread and leave this task
      DART_ASSERT(thread->next_task == NULL);
      thread->next_task = next;
      // instrumentation
      dart__tasking__instrument_task_yield_leave(current_task, thread);
      // here we leave this task
      dart__tasking__context_swap(current_task->taskctx, &thread->retctx);
      // sanity check after returning
      DART_ASSERT_MSG(get_current_task()->state == DART_TASK_RUNNING,
                      "Expected state: %d, found %d for task  %p",
                      DART_TASK_RUNNING,
                      get_current_task()->state,
                      get_current_task());
    }
    // sanity checks after returning to this task
    DART_LOG_TRACE("Yield: got back into task %p", get_current_task());
    DART_ASSERT(get_current_task() == current_task);
    // instrumentation
    dart__tasking__instrument_task_yield_resume(current_task, thread);
  } else {
    //DART_LOG_TRACE("Yield: no task to yield to from task %p",
    //                current_task);
  }


  return DART_OK;
}

#else
dart_ret_t
dart__tasking__yield(int delay)
{
  if (!threads_running) {
    // threads are not running --> no tasks to yield to
    return DART_OK;
  }

  // "nothing to be done here" (libgomp)
  // we do not execute another task to prevent serialization
  DART_LOG_DEBUG("Skipping dart__task__yield");
  // progress
  remote_progress(get_current_thread(), false);
  // check for abort
  if (dart__tasking__cancellation_requested())
    dart__tasking__abort_current_task(thread);

  return DART_OK;
}


static
void invoke_task(dart_task_t *task, dart_thread_t *thread)
{
  // set new task
  set_current_task(task);

  // allocate a context (required for setjmp)
  task->taskctx = dart__tasking__context_create(
                    (context_func_t*)&wrap_task, task);

  //invoke the task function
  invoke_taskfn(task);
}
#endif // USE_UCONTEXT


static void wait_for_work(enum dart_thread_idle_t method)
{
  if (method == DART_THREAD_IDLE_WAIT) {
    DART_LOG_TRACE("Thread %d going to sleep waiting for work",
                  get_current_thread()->thread_id);
    pthread_mutex_lock(&thread_pool_mutex);
    if (parallel) {
      pthread_cond_wait(&task_avail_cond, &thread_pool_mutex);
    }
    pthread_mutex_unlock(&thread_pool_mutex);
    DART_LOG_TRACE("Thread %d waking up", get_current_thread()->thread_id);
  } else if (method == DART_THREAD_IDLE_USLEEP) {
    nanosleep(&thread_idle_sleeptime, NULL);
  }
}

static void wakeup_thread_single()
{
  if (thread_idle_method == DART_THREAD_IDLE_WAIT) {
    pthread_mutex_lock(&thread_pool_mutex);
    pthread_cond_signal(&task_avail_cond);
    pthread_mutex_unlock(&thread_pool_mutex);
  }
}

static void wakeup_thread_all()
{
  if (thread_idle_method == DART_THREAD_IDLE_WAIT) {
    pthread_mutex_lock(&thread_pool_mutex);
    pthread_cond_broadcast(&task_avail_cond);
    pthread_mutex_unlock(&thread_pool_mutex);
  }
}

static int determine_num_threads()
{
  int num_threads = dart__base__env__number(DART_NUMTHREADS_ENVSTR, -1);

  if (num_threads == -1) {
    // query hwinfo
    dart_hwinfo_t hw;
    dart_hwinfo(&hw);
    if (hw.num_cores > 0) {
      num_threads = hw.num_cores * ((hw.max_threads > 0) ? hw.max_threads : 1);
      if (num_threads <= 0) {
        num_threads = -1;
      }
    }
  }

  if (num_threads == -1) {
    DART_LOG_WARN("Failed to get number of cores! Playing it safe with 2 threads...");
    num_threads = 2;
  }

  return num_threads;
}

static inline
dart_thread_t * get_current_thread()
{
  return __tpd;
}

static inline
void set_current_task(dart_task_t *t)
{
  get_current_thread()->current_task = t;
}

static inline
dart_task_t * get_current_task()
{
  return get_current_thread()->current_task;
}

const char * dart__tasking__get_current_task_descr()
{
  return get_current_thread()->current_task->descr;
}


/**
 * Try to get a task from the thread-local queue.
 */
static
dart_task_t * next_task_thread(dart_thread_t *target_thread)
{
  for (int i = 0; i < THREAD_QUEUE_SIZE; ++i) {
    dart_task_t *task = target_thread->queue[i];
    if (task != NULL &&
        DART_COMPARE_AND_SWAPPTR(&target_thread->queue[i], task, NULL)) {
      DART_LOG_TRACE("Taking task %p from slot %d of thread %d",
                    task, i, target_thread->thread_id);
      return task;
    }
  }
  return NULL;
}

/**
 * Try to get a task from the back of the thread-local queue.
 */
static
dart_task_t * next_task_thread_back(dart_thread_t *target_thread)
{
  for (int i = THREAD_QUEUE_SIZE-1; i >= 0; --i) {
    dart_task_t *task = target_thread->queue[i];
    if (task != NULL &&
        DART_COMPARE_AND_SWAPPTR(&target_thread->queue[i], task, NULL)) {
      DART_LOG_TRACE("Taking task %p from slot %d of thread %d",
                    task, i, target_thread->thread_id);
      return task;
    }
  }
  return NULL;
}

static
dart_task_t * next_task(dart_thread_t *thread)
{
  dart_task_t *task;
  if (thread->next_task != NULL) {
    task = thread->next_task;
    thread->next_task = NULL;
  } else {
    task = next_task_thread(thread);
  }
  if (task != NULL) return task;

  // try to steal from the last successful thread
  task = next_task_thread_back(thread_pool[thread->last_steal_thread_id]);

  if (task != NULL) return task;

  // if not successful, try to steal from another thread on the same NUMA node
  for (int target = (thread->thread_id + 1) % num_threads;
        target   != thread->thread_id;
        target    = (++target == num_threads) ? 0 : target) {
    dart_thread_t *target_thread = thread_pool[target];
    if (dart__likely(target_thread != NULL) &&
        target_thread->numa_id == thread->numa_id) {
      task = next_task_thread_back(target_thread);
      if (task != NULL) {
        DART_LOG_DEBUG("Stole task %p from thread %i", task, target);
        thread->last_steal_thread_id = target;
        return task;
      }
    }
  }

  // if the thread has no local task, we query the global queue and
  // try to get a task from a taskqeue on our NUMA domain and fall-back to
  // other domains
  int i = 0;
  do {
    task = dart_tasking_taskqueue_pop(
              &task_queue[(thread->numa_id + i) % num_numa_nodes]);
    ++i;
  } while (task == NULL && i < num_numa_nodes);
  if (task != NULL) return task;

  // still no luck, try again with threads on other NUMA nodes
  if (num_numa_nodes > 1) {
    for (int target = (thread->thread_id + 1) % num_threads;
         target    != thread->thread_id;
         target     = (++target == num_threads) ? 0 : target) {
      dart_thread_t *target_thread = thread_pool[target];
      if (dart__likely(target_thread != NULL) &&
          target_thread->numa_id != thread->numa_id) {
        task = next_task_thread_back(target_thread);
        if (task != NULL) {
          DART_LOG_DEBUG("Stole task %p from thread %i", task, target);
          thread->last_steal_thread_id = target;
          return task;
        }
      }
    }
  }

  // no task to find
  return NULL;
}

static
dart_task_t * allocate_task()
{
  dart_task_t *task = NULL;
#ifdef DART_TASKING_NOMEMPOOL
  task = calloc(1, sizeof(*task));
  TASKLOCK_INIT(task);
#else // DART_TASKING_NOMEMPOOL
  task = DART_TASKLIST_ELEM_POP(task_free_lists[dart__tasking__thread_num()]);
#endif // DART_TASKING_NOMEMPOOL

  if (task == NULL) {
    task_mempool_t *taskpool = __taskpool;
    if (taskpool == NULL || taskpool->pos == TASK_MEMPOOL_SIZE-1) {
      // allocate a new task memory pool
      taskpool = malloc(sizeof(task_mempool_t));
      taskpool->pos = 0;
      taskpool->next = __taskpool;
      __taskpool = taskpool;
    }
    // take the next task from the memory pool
    task = &(taskpool->tasks[taskpool->pos++]);
    // owner is only set once, should not change
    task->owner = dart__tasking__thread_num();
    TASKLOCK_INIT(task);
  }

  return task;
}

static
dart_task_t * create_task(
  void (*fn) (void *),
  void             *data,
  size_t            data_size,
  dart_task_prio_t  prio,
  const char       *descr)
{
  dart_task_t *task = allocate_task();
  task->flags        = 0;
  task->remote_successor = NULL;
  task->local_deps    = NULL;
  task->prev          = NULL;
  task->successor     = NULL;
  task->fn            = fn;
  task->num_children  = 0;
  task->parent        = get_current_task();
  task->state         = DART_TASK_NASCENT;
  task->taskctx       = NULL;
  task->unresolved_deps = 0;
  task->unresolved_remote_deps = 0;
  task->deps_owned    = NULL;
  task->wait_handle   = NULL;
  task->numaptr       = NULL;

  // NOTE: never reset the instance counter of the task!
  task->instance++;

  DART_LOG_TRACE("Task %p: data %p, data_size %zu, fn %p",
                 task, data, data_size, fn);

  if (data_size) {
    if (data_size > DART_TASKING_INLINE_DATA_SIZE) {
      DART_TASK_SET_FLAG(task, DART_TASK_DATA_ALLOCATED);
      task->data           = malloc(data_size);
    } else {
      // use the task-internal buffer
      task->data = task->inline_data;
    }
    memcpy(task->data, data, data_size);
  } else {
    task->data           = data;
  }

  if (task->parent->state == DART_TASK_ROOT) {
    task->phase      = dart__tasking__phase_current();
    dart__tasking__phase_add_task();
  } else {
    task->phase      = DART_PHASE_ANY;
  }

  //task->prio          = (prio == DART_PRIO_PARENT) ? task->parent->prio : prio;
  switch (prio) {
    case DART_PRIO_PARENT:
      task->prio       = task->parent->prio;
      break;
    case DART_PRIO_INLINE:
      task->prio       = DART_PRIO_HIGH;
      DART_TASK_SET_FLAG(task, DART_TASK_IS_INLINED);
      break;
    default:
      task->prio       = prio;
      break;
  }

  // if descr is an absolute path (as with __FILE__) we only use the basename
  if (descr && descr[0] == '/') {
    const char *descr_base = strrchr(descr, '/');
    strncpy(task->descr, descr_base+1, DART_TASK_DESCR_LENGTH);
    task->descr[DART_TASK_DESCR_LENGTH-1] = '\0';
  } else {
    if (descr) {
      strncpy(task->descr, descr, DART_TASK_DESCR_LENGTH);
      task->descr[DART_TASK_DESCR_LENGTH-1] = '\0';
    } else {
      strncpy(task->descr,"<UnknownName>", DART_TASK_DESCR_LENGTH);
    }
  }

#ifdef TRACK_CHILDREN
  LOCK_TASK(task->parent);
  dart_tasking_tasklist_prepend(&task->parent->children, task);
  UNLOCK_TASK(task->parent);
  task->children = NULL;
<<<<<<< HEAD
#endif // DART_DEBUG
  dart__tasking__instrument_task_create(task, prio, task->descr);
=======
#endif // TRACK_CHILDREN

  dart__tasking__instrument_task_create(task, prio, descr);
>>>>>>> 52ccf2fa

  return task;
}

void dart__tasking__destroy_task(dart_task_t *task)
{
  if (DART_TASK_HAS_FLAG(task, DART_TASK_DATA_ALLOCATED)) {
    free(task->data);
  }

  // take the task out of the phase
  if (dart__tasking__is_root_task(task->parent)) {
    dart__tasking__phase_take_task(task->phase);
  }

#ifdef TRACK_CHILDREN
  LOCK_TASK(task->parent);
  dart_tasking_tasklist_remove(&task->parent->children, task);
  UNLOCK_TASK(task->parent);
#endif // TRACK_CHILDREN

  dart_tasking_datadeps_reset(task);

  task->state = DART_TASK_DESTROYED;

#ifdef DART_TASKING_NOMEMPOOL
  free(task);
#else // DART_TASKING_NOMEMPOOL
  DART_TASKLIST_ELEM_PUSH(task_free_lists[task->owner], task);
#endif // DART_TASKING_NOMEMPOOL
}

dart_task_t *
dart__tasking__allocate_dummytask()
{
  dart_task_t *task = allocate_task();
  memset(task, 0, sizeof(*task));
  task->state  = DART_TASK_DUMMY;
  task->parent = dart__tasking__current_task();

  if (task->parent->state == DART_TASK_ROOT) {
    task->phase      = dart__tasking__phase_current();
    dart__tasking__phase_add_task();
  } else {
    task->phase      = DART_PHASE_ANY;
  }
  return task;
}

void remote_progress(dart_thread_t *thread, bool force)
{
  // short-cut if we only run on one unit
  if (num_units == 1) return;

  // only progress periodically or if the caller mandates it
  if (force ||
      thread->last_progress_ts + REMOTE_PROGRESS_INTERVAL_USEC >= current_time_us())
  {
    dart_tasking_remote_progress();
    thread->last_progress_ts = current_time_us();
  }
}


/**
 * Execute the given task.
 */
static
void handle_task(dart_task_t *task, dart_thread_t *thread)
{
  if (task != NULL)
  {
    int64_t postprocessing_start_ts;
    DART_LOG_DEBUG("Thread %i executing task %p ('%s')",
                  thread->thread_id, task, task->descr);

    dart_task_t *current_task = get_current_task();

    DART_ASSERT_MSG(IS_ACTIVE_TASK(task), "Invalid state of task %p: %d",
                    task, task->state);
    DART_ASSERT_MSG(task->unresolved_deps == 0,
                    "Runnable task %p has %d unresolved local dependencies",
                    task, task->unresolved_deps);
    DART_ASSERT_MSG(task->unresolved_remote_deps == 0,
                    "Runnable task %p has %d unresolved remote dependencies",
                    task, task->unresolved_remote_deps);

    // set task to running state, protected to prevent race conditions with
    // dependency handling code
    LOCK_TASK(task);
    task->state = DART_TASK_RUNNING;
    UNLOCK_TASK(task);

    // start execution, change to another task in between
    if (thread_idle_start_ts) {
      int64_t idle_time = current_time_us() - thread_idle_start_ts;
      thread_acc_idle_time_us += idle_time;
    }
    invoke_task(task, thread);
    thread_idle_start_ts = postprocessing_start_ts = current_time_us();

    // we're coming back into this task here
    dart_task_t *prev_task = dart_task_current_task();

    DART_LOG_TRACE("Returned from invoke_task(%p, %p): prev_task=%p, state=%d",
                   task, thread, prev_task, prev_task->state);

    if (prev_task->state == DART_TASK_DETACHED) {

      // release the context
      dart__tasking__context_release(task->taskctx);
      task->taskctx = NULL;
      dart__task__wait_enqueue(prev_task);

    } else if (prev_task->state == DART_TASK_BLOCKED) {
      // we came back here because there were no other tasks to yield from
      // the blocked task so we have to make sure this task is enqueued as
      // blocked (see dart__tasking__yield)
      dart__task__wait_enqueue(prev_task);
    } else if (prev_task->state == DART_TASK_SUSPENDED) {
      // the task was yielded, requeue it
      requeue_task(prev_task);
    } else {
      DART_ASSERT_MSG(prev_task->state == DART_TASK_RUNNING ||
                      prev_task->state == DART_TASK_CANCELLED,
                      "Unexpected task state: %d", prev_task->state);
      if (DART_FETCH32(&prev_task->num_children) &&
          !dart__tasking__cancellation_requested()) {
        // Implicit wait for child tasks
        // TODO: really necessary? Can we transfer child ownership to parent->parent?
        dart__tasking__task_complete(true);
      }

      bool has_ref;

      // the task may have changed once we get back here
      task = get_current_task();

      DART_ASSERT(task != &root_task);

      // release dependencies
      dart_tasking_datadeps_release_local_task(task, thread);

      // we need to lock the task shortly here before releasing datadeps
      // to allow for atomic check and update
      // of remote successors in dart_tasking_datadeps_handle_remote_task
      LOCK_TASK(task);
      task->state = DART_TASK_FINISHED;
      has_ref = DART_TASK_HAS_FLAG(task, DART_TASK_HAS_REF);
      UNLOCK_TASK(task);

      // release the context
      dart__tasking__context_release(task->taskctx);
      task->taskctx = NULL;

      dart_task_t *parent = task->parent;


      // clean up
      if (!has_ref){
        // only destroy the task if there are no references outside
        // referenced tasks will be destroyed in task_wait/task_freeref
        // TODO: this needs some more thoughts!
        dart__tasking__destroy_task(task);
      }

      // let the parent know that we are done
      int32_t nc = DART_DEC_AND_FETCH32(&parent->num_children);
      DART_LOG_DEBUG("Parent %p has %i children left\n", parent, nc);
      ++(thread->taskcntr);
    }
    // return to previous task
    set_current_task(current_task);
    acc_post_time_us += current_time_us() - postprocessing_start_ts;
  }
}

/**
 * Execute the given inlined task.
 * Tha task action will be called directly and no context will be created for it.
 */
static
void handle_inline_task(dart_task_t *task, dart_thread_t *thread)
{
  if (task != NULL)
  {
    DART_LOG_DEBUG("Thread %i executing inlined task %p ('%s')",
                  thread->thread_id, task, task->descr);

    dart_task_t *current_task = get_current_task();

    // set task to running state, protected to prevent race conditions with
    // dependency handling code
    LOCK_TASK(task);
    task->state = DART_TASK_RUNNING;
    UNLOCK_TASK(task);

    // start execution, change to another task in between
    set_current_task(task);

    task->fn(task->data);

    DART_LOG_TRACE("Returned from inlined task (%p, %p)",
                   task, thread);

    dart_task_t *parent = task->parent;

    if (DART_FETCH32(&task->num_children) &&
          !dart__tasking__cancellation_requested()) {
      // Implicit wait for child tasks
      dart__tasking__task_complete(true);
    }

    if (task->state == DART_TASK_DETACHED) {
      dart__task__wait_enqueue(task);
    } else {
      // release dependencies
      dart_tasking_datadeps_release_local_task(task, thread);

      // we need to lock the task shortly
      // to allow for atomic check and update
      // of remote successors in dart_tasking_datadeps_handle_remote_task
      LOCK_TASK(task);
      task->state  = DART_TASK_FINISHED;
      bool has_ref = DART_TASK_HAS_FLAG(task, DART_TASK_HAS_REF);
      UNLOCK_TASK(task);


      // clean up
      if (!has_ref){
        // only destroy the task if there are no references outside
        // referenced tasks will be destroyed in task_wait/task_freeref
        // TODO: this needs some more thoughts!
        dart__tasking__destroy_task(task);
      }

      // let the parent know that we are done
      int32_t nc = DART_DEC_AND_FETCH32(&parent->num_children);
      DART_LOG_DEBUG("Parent %p has %i children left\n", parent, nc);
    }

    // return to previous task
    set_current_task(current_task);
    ++(thread->taskcntr);
  }
}


void
dart__tasking__handle_task(dart_task_t *task)
{
  dart_thread_t *thread = dart__tasking__current_thread();
  if (DART_TASK_HAS_FLAG(task, DART_TASK_IS_INLINED)) {
    handle_inline_task(task, thread);
  } else {
    handle_task(task, thread);
  }
}


static
void dart_thread_init(dart_thread_t *thread, int threadnum)
{
  thread->thread_id         = threadnum;
  thread->current_task      = &root_task;
  thread->taskcntr          = 0;
  thread->core_id           = 0;
  thread->numa_id           = 0;
  thread->is_utility_thread = false;
  thread->ctx_to_enter      = NULL;
  thread->last_steal_thread_id = 0;
  dart__base__stack_init(&thread->ctxlist);

  DART_LOG_TRACE("Thread %i (%p) has task queue %p",
                 threadnum, thread, &thread->queue);

  if (threadnum == 0)
    DART_LOG_INFO("sizeof(dart_task_t) = %zu", sizeof(dart_task_t));
}

struct thread_init_data {
  pthread_t pthread;
  int       threadid;
};

static
void* thread_main(void *data)
{
  DART_ASSERT(data != NULL);
  struct thread_init_data* tid = (struct thread_init_data*)data;

  DART_LOG_INFO("Thread %d starting up", tid->threadid);
  int core_id = 0;
  if (bind_threads) {
    // leave room for utility threads if we have enough cores
    if (dart__tasking__affinity_num_cores() > (num_utility_threads + num_threads)) {
      dart__tasking__affinity_set(tid->pthread, tid->threadid + num_utility_threads);
    } else {
      dart__tasking__affinity_set(tid->pthread, tid->threadid);
    }
  }

  dart_thread_t *thread = calloc(1, sizeof(dart_thread_t));

  DART_LOG_DEBUG("Thread %d: %p", tid->threadid, thread);

  // populate the thread-private data
  int threadid    = tid->threadid;
  dart_thread_init(thread, threadid);
  thread->pthread = tid->pthread;
  thread->core_id = core_id;
  thread->numa_id =
            respect_numa ? dart__tasking__affinity_core_numa_node(core_id) : 0;
  DART_ASSERT(thread->numa_id >= 0);
  free(tid);
  tid = NULL;

  // set thread-private data
  __tpd = thread;
  // make thread available to other threads
  thread_pool[threadid] = thread;

  set_current_task(&root_task);

  // cache the idle_method here to reduce NUMA effects
  enum dart_thread_idle_t idle_method = thread_idle_method;

  DART_LOG_INFO("Thread %d starting to process tasks", threadid);

  struct timespec begin_idle_ts;
  bool in_idle = false;
  // sleep-time: 100us
  const struct timespec sleeptime = {0, IDLE_THREAD_GRACE_SLEEP_USEC*1000};
  // enter work loop
  while (parallel) {

    // check whether cancellation has been activated
    dart__tasking__check_cancellation(thread);

    // process the next task
    dart_task_t *task = next_task(thread);

    if (!in_idle && task == NULL) {
      EVENT_ENTER(EVENT_IDLE);
    } else if (in_idle && task != NULL) {
      EVENT_EXIT(EVENT_IDLE);
    }
    handle_task(task, thread);

    //DART_LOG_TRACE("thread_main: finished processing task %p", task);

    // look for incoming remote tasks and responses
    // NOTE: only the first worker thread does the polling
    //       if polling is enabled or we have no runnable tasks anymore

    if ((task == NULL || worker_poll_remote) && threadid == 1) {
      //DART_LOG_TRACE("worker polling for remote messages");
      remote_progress(thread, (task == NULL));
    } else if (task == NULL) {
      struct timespec curr_ts;
      if (!in_idle) {
        // start idle time
        clock_gettime(CLOCK_MONOTONIC, &begin_idle_ts);
        in_idle = true;
      } else {
        // check whether we should go to idle
        clock_gettime(CLOCK_MONOTONIC, &curr_ts);
        uint64_t idle_time = CLOCK_DIFF_USEC(begin_idle_ts, curr_ts);
        // go to sleep if we exceeded the max idle time
        if (idle_time > IDLE_THREAD_GRACE_USEC) {
          wait_for_work(idle_method);
          in_idle = false;
        }
      }
      // wait for 100us to reduce pressure on master thread
      nanosleep(&sleeptime, NULL);
    } else {
      in_idle = false;
    }
  }

  DART_FETCH_AND_ADD64(&acc_idle_time_us, thread_acc_idle_time_us);
  DART_FETCH_AND_ADD64(&acc_post_time_us, thread_acc_post_time_us);

  DART_ASSERT_MSG(
    thread == get_current_thread(), "Detected invalid thread return!");

  // clean up the current thread's contexts before leaving
  dart__tasking__context_cleanup();

  DART_LOG_INFO("Thread %i exiting", dart__tasking__thread_num());

  // unset thread-private data
  __tpd = NULL;

  // make the thread's memory pool available to the main thread
  thread_task_mempool[threadid] = __taskpool;

  return NULL;
}

static
void dart_thread_finalize(dart_thread_t *thread)
{
  if (thread != NULL) {
    thread->thread_id = -1;
    thread->current_task = NULL;
  }
}

static void
start_threads(int num_threads)
{
  DART_ASSERT(!threads_running);
  DART_LOG_INFO("Starting %d threads", num_threads);

  // determine thread idle method
  uint64_t thread_idle_sleeptime_us =
                      dart__base__env__us(DART_THREAD_IDLE_SLEEP_ENVSTR,
                                          IDLE_THREAD_DEFAULT_USLEEP);

  if (thread_idle_method == DART_THREAD_IDLE_USLEEP) {
    thread_idle_sleeptime.tv_sec  = thread_idle_sleeptime_us / (1000*1000);
    thread_idle_sleeptime.tv_nsec =
        (thread_idle_sleeptime_us-(thread_idle_sleeptime.tv_sec*1000*1000))*1000;
    DART_LOG_INFO("Using idle thread method SLEEP with %lu sleep time",
                  thread_idle_sleeptime_us);
  } else {
    DART_LOG_INFO("Using idle thread method %s",
                  thread_idle_method == DART_THREAD_IDLE_POLL ? "POLL" : "WAIT");
  }

  // start-up all worker threads
  for (int i = 1; i < num_threads; i++)
  {
    // will be free'd by the thread
    struct thread_init_data *tid = malloc(sizeof(*tid));
    tid->threadid = i;
    int ret = pthread_create(&tid->pthread, NULL,
                             &thread_main, tid);
    if (ret != 0) {
      DART_LOG_ERROR("Failed to create thread %i of %i!", i, num_threads);
    }
  }
  threads_running = true;
}

static void
init_threadpool(int num_threads)
{
  // bind the master thread before allocating meta-data objects
  int core_id = 0;
  if (bind_threads) {
    core_id = dart__tasking__affinity_set(pthread_self(), 0);
  }
  thread_pool = calloc(num_threads, sizeof(dart_thread_t*));
  dart_thread_t *master_thread = calloc(1, sizeof(dart_thread_t));
  // initialize master thread data, the other threads will do it themselves
  dart_thread_init(master_thread, 0);
  master_thread->core_id = core_id;
  master_thread->numa_id =
            respect_numa ? dart__tasking__affinity_core_numa_node(core_id) : 0;
  thread_pool[0] = master_thread;
}

dart_ret_t
dart__tasking__init()
{
  if (initialized) {
    DART_LOG_ERROR("DART tasking subsystem can only be initialized once!");
    return DART_ERR_INVAL;
  }

  thread_idle_method = dart__base__env__str2int(DART_THREAD_IDLE_ENVSTR,
                                                thread_idle_env,
                                                DART_THREAD_IDLE_USLEEP);

  respect_numa  = dart__base__env__bool(DART_THREAD_PLACE_NUMA_ENVSTR, false);

  num_threads = determine_num_threads();
  DART_LOG_INFO("Using %i threads", num_threads);

  DART_LOG_TRACE("root_task: %p", &root_task);

  task_free_lists = malloc(num_threads * sizeof(*task_free_lists));
  for (int i = 0; i < num_threads; ++i) {
    dart__base__stack_init(&task_free_lists[i]);
  }

#ifdef USE_EXTRAE
  if (Extrae_define_event_type) {
    unsigned nvalues = 3;
    Extrae_define_event_type(&et, "Thread State", &nvalues, ev, extrae_names);
  }
#endif

  thread_task_mempool = calloc(num_threads, sizeof(*thread_task_mempool));

  dart__tasking__context_init();

  // initialize thread affinity
  dart__tasking__affinity_init();

  if (respect_numa) {
    num_numa_nodes = dart__tasking__affinity_num_numa_nodes();
  }
  task_queue = malloc(num_numa_nodes * sizeof(task_queue[0]));
  for (int i = 0; i < num_numa_nodes; ++i) {
    dart_tasking_taskqueue_init(&task_queue[i]);
  }

  // keep threads running
  parallel = true;

  // set up the active message queue
  dart_tasking_datadeps_init();

  bind_threads = dart__base__env__bool(DART_THREAD_AFFINITY_ENVSTR, false);

  // initialize all task threads before creating them
  init_threadpool(num_threads);

  // set master thread private data
  __tpd = thread_pool[0];

  set_current_task(&root_task);

#ifdef DART_ENABLE_AYUDAME
  dart__tasking__ayudame_init();
#endif // DART_ENABLE_AYUDAME

  dart_team_size(DART_TEAM_ALL, &num_units);

  dart__task__wait_init();

  dart_tasking_copyin_init();

  dart__tasking__cancellation_init();
#ifdef CRAYPAT
  PAT_record(PAT_STATE_ON);
#endif

  // install signal handler
  dart__tasking__install_signalhandler();
  // init tools interface
  dart__tasking__init_tools_interface();
  initialized = true;

  return DART_OK;
}

int
dart__tasking__thread_num()
{
  dart_thread_t *t = get_current_thread();
  return (dart__likely(t) ? t->thread_id : 0);
}

int
dart__tasking__num_threads()
{
  return num_threads;
}

int
dart__tasking__num_tasks()
{
  return root_task.num_children;
}

void
dart__tasking__enqueue_runnable(dart_task_t *task)
{
  if (dart__tasking__cancellation_requested()) {
    dart__tasking__cancel_task(task);
    return;
  }

  if (task->state == DART_TASK_DEFERRED) {
    DART_LOG_TRACE("Refusing to enqueue deferred task %p", task);
    return;
  }

  bool queuable = false;
  if (task->state == DART_TASK_CREATED)
  {
    uint64_t instance = task->instance;
    LOCK_TASK(task);
    if (task->instance == instance &&
        task->state == DART_TASK_CREATED &&
        dart_tasking_datadeps_is_runnable(task)) {
      task->state = DART_TASK_QUEUED;
      queuable = true;
    }
    UNLOCK_TASK(task);
  } else if (task->state == DART_TASK_SUSPENDED) {
    queuable = true;
  }

  // make sure we don't queue the task if we are not allowed to
  if (!queuable) {
    DART_LOG_TRACE("Refusing to enqueue task %p which is in state %d",
                   task, task->state);
    return;
  }

  bool enqueued = false;
  // check whether the task has to be deferred
  if (task->parent == &root_task &&
      !dart__tasking__phase_is_runnable(task->phase)) {
    LOCK_TASK(task);
    // Lock the queue to avoid race conditions with the
    // release of deferred tasks and the phase
    dart_tasking_taskqueue_lock(&local_deferred_tasks);
    if (!dart__tasking__phase_is_runnable(task->phase)) {
      DART_LOG_TRACE("Deferring release of task %p in phase %d (q=%p, s=%zu)",
                     task, task->phase,
                     &local_deferred_tasks,
                     local_deferred_tasks.num_elem);
      if (task->state == DART_TASK_CREATED || task->state == DART_TASK_QUEUED) {
        task->state = DART_TASK_DEFERRED;
        dart_tasking_taskqueue_pushback_unsafe(&local_deferred_tasks, task);
        enqueued = true;
      }
    }
    dart_tasking_taskqueue_unlock(&local_deferred_tasks);
    UNLOCK_TASK(task);
  }

  if (!enqueued && DART_TASK_HAS_FLAG(task, DART_TASK_IS_COMMTASK)) {
    dart_tasking_remote_handle_comm_task(task, &enqueued);
  }

  if (!enqueued){

    // execute inlined task directly
    if (DART_TASK_HAS_FLAG(task, DART_TASK_IS_INLINED)) {
      handle_inline_task(task, get_current_thread());
      return;
    }

    dart_thread_t *thread = get_current_thread();

    int numa_node = 0;
    if (respect_numa && task->numaptr != NULL) {
      numa_node = dart__tasking__affinity_ptr_numa_node(task->numaptr);
    }
    /* instrumentation for the task queue*/
    dart__tasking__instrument_task_add_to_queue(task, thread);
    if (!thread->is_utility_thread) {

      if (numa_node == thread->numa_id) {
        for (int i = 0; i < THREAD_QUEUE_SIZE; ++i) {
          if (thread->queue[i] == NULL &&
              DART_COMPARE_AND_SWAPPTR(&thread->queue[i], NULL, task)) {
            DART_LOG_TRACE("Putting task %p into slot %d of thread %d",
                          task, i, thread->thread_id);
            return;
          }
        }
      }
    }

    /**
     * we have not stored the task in the thread, put it in the global queue
     */
    dart_taskqueue_t *q = &task_queue[numa_node];
    dart_tasking_taskqueue_push(q, task);
    // wakeup a thread to execute this task
    wakeup_thread_single();
  }
}

dart_ret_t
dart__tasking__create_task(
          void           (*fn) (void *),
          void            *data,
          size_t           data_size,
    const dart_task_dep_t *deps,
          size_t           ndeps,
          dart_task_prio_t prio,
    const char            *descr,
          dart_taskref_t  *ref)
{
  if (dart__tasking__cancellation_requested()) {
    DART_LOG_WARN("dart__tasking__create_task: Ignoring task creation while "
                  "canceling tasks!");
    return DART_OK;
  }

  // start threads upon first task creation
  if (dart__unlikely(!threads_running)) {
    start_threads(num_threads);
  }

  // TODO: add hash table to handle task descriptions

  dart_task_t *task = create_task(fn, data, data_size, prio, descr);

  if (ref != NULL) {
    DART_TASK_SET_FLAG(task, DART_TASK_HAS_REF);
    *ref = task;
  }

  int32_t nc = DART_INC_AND_FETCH32(&task->parent->num_children);
  DART_LOG_DEBUG("Parent %p now has %i children", task->parent, nc);

  dart_tasking_datadeps_handle_task(task, deps, ndeps);

  LOCK_TASK(task);
  task->state = DART_TASK_CREATED;
  bool is_runnable = dart_tasking_datadeps_is_runnable(task);
  UNLOCK_TASK(task);
  DART_LOG_TRACE("  Task %p ('%s') created: runnable %i, prio %d, ndeps %d, nrdeps %d",
                 task, task->descr, is_runnable, task->prio,
                 task->unresolved_deps, task->unresolved_remote_deps);
  if (is_runnable) {
    dart__tasking__enqueue_runnable(task);
  }

  return DART_OK;
}

void
dart__tasking__perform_matching(dart_taskphase_t phase)
{
  if (num_units == 1) {
    // nothing to be done for one unit
    return;
  }
  uint64_t start_ts = current_time_us();
  //printf("Performing matching at phase %d\n", phase);
  // make sure all incoming requests are served
  dart_tasking_remote_progress_blocking(DART_TEAM_ALL);
  // release unhandled remote dependencies
  dart_tasking_datadeps_handle_defered_remote(phase);
  DART_LOG_DEBUG("task_complete: releasing deferred tasks of all threads");
  // make sure all newly incoming requests are served
  // TODO: this is not needed anymore
  // dart_tasking_remote_progress_blocking(DART_TEAM_ALL);
  // reset the active epoch
  dart__tasking__phase_set_runnable(phase);
  // release the deferred queue
  dart_tasking_datadeps_handle_defered_local();
  // wakeup all thread to execute potentially available tasks
  wakeup_thread_all();
  uint64_t end_ts = current_time_us() - start_ts;
  DART_FETCH_AND_ADD64(&acc_matching_time_us, end_ts);
}


dart_ret_t
dart__tasking__task_complete(bool local_only)
{
  if (dart__unlikely(!threads_running)) {
    if (local_only) {
      // threads are not running --> nothing to be done here
      return DART_OK;
    }
    // otherwise start up threads and participate in the task matching
    start_threads(num_threads);
  }

  dart_thread_t *thread = get_current_thread();

  DART_ASSERT_MSG(
    !(thread->current_task == &(root_task) && thread->thread_id != 0),
    "Calling dart__tasking__task_complete() on ROOT task "
    "only valid on MASTER thread!");

  DART_LOG_TRACE("Waiting for child tasks of %p to complete", thread->current_task);

  bool is_root_task = thread->current_task == &(root_task);

  if (is_root_task) {
    if (!local_only) {
      dart_taskphase_t entry_phase;
      entry_phase = dart__tasking__phase_current();
      dart__tasking__perform_matching(entry_phase);
      // enable worker threads to poll for remote messages
      worker_poll_remote = true;
    }
  } else {
    EXTRAE_EXIT(EVENT_TASK);
  }

  // 1) wake up all threads (might later be done earlier)
  if (thread_idle_method == DART_THREAD_IDLE_WAIT) {
    pthread_cond_broadcast(&task_avail_cond);
  }


  // 2) start processing ourselves
  dart_task_t *task = get_current_task();

  DART_LOG_DEBUG("dart__tasking__task_complete: waiting for children of task %p", task);

  // save context
  // TODO is this really necessary?
  context_t tmpctx;
  bool restore_ctx = false;
  if (task->num_children) {
    tmpctx = thread->retctx;
    restore_ctx = true;
  }

  // main task processing routine
  while (task->num_children > 0) {
    dart_task_t *next = next_task(thread);
    // a) look for incoming remote tasks and responses
    if (next == NULL) {
      remote_progress(thread, (thread->thread_id == 0));
      next = next_task(thread);
    }
    // b) check cancellation
    dart__tasking__check_cancellation(thread);
    // d) process our tasks
    handle_task(next, thread);
    // e) requery the thread as it might have changed
    thread = get_current_thread();
  }

  if (restore_ctx) {
    // restore context (in case we're called from within another task and switched threads)
    thread->retctx = tmpctx;
  }

  // 3) clean up if this was the root task and thus no other tasks are running
  if (is_root_task) {
    // reset the runnable phase
    dart__tasking__phase_set_runnable(DART_PHASE_FIRST);
    // disable remote polling of worker threads
    worker_poll_remote = false;
    // reset the phase counter
    dart__tasking__phase_reset();

    if (!local_only) {
      // wait for all units to finish their tasks
      dart_tasking_remote_progress_blocking(DART_TEAM_ALL);
    }
  } else {
    EXTRAE_ENTER(EVENT_TASK);
  }

  return DART_OK;
}

dart_ret_t
dart__tasking__taskref_free(dart_taskref_t *tr)
{
  if (tr == NULL || *tr == DART_TASK_NULL) {
    return DART_ERR_INVAL;
  }

  // free the task if already destroyed
  LOCK_TASK(*tr);
  DART_TASK_UNSET_FLAG((*tr), DART_TASK_HAS_REF);
  if ((*tr)->state == DART_TASK_FINISHED) {
    UNLOCK_TASK(*tr);
    dart__tasking__destroy_task(*tr);
    *tr = DART_TASK_NULL;
    return DART_OK;
  }

  UNLOCK_TASK(*tr);

  return DART_OK;

}

dart_ret_t
dart__tasking__task_wait(dart_taskref_t *tr)
{

  if (tr == NULL || *tr == NULL || (*tr)->state == DART_TASK_DESTROYED) {
    return DART_ERR_INVAL;
  }

  dart_task_t *reftask = *tr;
  // the task has to be locked to avoid race conditions
  LOCK_TASK(reftask);

  // the thread just contributes to the execution
  // of available tasks until the task waited on finishes
  while (reftask->state != DART_TASK_FINISHED) {
    UNLOCK_TASK(reftask);

    dart_thread_t *thread = get_current_thread();

    dart_task_t *task = next_task(thread);
    if (task == NULL) {
      remote_progress(thread, true);
      task = next_task(thread);
    }
    handle_task(task, thread);

    // lock the task for the check in the while header
    LOCK_TASK(reftask);
  }

  // finally we have to destroy the task
  UNLOCK_TASK(reftask);
  DART_TASK_UNSET_FLAG(reftask, DART_TASK_HAS_REF);
  dart__tasking__destroy_task(reftask);

  *tr = DART_TASK_NULL;

  return DART_OK;
}

dart_ret_t
dart__tasking__task_test(dart_taskref_t *tr, int *flag)
{
  if (flag == NULL) {
    return DART_ERR_INVAL;
  }
  *flag = 0;
  if (tr == NULL || *tr == NULL || (*tr)->state == DART_TASK_DESTROYED) {
    return DART_ERR_INVAL;
  }

  dart_task_t *reftask = *tr;
  // the task has to be locked to avoid race conditions
  LOCK_TASK(reftask);
  dart_task_state_t state = reftask->state;
  UNLOCK_TASK(reftask);

  // if this is the only available thread we have to execute at least one task
  if (num_threads == 1 && state != DART_TASK_FINISHED) {
    dart_thread_t *thread = get_current_thread();
    dart_task_t *task = next_task(thread);
    remote_progress(thread, task == NULL);
    if (task == NULL) task = next_task(thread);
    handle_task(task, thread);

    // check if this was our task
    LOCK_TASK(reftask);
    state = reftask->state;
    UNLOCK_TASK(reftask);
  }

  if (state == DART_TASK_FINISHED) {
    *flag = 1;
    dart__tasking__destroy_task(reftask);
    *tr = DART_TASK_NULL;
  }
  return DART_OK;
}

dart_taskref_t
dart__tasking__current_task()
{
  return get_current_task();
}

dart_thread_t *
dart__tasking__current_thread()
{
  return get_current_thread();
}

/**
 * Tear-down related functions.
 */

static void
stop_threads()
{
  // wait for all threads to finish
  pthread_mutex_lock(&thread_pool_mutex);
  parallel = false;
  pthread_mutex_unlock(&thread_pool_mutex);

  // wake up all threads to finish
  wakeup_thread_all();

  // use a volatile pointer to wait for threads to set their data
  dart_thread_t* volatile *thread_pool_v = (dart_thread_t* volatile *)thread_pool;

  // wait for all threads to finish
  for (int i = 1; i < num_threads; i++) {
    // wait for the thread to populate it's thread data
    // just make sure all threads are awake
    wakeup_thread_all();
    while (thread_pool_v[i] == NULL) {}
    pthread_join(thread_pool_v[i]->pthread, NULL);
  }

  threads_running = false;
}

void dart__tasking__print_stats()
{
  DART_LOG_INFO_ALWAYS("##############################################");
  for (int i = 0; i < num_threads; ++i) {
    if (thread_pool[i]) {
      DART_LOG_INFO("Thread %i executed %lu tasks",
                    i, thread_pool[i]->taskcntr);
    }
  }
  DART_LOG_INFO_ALWAYS("Accumulated matching time:           %lu us",
                       acc_matching_time_us);
  DART_LOG_INFO_ALWAYS("Accumulated worker idle time:        %lu us",
                       acc_idle_time_us);
  DART_LOG_INFO_ALWAYS("Thread 0 idle time:                  %lu us",
                       thread_acc_idle_time_us);
  DART_LOG_INFO_ALWAYS("Accumulated postprocessing time:     %lu us",
                       acc_post_time_us);
  dart__dephash__print_stats(&root_task);
  dart_tasking_remote_print_stats();
  DART_LOG_INFO_ALWAYS("##############################################");
}

static void
destroy_threadpool()
{
  for (int i = 1; i < num_threads; i++) {
    dart_thread_finalize(thread_pool[i]);
  }

  // unset thread-private data
  __tpd = NULL;
  // save the main thread's taskpool
  thread_task_mempool[0] = __taskpool;
  __taskpool = NULL;

  for (int i = 0; i < num_threads; ++i) {
    free(thread_pool[i]);
    thread_pool[i] = NULL;
    // free the task memory pools
    task_mempool_t *tmp = thread_task_mempool[i];
    while (tmp != NULL) {
      task_mempool_t *next = tmp->next;
      free(tmp);
      tmp = next;
    }
  }

  free(thread_pool);
  thread_pool = NULL;
  free(thread_task_mempool);
  thread_task_mempool = NULL;
  dart__tasking__affinity_fini();
}

dart_ret_t
dart__tasking__fini()
{
  if (!initialized) {
    DART_LOG_ERROR("DART tasking subsystem has not been initialized!");
    return DART_ERR_INVAL;
  }

  DART_LOG_DEBUG("dart__tasking__fini(): Tearing down task subsystem");

  if (threads_running) {
    stop_threads();
  }

  dart__tasking__print_stats();

#ifdef DART_ENABLE_AYUDAME
  dart__tasking__ayudame_fini();
#endif // DART_ENABLE_AYUDAME

  free(task_free_lists);
  task_free_lists = NULL;

  dart_tasking_datadeps_reset(&root_task);

  dart_tasking_datadeps_fini();
  dart__tasking__context_cleanup();
  destroy_threadpool();

  for (int i = 0; i < num_numa_nodes; ++i) {
    dart_tasking_taskqueue_finalize(&task_queue[i]);
  }

  dart__task__wait_fini();

  dart_tasking_copyin_fini();

  dart_tasking_tasklist_fini();

  dart__tasking__cancellation_fini();

  dart__tasking__instrument_task_finalize();

  initialized = false;
  DART_LOG_DEBUG("dart__tasking__fini(): Finished with tear-down");

  return DART_OK;
}

/**
 * Utility thread functions
 */

typedef struct utility_thread {
  void     (*fn) (void *);
  void      *data;
  pthread_t  pthread;
} utility_thread_t;

static void* utility_thread_main(void *data)
{
  utility_thread_t *ut = (utility_thread_t*)data;
  void     (*fn) (void *) = ut->fn;
  void      *fn_data      = ut->data;

  int thread_id = ++num_utility_threads;
  DART_ASSERT_MSG(DART_TASKING_MAX_UTILITY_THREADS >= thread_id,
                  "Too many utility threads detected (%d), please adjust "
                  "DART_TASKING_MAX_UTILITY_THREADS (%d)",
                  thread_id, DART_TASKING_MAX_UTILITY_THREADS);
  if (bind_threads) {
    if (dart__tasking__affinity_num_cores() > (num_threads + thread_id)) {
      printf("Binding utility thread like a regular thread!\n");
      dart__tasking__affinity_set(ut->pthread, thread_id);
    } else {
      dart__tasking__affinity_set_utility(ut->pthread, -thread_id);
    }
  }

  dart_thread_t *thread = calloc(1, sizeof(*thread));
  dart_thread_init(thread, -thread_id);
  thread->is_utility_thread = true;

  __tpd = thread;

  free(ut);
  ut = NULL;

  //printf("Launching utility thread\n");
  // invoke the utility function
  fn(fn_data);

  free(thread);
  __tpd = NULL;

  // at some point we get back here and exit the thread
  return NULL;
}

void dart__tasking__utility_thread(
  void (*fn) (void *),
  void  *data)
{
  // will be free'd by the thread
  utility_thread_t *ut = malloc(sizeof(*ut));
  ut->fn = fn;
  ut->data = data;
  int ret = pthread_create(&ut->pthread, NULL, &utility_thread_main, ut);
  if (ret != 0) {
    DART_LOG_ERROR("Failed to create utility thread!");
  }
}<|MERGE_RESOLUTION|>--- conflicted
+++ resolved
@@ -740,14 +740,9 @@
   dart_tasking_tasklist_prepend(&task->parent->children, task);
   UNLOCK_TASK(task->parent);
   task->children = NULL;
-<<<<<<< HEAD
 #endif // DART_DEBUG
   dart__tasking__instrument_task_create(task, prio, task->descr);
-=======
 #endif // TRACK_CHILDREN
-
-  dart__tasking__instrument_task_create(task, prio, descr);
->>>>>>> 52ccf2fa
 
   return task;
 }
