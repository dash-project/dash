--- conflicted
+++ resolved
@@ -779,25 +779,12 @@
           if (local->dep.phase < rdep->dep.phase) {
             // 'tis the one
             break;
-<<<<<<< HEAD
-          }
-#else
-          // finished tasks should not be in the hash table
-          DART_ASSERT_MSG(IS_ACTIVE_TASK(local_task), "Task %p found in inactive state", local_task);
-#endif
-
-          if (local->taskdep.phase < rdep->taskdep.phase) {
-            // local_task is in a previous phase, match!
-            candidate = local_task;
-            // we've found what we were looking for, keep the local_task locked
-=======
           } else if (local->is_dummy){
             // a dummy output dependency, we need to adapt the phase to the earlier
             // phase of this input dependency
             DART_LOG_TRACE("Adjusting dummy dependency %p from phase %d to %d",
                            local, local->dep.phase, rdep->dep.phase - 1);
             local->dep.phase = rdep->dep.phase - 1;
->>>>>>> 00dfba6a
             break;
           }
           prev = local;
