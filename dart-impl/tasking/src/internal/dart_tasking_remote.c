--- conflicted
+++ resolved
@@ -430,39 +430,10 @@
     return DART_OK;
   }
 
-<<<<<<< HEAD
-  while (1) {
-    dart_ret_t ret;
-    ret = dart_amsg_trysend(
-            team_unit,
-            amsgq,
-            &release_remote_task,
-            &response,
-            sizeof(response));
-    if (ret == DART_OK) {
-      // the message was successfully sent
-      DART_LOG_TRACE("Sent remote task release to unit %i "
-          "(fn=%p, rtask=%p, depref=%p)",
-          team_unit.id, &release_remote_task, rtask.local, (void*)depref);
-      //printf("Sent remote task release to unit %i "
-      //    "(fn=%lu, rtask=%lu, depref=%lu)\n",
-      //    team_unit.id, (uint64_t) &release_remote_task, (uint64_t) rtask.local, (uint64_t) (void*)depref);
-      break;
-    } else  if (ret == DART_ERR_AGAIN) {
-      // cannot be sent at the moment, just try again
-      dart_amsg_process(amsgq);
-      continue;
-    } else {
-      DART_LOG_ERROR("Failed to send active message to unit %i", unit.id);
-      return DART_ERR_OTHER;
-    }
-  }
-=======
   do_send(direct_send, team_unit, &release_remote_task, &response, sizeof(response));
   DART_LOG_TRACE("Sent remote task release to unit %i "
       "(fn=%p, rtask=%p, depref=%p)",
       team_unit.id, &release_remote_task, rtask.local, (void*)depref);
->>>>>>> 6beac85c
 
   return DART_OK;
 }
@@ -500,42 +471,11 @@
     return DART_OK;
   }
 
-<<<<<<< HEAD
-  while (1) {
-    dart_ret_t ret;
-    ret = dart_amsg_trysend(
-            team_unit,
-            amsgq,
-            &release_remote_dependency,
-            &response,
-            sizeof(response));
-    if (ret == DART_OK) {
-      // the message was successfully sent
-      DART_LOG_TRACE("Sent remote dependency release to unit %i "
-                     "(fn=%p, task=%p, depref=%p)",
-                     team_unit.id,
-                     &release_remote_dependency, rtask.local, (void*)depref);
-//       printf("Sent remote dependency release to unit %i "
-//                      "(fn=%lu, task=%lu, depref=%lu)\n",
-//                      team_unit.id,
-//                      (uint64_t) &release_remote_dependency, (uint64_t) rtask.local, (uint64_t) (void*)depref);
-      break;
-    } else  if (ret == DART_ERR_AGAIN) {
-      // cannot be sent at the moment, just try again
-      dart_amsg_process(amsgq);
-      continue;
-    } else {
-      DART_LOG_ERROR("Failed to send active message to unit %i", unit.id);
-      return DART_ERR_OTHER;
-    }
-  }
-=======
   do_send(direct_send, team_unit, &release_remote_dependency, &response, sizeof(response));
   DART_LOG_TRACE("Sent remote dependency release to unit %i "
                  "(fn=%p, task=%p, depref=%p)",
                  team_unit.id,
                  &release_remote_dependency, rtask.local, (void*)depref);
->>>>>>> 6beac85c
 
   return DART_OK;
 }
