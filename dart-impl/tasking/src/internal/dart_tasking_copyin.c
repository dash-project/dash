--- conflicted
+++ resolved
@@ -231,11 +231,7 @@
 {
   struct copyin_taskdata *td = (struct copyin_taskdata*) data;
 
-<<<<<<< HEAD
-  DART_LOG_TRACE("Posting send to unit %d (tag %d, size %zu)", 
-=======
   DART_LOG_TRACE("Posting send to unit %d (tag %d, size %zu)",
->>>>>>> 8fa480d9
                  td->unit, td->tag, td->num_bytes);
   dart_handle_t handle;
   dart_send_handle(td->src.addr_or_offs.addr, td->num_bytes, DART_TYPE_BYTE,
@@ -293,11 +289,7 @@
 {
   struct copyin_taskdata *td = (struct copyin_taskdata*) data;
 
-<<<<<<< HEAD
-  DART_LOG_TRACE("Posting get from unit %d (size %zu)",
-=======
   DART_LOG_TRACE("Posting GET from unit %d (size %zu)",
->>>>>>> 8fa480d9
                  td->unit, td->num_bytes);
   int flag = 0;
   dart_handle_t handle;
