--- conflicted
+++ resolved
@@ -600,12 +600,9 @@
     converted_type_t conv_type;
     DART_CHECK_ERROR(dart_convert_type(dts_src, dts_dst, nelem, &conv_type));
 
-<<<<<<< HEAD
+
+    DART_LOG_DEBUG("starting put with dest_seg: %d, own_unit_id: %d, conv_type kind: %d", gaspi_dst_seg_id, global_myid.id, conv_type.kind);
     if(global_myid.id == global_dst_unit_id)
-=======
-    DART_LOG_DEBUG("starting put with dest_seg: %d, own_unit_id: %d, conv_type kind: %d", gaspi_dst_seg_id, global_my_unit_id, conv_type.kind);
-    if(global_my_unit_id.id == global_dst_unit_id)
->>>>>>> ac83fa6c
     {
         DART_CHECK_GASPI_ERROR_CLEAN(conv_type,
             local_put(&gptr, gaspi_dst_seg_id, src, &conv_type));
