--- conflicted
+++ resolved
@@ -630,12 +630,8 @@
       nbytes_segment = conv_type->multiple[last_block].src + conv_type->multiple[last_block].nbyte;
     }
 
-<<<<<<< HEAD
+    DART_LOG_DEBUG("Setting up segment_bind with: src_seg_id[%d], src_seg_ptr(%p), byte_size[%d]", src_seg_id, src, nbytes_segment);
     DART_CHECK_GASPI_ERROR(gaspi_segment_bind(src_seg_id, (void* const) src, nbytes_segment, 0));
-=======
-    DART_LOG_DEBUG("Setting up segment_bind with: src_seg_id[%d], src_seg_ptr(%p), byte_size[%d]", src_seg_id, src, nbytes_segment);
-    DART_CHECK_GASPI_ERROR(gaspi_segment_bind(src_seg_id, src, nbytes_segment, 0));
->>>>>>> ac83fa6c
 
     size_t offset_src = 0;
     size_t offset_dst = gptr->addr_or_offs.offset;
