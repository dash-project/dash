--- conflicted
+++ resolved
@@ -31,15 +31,11 @@
 #define __STDC_FORMAT_MACROS
 #include <inttypes.h>
 
-<<<<<<< HEAD
-#define DYNAMIC_MEM_USE_POSIX_MEMALIGN
-=======
 // make sure dynamic windows are enabled if shared windows are not disabled
 #if !defined(DART_MPI_DISABLE_SHARED_WINDOWS) && \
     !defined(DART_MPI_ENABLE_DYNAMIC_WINDOWS)
 #define DART_MPI_ENABLE_DYNAMIC_WINDOWS
 #endif
->>>>>>> f84e89ec
 
 /**
  * TODO: add this window to the team_data for DART_TEAM_ALL as segment 0.
