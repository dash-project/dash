/**
 * \file dart_initialization.c
 *
 *  Implementations of the dart init and exit operations.
 */
#include <stdio.h>
#include <mpi.h>

#include <dash/dart/if/dart_types.h>
#include <dash/dart/if/dart_initialization.h>
#include <dash/dart/if/dart_team_group.h>

#include <dash/dart/mpi/dart_mpi_util.h>
#include <dash/dart/mpi/dart_mem.h>
#include <dash/dart/mpi/dart_team_private.h>
#include <dash/dart/mpi/dart_globmem_priv.h>
#include <dash/dart/mpi/dart_locality_priv.h>
#include <dash/dart/mpi/dart_segment.h>

#define DART_BUDDY_ORDER 24

/* Global objects for dart memory management */

/* Point to the base address of memory region for local allocation. */
char* dart_mempool_localalloc;
#if !defined(DART_MPI_DISABLE_SHARED_WINDOWS)
char**dart_sharedmem_local_baseptr_set;
#endif
/* Help to do memory management work for local allocation/free */
struct dart_buddy  *  dart_localpool;
static int _init_by_dart = 0;
static int _dart_initialized = 0;

dart_ret_t dart_init(
  int*    argc,
  char*** argv)
{
  if (_dart_initialized) {
    DART_LOG_ERROR("dart_init(): DART is already initialized");
    return DART_ERR_OTHER;
  }
  DART_LOG_DEBUG("dart_init()");

	int mpi_initialized;
	if (MPI_Initialized(&mpi_initialized) != MPI_SUCCESS) {
    DART_LOG_ERROR("dart_init(): MPI_Initialized failed");
    return DART_ERR_OTHER;
  }
	if (!mpi_initialized) {
		_init_by_dart = 1;
    DART_LOG_DEBUG("dart_init: MPI_Init");
		MPI_Init(argc, argv);
	}

	int      rank;
  int      size;
	uint16_t index;
	MPI_Win  win;

#if !defined(DART_MPI_DISABLE_SHARED_WINDOWS)
  DART_LOG_DEBUG("dart_init: Shared memory enabled");
	MPI_Info win_info;
	MPI_Info_create(&win_info);
	MPI_Info_set(win_info, "alloc_shared_noncontig", "true");
#endif

  /* Initialize the teamlist. */
  dart_adapt_teamlist_init();
  dart_segment_init();

  dart_next_availteamid = DART_TEAM_ALL;

	int result = dart_adapt_teamlist_alloc(
                 DART_TEAM_ALL,
                 &index);
	if (result == -1) {
    DART_LOG_ERROR("dart_adapt_teamlist_alloc failed");
    return DART_ERR_OTHER;
  }

  dart_team_data_t *team_data = &dart_team_data[index];

  /* Create a global translation table for all
   * the collective global memory segments */

  /* <fuchsto>: Why calling dart_segment_init twice (see above)? */
  dart_segment_init();
  // Segment ID zero is reserved for non-global memory allocations
  dart_segment_alloc(0, DART_TEAM_ALL);

  DART_LOG_DEBUG("dart_init: dart_adapt_teamlist_alloc completed, index:%d",
                 index);
	dart_next_availteamid++;

  //  dart_teams[index] = MPI_COMM_WORLD;
  team_data->comm = MPI_COMM_WORLD;

  MPI_Comm_rank(MPI_COMM_WORLD, &rank);
  MPI_Comm_size(MPI_COMM_WORLD, &size);
  dart_localpool = dart_buddy_new(DART_BUDDY_ORDER);
#if !defined(DART_MPI_DISABLE_SHARED_WINDOWS)
	int i;

	/* Generate separated intra-node communicators and
   * reserve necessary resources for dart programm */
	MPI_Comm sharedmem_comm;

	/* Splits the communicator into subcommunicators,
   * each of which can create a shared memory region */
	if (MPI_Comm_split_type(
        MPI_COMM_WORLD,
        MPI_COMM_TYPE_SHARED,
        1,
        MPI_INFO_NULL,
        &sharedmem_comm) != MPI_SUCCESS)
  {
    DART_LOG_ERROR("dart_init: MPI_Comm_split_type failed");
    return DART_ERR_OTHER;
  }

//  dart_sharedmem_comm_list[index] = sharedmem_comm;
  team_data->sharedmem_comm = sharedmem_comm;

	MPI_Group group_all, sharedmem_group;
	char *baseptr;

	if (sharedmem_comm != MPI_COMM_NULL) {
    DART_LOG_DEBUG("dart_init: MPI_Win_allocate_shared(nbytes:%d)",
                   DART_MAX_LENGTH);
		/* Reserve a free shared memory block for non-collective
     * global memory allocation. */
		int ret = MPI_Win_allocate_shared(
                DART_MAX_LENGTH,
                sizeof(char),
                win_info,
                sharedmem_comm,
                &(dart_mempool_localalloc),
                &dart_sharedmem_win_local_alloc);
    if (ret != MPI_SUCCESS) {
      DART_LOG_ERROR("dart_init: "
                     "MPI_Win_allocate_shared failed, error %d (%s)",
                     ret, DART__MPI__ERROR_STR(ret));
      return DART_ERR_OTHER;
    }
    DART_LOG_DEBUG("dart_init: MPI_Win_allocate_shared completed");

		int sharedmem_unitid;
		MPI_Comm_size(
      sharedmem_comm,
      &(team_data->sharedmem_nodesize));
    MPI_Comm_rank(
      sharedmem_comm,
      &sharedmem_unitid);
    dart_sharedmem_local_baseptr_set =
      (char **)malloc(
        sizeof(char *) * team_data->sharedmem_nodesize);
    MPI_Aint winseg_size;

    int disp_unit;
    for (i = 0; i < team_data->sharedmem_nodesize; i++) {
      if (sharedmem_unitid != i) {
        MPI_Win_shared_query(
          dart_sharedmem_win_local_alloc,
          i,
          &winseg_size,
          &disp_unit,
          &baseptr);
				dart_sharedmem_local_baseptr_set[i] = baseptr;
      }
			else {
        dart_sharedmem_local_baseptr_set[i] = dart_mempool_localalloc;
      }
		}

		MPI_Comm_group(sharedmem_comm, &sharedmem_group);
		MPI_Comm_group(MPI_COMM_WORLD, &group_all);

		/* The length of this table is set to be the size
     * of DART_TEAM_ALL. */
    team_data->sharedmem_tab = (int *)malloc(sizeof(int) * size);

    int * dart_unit_mapping = (int *) malloc(
        sizeof(int) * team_data->sharedmem_nodesize);
    int * sharedmem_ranks   = (int *) malloc(
        sizeof(int) * team_data->sharedmem_nodesize);

    for (i = 0; i < team_data->sharedmem_nodesize; i++) {
      sharedmem_ranks[i] = i;
    }
    for (i = 0; i < size; i++) {
      team_data->sharedmem_tab[i] = -1;
    }

    /* Generate the set (dart_unit_mapping) of units with absolute IDs,
     * which are located in the same node
     */
    if (MPI_Group_translate_ranks(
          sharedmem_group,
        team_data->sharedmem_nodesize,
          sharedmem_ranks,
          group_all,
          dart_unit_mapping) != MPI_SUCCESS)
    {
      DART_LOG_ERROR("dart_init: MPI_Group_translate_ranks failed");
      return DART_ERR_OTHER;
    }

		/* The non-negative elements in the array
     * 'dart_sharedmem_table[index]' consist of a serial of units,
     * which are in the same node and they can communicate via
     * shared memory and i is the relative position in the node
     * for unit dart_unit_mapping[i].
     */
    for (i = 0; i < team_data->sharedmem_nodesize; i++) {
      team_data->sharedmem_tab[dart_unit_mapping[i]] = i;
    }
    free(sharedmem_ranks);
    free(dart_unit_mapping);
  }
#else
	MPI_Alloc_mem(
    DART_MAX_LENGTH,
    MPI_INFO_NULL,
    &dart_mempool_localalloc);
#endif
	/* Create a single global win object for dart local
   * allocation based on the aboved allocated shared memory.
	 *
	 * Return in dart_win_local_alloc. */
	MPI_Win_create(
    dart_mempool_localalloc,
    DART_MAX_LENGTH,
    sizeof(char),
    MPI_INFO_NULL,
		MPI_COMM_WORLD,
    &dart_win_local_alloc);

	/* Create a dynamic win object for all the dart collective
   * allocation based on MPI_COMM_WORLD. Return in win. */
	MPI_Win_create_dynamic(
    MPI_INFO_NULL, MPI_COMM_WORLD, &win);
  team_data->window = win;

	/* Start an access epoch on dart_win_local_alloc, and later
   * on all the units can access the memory region allocated
   * by the local allocation function through
   * dart_win_local_alloc. */
	MPI_Win_lock_all(0, dart_win_local_alloc);

	/* Start an access epoch on win, and later on all the units
   * can access the attached memory region allocated by the
   * collective allocation function through win. */
	MPI_Win_lock_all(0, win);

#if !defined(DART_MPI_DISABLE_SHARED_WINDOWS)
	MPI_Info_free(&win_info);
#endif
	DART_LOG_DEBUG("dart_init: communication backend initialization finished");

  _dart_initialized = 1;

  dart__mpi__locality_init();

  _dart_initialized = 2;

	DART_LOG_DEBUG("dart_init > initialization finished");
	return DART_OK;
}

dart_ret_t dart_exit()
{
  if (!_dart_initialized) {
    DART_LOG_ERROR("dart_exit(): DART has not been initialized");
    return DART_ERR_OTHER;
  }
	uint16_t    index;
	dart_unit_t unitid;
	dart_myid(&unitid);

  dart__mpi__locality_finalize();

  _dart_initialized = 0;

	DART_LOG_DEBUG("%2d: dart_exit()", unitid);
	if (dart_adapt_teamlist_convert(DART_TEAM_ALL, &index) == -1) {
    DART_LOG_ERROR("%2d: dart_exit: dart_adapt_teamlist_convert failed",
                   unitid);
    return DART_ERR_OTHER;
  }

  dart_team_data_t *team_data = &dart_team_data[index];

  if (MPI_Win_unlock_all(team_data->window) != MPI_SUCCESS) {
    DART_LOG_ERROR("%2d: dart_exit: MPI_Win_unlock_all failed", unitid);
    return DART_ERR_OTHER;
  }
	/* End the shared access epoch in dart_win_local_alloc. */
	if (MPI_Win_unlock_all(dart_win_local_alloc) != MPI_SUCCESS) {
    DART_LOG_ERROR("%2d: dart_exit: MPI_Win_unlock_all failed", unitid);
    return DART_ERR_OTHER;
  }

	/* -- Free up all the resources for dart programme -- */
	MPI_Win_free(&dart_win_local_alloc);
#if !defined(DART_MPI_DISABLE_SHARED_WINDOWS)
	MPI_Win_free(&dart_sharedmem_win_local_alloc);
	MPI_Comm_free(&(team_data->sharedmem_comm));
#endif
  MPI_Win_free(&team_data->window);
<<<<<<< HEAD
#if !defined(DART_MPI_DISABLE_SHARED_WINDOWS)
  MPI_Comm_free(&(team_data->sharedmem_comm));
#endif
=======

>>>>>>> 5e8eee25

  dart_buddy_delete(dart_localpool);
#if !defined(DART_MPI_DISABLE_SHARED_WINDOWS)
  free(team_data->sharedmem_tab);
  free(dart_sharedmem_local_baseptr_set);
#endif

	dart_adapt_teamlist_destroy();

  dart_segment_fini();

  if (_init_by_dart) {
    DART_LOG_DEBUG("%2d: dart_exit: MPI_Finalize", unitid);
		MPI_Finalize();
  }

	DART_LOG_DEBUG("%2d: dart_exit: finalization finished", unitid);

	return DART_OK;
}

char dart_initialized()
{
  return _dart_initialized;
}<|MERGE_RESOLUTION|>--- conflicted
+++ resolved
@@ -283,8 +283,7 @@
 
 	DART_LOG_DEBUG("%2d: dart_exit()", unitid);
 	if (dart_adapt_teamlist_convert(DART_TEAM_ALL, &index) == -1) {
-    DART_LOG_ERROR("%2d: dart_exit: dart_adapt_teamlist_convert failed",
-                   unitid);
+    DART_LOG_ERROR("%2d: dart_exit: dart_adapt_teamlist_convert failed", unitid);
     return DART_ERR_OTHER;
   }
 
@@ -307,13 +306,7 @@
 	MPI_Comm_free(&(team_data->sharedmem_comm));
 #endif
   MPI_Win_free(&team_data->window);
-<<<<<<< HEAD
-#if !defined(DART_MPI_DISABLE_SHARED_WINDOWS)
-  MPI_Comm_free(&(team_data->sharedmem_comm));
-#endif
-=======
-
->>>>>>> 5e8eee25
+
 
   dart_buddy_delete(dart_localpool);
 #if !defined(DART_MPI_DISABLE_SHARED_WINDOWS)
