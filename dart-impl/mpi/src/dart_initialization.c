/**
 * \file dart_initialization.c
 *
 *  Implementations of the dart init and exit operations.
 */
#include <stdio.h>
#include <stdbool.h>
#include <stdlib.h>
#include <mpi.h>

#include <dash/dart/if/dart_types.h>
#include <dash/dart/if/dart_initialization.h>
#include <dash/dart/if/dart_team_group.h>

#include <dash/dart/mpi/dart_mpi_util.h>
#include <dash/dart/mpi/dart_mem.h>
#include <dash/dart/mpi/dart_team_private.h>
#include <dash/dart/mpi/dart_globmem_priv.h>
#include <dash/dart/mpi/dart_communication_priv.h>
#include <dash/dart/mpi/dart_locality_priv.h>
#include <dash/dart/mpi/dart_segment.h>

#define DART_LOCAL_ALLOC_SIZE (1024*1024*16)

/* Point to the base address of memory region for local allocation. */
static int _init_by_dart = 0;
static int _dart_initialized = 0;

static
dart_ret_t create_local_alloc(dart_team_data_t *team_data)
{
<<<<<<< HEAD
=======
  /* Initialize the teamlist. */
  dart_adapt_teamlist_init();

  dart_next_availteamid = DART_TEAM_ALL;

  if (MPI_Comm_dup(MPI_COMM_WORLD, &dart_comm_world) != MPI_SUCCESS) {
    DART_LOG_ERROR("Failed to duplicate MPI_COMM_WORLD");
    return DART_ERR_OTHER;
  }

  dart_ret_t ret = dart_adapt_teamlist_alloc(DART_TEAM_ALL);
  if (ret != DART_OK) {
    DART_LOG_ERROR("dart_adapt_teamlist_alloc failed");
    return DART_ERR_OTHER;
  }

  if (dart__mpi__datatype_init() != DART_OK) {
    return DART_ERR_OTHER;
  }

  dart_team_data_t *team_data = dart_adapt_teamlist_get(DART_TEAM_ALL);

  dart_next_availteamid++;

  team_data->comm = DART_COMM_WORLD;

  MPI_Comm_rank(team_data->comm, &team_data->unitid);
  MPI_Comm_size(team_data->comm, &team_data->size);

>>>>>>> 3b970559
  dart_localpool = dart_buddy_new(DART_LOCAL_ALLOC_SIZE);
  MPI_Win dart_sharedmem_win_local_alloc;
  char* *dart_sharedmem_local_baseptr_set = NULL;

#if !defined(DART_MPI_DISABLE_SHARED_WINDOWS)

  DART_LOG_DEBUG("dart_init: Shared memory enabled");
  dart_allocate_shared_comm(team_data);
  MPI_Comm sharedmem_comm = team_data->sharedmem_comm;

  if (sharedmem_comm != MPI_COMM_NULL) {
    DART_LOG_DEBUG("dart_init: MPI_Win_allocate_shared(nbytes:%d)",
                   DART_LOCAL_ALLOC_SIZE);
    MPI_Info win_info;
    MPI_Info_create(&win_info);
    MPI_Info_set(win_info, "alloc_shared_noncontig", "true");
    /* Reserve a free shared memory block for non-collective
     * global memory allocation. */
    int ret = MPI_Win_allocate_shared(
                DART_LOCAL_ALLOC_SIZE,
                sizeof(char),
                win_info,
                sharedmem_comm,
                &(dart_mempool_localalloc),
                &dart_sharedmem_win_local_alloc);
    if (ret != MPI_SUCCESS) {
      DART_LOG_ERROR("dart_init: "
                     "MPI_Win_allocate_shared failed, error %d (%s)",
                     ret, DART__MPI__ERROR_STR(ret));
      return DART_ERR_OTHER;
    }

    MPI_Info_free(&win_info);

    DART_LOG_DEBUG("dart_init: MPI_Win_allocate_shared completed");

    int sharedmem_unitid;
    MPI_Comm_size(sharedmem_comm,
      &(team_data->sharedmem_nodesize));
    MPI_Comm_rank(sharedmem_comm, &sharedmem_unitid);
    dart_sharedmem_local_baseptr_set = malloc(
        sizeof(char *) * team_data->sharedmem_nodesize);

    for (int i = 0; i < team_data->sharedmem_nodesize; i++) {
      if (sharedmem_unitid != i) {
        int        disp_unit;
        char     * baseptr;
        MPI_Aint   winseg_size;
        MPI_Win_shared_query(
          dart_sharedmem_win_local_alloc,
          i,
          &winseg_size,
          &disp_unit,
          &baseptr);
        dart_sharedmem_local_baseptr_set[i] = baseptr;
      }
      else {
        dart_sharedmem_local_baseptr_set[i] = dart_mempool_localalloc;
      }
    }
  }
#else
  MPI_Alloc_mem(
    DART_LOCAL_ALLOC_SIZE,
    MPI_INFO_NULL,
    &dart_mempool_localalloc);
#endif

  /* Create a single global win object for dart local
   * allocation based on the above allocated shared memory.
   *
   * Return in dart_win_local_alloc. */
  MPI_Win_create(
    dart_mempool_localalloc,
    DART_LOCAL_ALLOC_SIZE,
    sizeof(char),
    MPI_INFO_NULL,
    DART_COMM_WORLD,
    &dart_win_local_alloc);

  /* Start an access epoch on dart_win_local_alloc, and later
   * on all the units can access the memory region allocated
   * by the local allocation function through
   * dart_win_local_alloc. */
  MPI_Win_lock_all(0, dart_win_local_alloc);


  /* put the localalloc in the segment table */
  dart_segment_info_t *segment = dart_segment_alloc(
                                &team_data->segdata, DART_SEGMENT_LOCAL_ALLOC);
  segment->dirty       = false;
  segment->flags       = 1;
  segment->segid       = 0;
  segment->size        = DART_LOCAL_ALLOC_SIZE;
  segment->baseptr     = dart_sharedmem_local_baseptr_set;
  segment->win         = dart_win_local_alloc;
  segment->shmwin      = dart_sharedmem_win_local_alloc;
  segment->selfbaseptr = dart_mempool_localalloc;
  // addressing in this window is relative, no need to store displacements
  segment->disp        = calloc(team_data->size, sizeof(MPI_Aint));

  return DART_OK;
}

static
dart_ret_t do_init()
{
  /* Initialize the teamlist. */
  dart_adapt_teamlist_init();

  dart_next_availteamid = DART_TEAM_ALL;

  if (MPI_Comm_dup(MPI_COMM_WORLD, &dart_comm_world) != MPI_SUCCESS) {
    DART_LOG_ERROR("Failed to duplicate MPI_COMM_WORLD");
    return DART_ERR_OTHER;
  }

  dart_ret_t ret = dart_adapt_teamlist_alloc(DART_TEAM_ALL);
  if (ret != DART_OK) {
    DART_LOG_ERROR("dart_adapt_teamlist_alloc failed");
    return DART_ERR_OTHER;
  }

  if (dart__mpi__datatype_init() != DART_OK) {
    return DART_ERR_OTHER;
  }

  dart_team_data_t *team_data = dart_adapt_teamlist_get(DART_TEAM_ALL);

  /* Create a global translation table for all
   * the collective global memory segments */
  dart_segment_init(&team_data->segdata, DART_TEAM_ALL);

  dart_next_availteamid++;

  team_data->comm = DART_COMM_WORLD;

  MPI_Comm_rank(team_data->comm, &team_data->unitid);
  MPI_Comm_size(team_data->comm, &team_data->size);

  ret = create_local_alloc(team_data);
  if (ret != DART_OK) {
    return ret;
  }

  /* Create a dynamic win object for all the dart collective
   * allocation based on MPI_COMM_WORLD. Return in win. */
  MPI_Win win;
  MPI_Win_create_dynamic(
    MPI_INFO_NULL, DART_COMM_WORLD, &win);
  team_data->window = win;

  /* Start an access epoch on win, and later on all the units
   * can access the attached memory region allocated by the
   * collective allocation function through win. */
  MPI_Win_lock_all(0, win);

  DART_LOG_DEBUG("dart_init: communication backend initialization finished");

  _dart_initialized = 1;

  dart__mpi__locality_init();

  _dart_initialized = 2;

  DART_LOG_DEBUG("dart_init > initialization finished");
  return DART_OK;
}

dart_ret_t dart_init(
  int*    argc,
  char*** argv)
{
  if (_dart_initialized) {
    DART_LOG_ERROR("dart_init(): DART is already initialized");
    return DART_ERR_OTHER;
  }
  DART_LOG_DEBUG("dart_init()");

  int mpi_initialized;
  if (MPI_Initialized(&mpi_initialized) != MPI_SUCCESS) {
    DART_LOG_ERROR("dart_init(): MPI_Initialized failed");
    return DART_ERR_OTHER;
  }

  if (!mpi_initialized) {
    _init_by_dart = 1;
    DART_LOG_DEBUG("dart_init: MPI_Init");
    MPI_Init(argc, argv);
  }

  return do_init();
}


dart_ret_t dart_init_thread(
  int*                  argc,
  char***               argv,
  dart_thread_support_level_t * provided)
{
  if (_dart_initialized) {
    DART_LOG_ERROR("dart_init(): DART is already initialized");
    return DART_ERR_OTHER;
  }
  DART_LOG_DEBUG("dart_init()");

  int mpi_initialized;
  if (MPI_Initialized(&mpi_initialized) != MPI_SUCCESS) {
    DART_LOG_ERROR("dart_init(): MPI_Initialized failed");
    return DART_ERR_OTHER;
  }

  int thread_provided = MPI_THREAD_SINGLE;
  if (!mpi_initialized) {
    _init_by_dart = 1;
    DART_LOG_DEBUG("dart_init: MPI_Init");
#if defined(DART_ENABLE_THREADSUPPORT)
    int thread_required = MPI_THREAD_MULTIPLE;
    MPI_Init_thread(argc, argv, thread_required, &thread_provided);
    DART_LOG_DEBUG("MPI_Init_thread provided = %i", thread_provided);
  } else {
    MPI_Query_thread(&thread_provided);
    DART_LOG_DEBUG("MPI_Query_thread provided = %i", thread_provided);
  }
#else
    MPI_Init(argc, argv);
  }
#endif // DART_ENABLE_THREADSUPPORT

  *provided = (thread_provided == MPI_THREAD_MULTIPLE) ?
                DART_THREAD_MULTIPLE :
                DART_THREAD_SINGLE;
  DART_LOG_DEBUG("dart_init_thread >> thread support enabled: %s",
            (*provided == DART_THREAD_MULTIPLE) ? "yes" : "no");

  return do_init();
}


dart_ret_t dart_exit()
{
  if (!_dart_initialized) {
    DART_LOG_ERROR("dart_exit(): DART has not been initialized");
    return DART_ERR_OTHER;
  }
  dart_global_unit_t unitid;
  dart_myid(&unitid);

  dart__mpi__locality_finalize();

  _dart_initialized = 0;

  DART_LOG_DEBUG("%2d: dart_exit()", unitid.id);
  dart_team_data_t *team_data = dart_adapt_teamlist_get(DART_TEAM_ALL);
  if (team_data == NULL) {
    DART_LOG_ERROR("%2d: dart_exit: dart_adapt_teamlist_convert failed",
                   unitid.id);
    return DART_ERR_OTHER;
  }

  dart_segment_info_t *seginfo = dart_segment_get_info(&team_data->segdata, 0);

  if (MPI_Win_unlock_all(team_data->window) != MPI_SUCCESS) {
    DART_LOG_ERROR("%2d: dart_exit: MPI_Win_unlock_all failed", unitid.id);
    return DART_ERR_OTHER;
  }
  /* End the shared access epoch in dart_win_local_alloc. */
  if (MPI_Win_unlock_all(seginfo->win) != MPI_SUCCESS) {
    DART_LOG_ERROR("%2d: dart_exit: MPI_Win_unlock_all failed", unitid.id);
    return DART_ERR_OTHER;
  }

  /* -- Free up all the resources for dart programme -- */
  MPI_Win_free(&seginfo->win);
#if !defined(DART_MPI_DISABLE_SHARED_WINDOWS)
  /* Has MPI shared windows: */
  MPI_Win_free(&seginfo->shmwin);
  MPI_Comm_free(&(team_data->sharedmem_comm));
#else
  /* No MPI shared windows: */
  if (dart_mempool_localalloc) {
    MPI_Free_mem(dart_mempool_localalloc);
  }
#endif
  MPI_Win_free(&team_data->window);

  dart_segment_fini(&team_data->segdata);
  dart_buddy_delete(dart_localpool);
#if !defined(DART_MPI_DISABLE_SHARED_WINDOWS)
//  free(team_data->sharedmem_tab);
//  free(dart_sharedmem_local_baseptr_set);
#endif

  dart_adapt_teamlist_destroy();

  MPI_Comm_free(&dart_comm_world);

  if (_init_by_dart) {
    DART_LOG_DEBUG("%2d: dart_exit: MPI_Finalize", unitid.id);
    MPI_Finalize();
  }

  DART_LOG_DEBUG("%2d: dart_exit: finalization finished", unitid.id);

  return DART_OK;
}

bool dart_initialized()
{
  return (_dart_initialized > 0);
}


void dart_abort(int errorcode)
{
  DART_LOG_INFO("dart_abort: aborting DART run with error code %i", errorcode);
  MPI_Abort(MPI_COMM_WORLD, errorcode);
  /* just in case MPI_Abort does not abort */
  abort();
}<|MERGE_RESOLUTION|>--- conflicted
+++ resolved
@@ -29,38 +29,6 @@
 static
 dart_ret_t create_local_alloc(dart_team_data_t *team_data)
 {
-<<<<<<< HEAD
-=======
-  /* Initialize the teamlist. */
-  dart_adapt_teamlist_init();
-
-  dart_next_availteamid = DART_TEAM_ALL;
-
-  if (MPI_Comm_dup(MPI_COMM_WORLD, &dart_comm_world) != MPI_SUCCESS) {
-    DART_LOG_ERROR("Failed to duplicate MPI_COMM_WORLD");
-    return DART_ERR_OTHER;
-  }
-
-  dart_ret_t ret = dart_adapt_teamlist_alloc(DART_TEAM_ALL);
-  if (ret != DART_OK) {
-    DART_LOG_ERROR("dart_adapt_teamlist_alloc failed");
-    return DART_ERR_OTHER;
-  }
-
-  if (dart__mpi__datatype_init() != DART_OK) {
-    return DART_ERR_OTHER;
-  }
-
-  dart_team_data_t *team_data = dart_adapt_teamlist_get(DART_TEAM_ALL);
-
-  dart_next_availteamid++;
-
-  team_data->comm = DART_COMM_WORLD;
-
-  MPI_Comm_rank(team_data->comm, &team_data->unitid);
-  MPI_Comm_size(team_data->comm, &team_data->size);
-
->>>>>>> 3b970559
   dart_localpool = dart_buddy_new(DART_LOCAL_ALLOC_SIZE);
   MPI_Win dart_sharedmem_win_local_alloc;
   char* *dart_sharedmem_local_baseptr_set = NULL;
@@ -190,10 +158,6 @@
 
   dart_team_data_t *team_data = dart_adapt_teamlist_get(DART_TEAM_ALL);
 
-  /* Create a global translation table for all
-   * the collective global memory segments */
-  dart_segment_init(&team_data->segdata, DART_TEAM_ALL);
-
   dart_next_availteamid++;
 
   team_data->comm = DART_COMM_WORLD;
