/**
 * \file dart_locality.c
 *
 */
#include <dash/dart/base/config.h>
#include <dash/dart/base/macro.h>
#include <dash/dart/base/assert.h>
#include <dash/dart/base/logging.h>
#include <dash/dart/base/locality.h>
#include <dash/dart/base/internal/unit_locality.h>

#include <dash/dart/if/dart_types.h>
#include <dash/dart/if/dart_locality.h>

#include <mpi.h>

#include <unistd.h>
#include <stdio.h>
#include <sched.h>

/* ======================================================================== *
 * Domain Locality                                                          *
 * ======================================================================== */

<<<<<<< HEAD
dart_ret_t dart_domain_locality(
    dart_team_t               team,
    const char              * domain_tag,
    dart_domain_locality_t ** locality) {
    DART_LOG_DEBUG("dart_domain_locality() team(%d) domain(%s) -> %p",
                   team, domain_tag, *locality);
    dart_ret_t ret;

    dart_domain_locality_t * dloc;
    ret = dart__base__locality__domain(team, domain_tag, &dloc);
    if (ret != DART_OK) {
        DART_LOG_ERROR("dart_domain_locality: dart__base__locality__domain "
                       "failed (%d)", ret);
        return ret;
    }
    *locality = dloc;

    DART_LOG_DEBUG("dart_domain_locality > team(%d) domain(%s) -> %p",
                   team, domain_tag, *locality);
    return DART_OK;
}

dart_ret_t dart_scope_domains(
    dart_team_t               team,
    const char              * domain_tag,
    dart_locality_scope_t     scope,
    int                     * num_domains_out,
    char                  *** domain_tags_out) {
    *num_domains_out = 0;
    *domain_tags_out = NULL;

    return dart__base__locality__scope_domains(
               team,
               domain_tag,
               scope,
               num_domains_out,
               domain_tags_out);
=======
dart_ret_t dart_domain_team_locality(
  dart_team_t                     team,
  const char                    * domain_tag,
  dart_domain_locality_t       ** team_domain_out)
{
  DART_LOG_DEBUG("dart_domain_locality() team(%d) domain(%s)",
                 team, domain_tag);
  dart_ret_t ret;

  dart_domain_locality_t * team_domain;
  ret = dart__base__locality__team_domain(team, &team_domain);
  if (ret != DART_OK) {
    DART_LOG_ERROR("dart_domain_locality: "
                   "dart__base__locality__team_domain failed (%d)", ret);
    return ret;
  }
  *team_domain_out = team_domain;

  if (strcmp(domain_tag, team_domain->domain_tag) != 0) {
    dart_domain_locality_t * team_subdomain;
    ret = dart__base__locality__domain(
            team_domain, domain_tag, &team_subdomain);
    if (ret != DART_OK) {
      DART_LOG_ERROR("dart_domain_locality: "
                     "dart__base__locality__domain failed (%d)", ret);
      return ret;
    }
    *team_domain_out = team_subdomain;
  }

  DART_LOG_DEBUG("dart_domain_locality > team(%d) domain(%s) -> %p",
                 team, domain_tag, *team_domain_out);
  return DART_OK;
}

dart_ret_t dart_domain_find(
  const dart_domain_locality_t  * domain_in,
  const char                    * domain_tag,
  dart_domain_locality_t       ** subdomain_out)
{
  return dart__base__locality__domain(
           domain_in, domain_tag, subdomain_out);
}

dart_ret_t dart_domain_copy(
  const dart_domain_locality_t  * domain_in,
  dart_domain_locality_t        * domain_out)
{
  return dart__base__locality__copy_domain(domain_in, domain_out);
}

dart_ret_t dart_domain_destruct(
  dart_domain_locality_t        * domain)
{
  return dart__base__locality__destruct_domain(domain);
}

dart_ret_t dart_domain_select(
  dart_domain_locality_t        * domain_in,
  int                             num_subdomain_tags,
  const char                   ** subdomain_tags)
{
  return dart__base__locality__domain_select_subdomains(
           domain_in, subdomain_tags, num_subdomain_tags);
}

dart_ret_t dart_domain_exclude(
  dart_domain_locality_t        * domain_in,
  int                             num_subdomain_tags,
  const char                   ** subdomain_tags)
{
  return dart__base__locality__domain_exclude_subdomains(
           domain_in, subdomain_tags, num_subdomain_tags);
}

dart_ret_t dart_domain_split(
  const dart_domain_locality_t  * domain_in,
  dart_locality_scope_t           scope,
  int                             num_parts,
  dart_domain_locality_t        * domains_out)
{
  DART_LOG_DEBUG("dart_domain_split() team(%d) domain(%s) "
                 "into %d parts at scope %d",
                 domain_in->team, domain_in->domain_tag, num_parts, scope);

  int    * group_sizes       = NULL;
  char *** group_domain_tags = NULL;

  /* Get domain tags for a split, grouped by locality scope.
   * For 4 domains in the specified scope, a split into 2 parts results
   * in a grouping of domain tags like:
   *
   *   group_domain_tags = {
   *     { split_domain_0, split_domain_1 },
   *     { split_domain_2, split_domain_3 }
   *   }
   */
  DART_ASSERT_RETURNS(
    dart__base__locality__domain_split_tags(
      domain_in, scope, num_parts, &group_sizes, &group_domain_tags),
    DART_OK);

  /* Use grouping of domain tags to create new locality domain
   * hierarchy:
   */
  for (int p = 0; p < num_parts; p++) {
    DART_LOG_DEBUG("dart_domain_split: split %d / %d",
                   p + 1, num_parts);

#ifdef DART_ENABLE_LOGGING
    DART_LOG_TRACE("dart_domain_split: groups[%d] size: %d",
                   p, group_sizes[p]);
    for (int g = 0; g < group_sizes[p]; g++) {
      DART_LOG_TRACE("dart_domain_split:            |- tags[%d]: %s",
                     g, group_domain_tags[p][g]);
    }
#endif

    /* Deep copy of grouped domain so we do not have to recalculate
     * groups for every split group : */
    DART_LOG_TRACE("dart_domain_split: copying input domain");
    DART_ASSERT_RETURNS(
      dart__base__locality__copy_domain(
        domain_in,
        domains_out + p),
      DART_OK);

    /* Drop domains that are not in split group: */
    DART_LOG_TRACE("dart_domain_split: selecting subdomains");
    DART_ASSERT_RETURNS(
      dart__base__locality__domain_select_subdomains(
        domains_out + p,
        (const char **)(group_domain_tags[p]),
        group_sizes[p]),
      DART_OK);
  }

  DART_LOG_DEBUG("dart_domain_split >");
  return DART_OK;
}

dart_ret_t dart_domain_scope_tags(
  const dart_domain_locality_t  * domain_in,
  dart_locality_scope_t           scope,
  int                           * num_domains_out,
  char                        *** domain_tags_out)
{
  *num_domains_out = 0;
  *domain_tags_out = NULL;

  return dart__base__locality__scope_domains(
           domain_in,
           scope,
           num_domains_out,
           domain_tags_out);
>>>>>>> 49c6b453
}

dart_ret_t dart_domain_group(
  dart_domain_locality_t        * domain_in,
  int                             num_group_subdomains,
  const char                   ** group_subdomain_tags,
  char                          * group_domain_tag_out)
{
  return dart__base__locality__domain_group(
           domain_in,
           num_group_subdomains,
           group_subdomain_tags,
           group_domain_tag_out);
}

/* ====================================================================== *
 * Unit Locality                                                          *
 * ====================================================================== */

dart_ret_t dart_unit_locality(
<<<<<<< HEAD
    dart_team_t             team,
    dart_unit_t             unit,
    dart_unit_locality_t ** locality) {
    DART_LOG_DEBUG("dart_unit_locality() team(%d) unit(%d)", team, unit);
    *locality = NULL;

    dart_unit_locality_t * uloc;
    dart_ret_t ret = dart__base__locality__unit(team, unit, &uloc);
    if (ret != DART_OK) {
        DART_LOG_ERROR("dart_unit_locality: "
                       "dart__base__unit_locality__get(unit:%d) failed (%d)",
                       unit, ret);
        return ret;
    }
    *locality = uloc;
=======
  dart_team_t                     team,
  dart_unit_t                     unit,
  dart_unit_locality_t         ** locality)
{
  DART_LOG_DEBUG("dart_unit_locality() team(%d) unit(%d)", team, unit);

  dart_ret_t ret = dart__base__locality__unit(team, unit, locality);
  if (ret != DART_OK) {
    DART_LOG_ERROR("dart_unit_locality: "
                   "dart__base__unit_locality__get(unit:%d) failed (%d)",
                   unit, ret);
    *locality = NULL;
    return ret;
  }
>>>>>>> 49c6b453

    DART_LOG_DEBUG("dart_unit_locality > team(%d) unit(%d) -> %p",
                   team, unit, *locality);
    return DART_OK;
}
<|MERGE_RESOLUTION|>--- conflicted
+++ resolved
@@ -22,45 +22,6 @@
  * Domain Locality                                                          *
  * ======================================================================== */
 
-<<<<<<< HEAD
-dart_ret_t dart_domain_locality(
-    dart_team_t               team,
-    const char              * domain_tag,
-    dart_domain_locality_t ** locality) {
-    DART_LOG_DEBUG("dart_domain_locality() team(%d) domain(%s) -> %p",
-                   team, domain_tag, *locality);
-    dart_ret_t ret;
-
-    dart_domain_locality_t * dloc;
-    ret = dart__base__locality__domain(team, domain_tag, &dloc);
-    if (ret != DART_OK) {
-        DART_LOG_ERROR("dart_domain_locality: dart__base__locality__domain "
-                       "failed (%d)", ret);
-        return ret;
-    }
-    *locality = dloc;
-
-    DART_LOG_DEBUG("dart_domain_locality > team(%d) domain(%s) -> %p",
-                   team, domain_tag, *locality);
-    return DART_OK;
-}
-
-dart_ret_t dart_scope_domains(
-    dart_team_t               team,
-    const char              * domain_tag,
-    dart_locality_scope_t     scope,
-    int                     * num_domains_out,
-    char                  *** domain_tags_out) {
-    *num_domains_out = 0;
-    *domain_tags_out = NULL;
-
-    return dart__base__locality__scope_domains(
-               team,
-               domain_tag,
-               scope,
-               num_domains_out,
-               domain_tags_out);
-=======
 dart_ret_t dart_domain_team_locality(
   dart_team_t                     team,
   const char                    * domain_tag,
@@ -216,7 +177,6 @@
            scope,
            num_domains_out,
            domain_tags_out);
->>>>>>> 49c6b453
 }
 
 dart_ret_t dart_domain_group(
@@ -237,23 +197,6 @@
  * ====================================================================== */
 
 dart_ret_t dart_unit_locality(
-<<<<<<< HEAD
-    dart_team_t             team,
-    dart_unit_t             unit,
-    dart_unit_locality_t ** locality) {
-    DART_LOG_DEBUG("dart_unit_locality() team(%d) unit(%d)", team, unit);
-    *locality = NULL;
-
-    dart_unit_locality_t * uloc;
-    dart_ret_t ret = dart__base__locality__unit(team, unit, &uloc);
-    if (ret != DART_OK) {
-        DART_LOG_ERROR("dart_unit_locality: "
-                       "dart__base__unit_locality__get(unit:%d) failed (%d)",
-                       unit, ret);
-        return ret;
-    }
-    *locality = uloc;
-=======
   dart_team_t                     team,
   dart_unit_t                     unit,
   dart_unit_locality_t         ** locality)
@@ -268,7 +211,6 @@
     *locality = NULL;
     return ret;
   }
->>>>>>> 49c6b453
 
     DART_LOG_DEBUG("dart_unit_locality > team(%d) unit(%d) -> %p",
                    team, unit, *locality);
