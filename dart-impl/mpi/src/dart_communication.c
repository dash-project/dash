--- conflicted
+++ resolved
@@ -30,18 +30,10 @@
 #include <limits.h>
 #include <math.h>
 
-<<<<<<< HEAD
-int unit_g2l(
-  uint16_t      index,
-  dart_unit_t   abs_id,
-  dart_unit_t * rel_id)
-=======
-
 static int unit_g2l(
   uint16_t             index,
   dart_global_unit_t   abs_id,
   dart_team_unit_t   * rel_id)
->>>>>>> b6c58b5b
 {
   if (index == 0) {
     rel_id->id = abs_id.id;
@@ -53,14 +45,9 @@
     dart_comm_down();
     MPI_Comm_group(comm, &group);
     MPI_Comm_group(MPI_COMM_WORLD, &group_all);
-<<<<<<< HEAD
-    MPI_Group_translate_ranks (group_all, 1, &abs_id, group, rel_id);
-    dart_comm_up();
-=======
     int mpi_rel_id;
     MPI_Group_translate_ranks (group_all, 1, &abs_id.id, group, &mpi_rel_id);
     rel_id->id = mpi_rel_id;
->>>>>>> b6c58b5b
   }
   return 0;
 }
@@ -112,8 +99,6 @@
   dart_team_unit_t    target_unitid_rel = DART_TEAM_UNIT_ID(target_unitid_abs.id);
   uint64_t     offset            = gptr.addr_or_offs.offset;
   int16_t      seg_id            = gptr.segid;
-<<<<<<< HEAD
-=======
 
   /*
    * MPI uses offset type int, do not copy more than INT_MAX elements:
@@ -123,7 +108,6 @@
     return DART_ERR_INVAL;
   }
 
->>>>>>> b6c58b5b
   uint16_t index;
   if (dart_segment_get_teamidx(seg_id, &index) != DART_OK) {
     DART_LOG_ERROR("dart_get ! failed: Unknown segment %i!", seg_id);
@@ -175,29 +159,17 @@
                    nelem, (unsigned long)win, target_unitid_rel, disp_rel, dest);
   }
   DART_LOG_TRACE("dart_get:  MPI_Get");
-<<<<<<< HEAD
   dart_comm_down();
   int ret = MPI_Get(dest,
-              nbytes,
-              MPI_BYTE,
-              target_unitid_rel,
-              disp_rel,
-              nbytes,
-              MPI_BYTE,
-              win);
-  dart_comm_up();
-  if (ret != MPI_SUCCESS) {
-=======
-  if (MPI_Get(dest,
               nelem,
               mpi_dtype,
               target_unitid_rel.id,
               disp_rel,
               nelem,
               mpi_dtype,
-              win)
-      != MPI_SUCCESS) {
->>>>>>> b6c58b5b
+              win);
+  dart_comm_up();
+  if (ret != MPI_SUCCESS) {
     DART_LOG_ERROR("dart_get ! MPI_Rget failed");
     return DART_ERR_INVAL;
   }
@@ -219,9 +191,6 @@
   dart_global_unit_t target_unitid_abs = DART_GLOBAL_UNIT_ID(gptr.unitid);
   uint64_t offset   = gptr.addr_or_offs.offset;
   int16_t  seg_id   = gptr.segid;
-<<<<<<< HEAD
-  target_unitid_abs = gptr.unitid;
-=======
 
   /*
    * MPI uses offset type int, do not copy more than INT_MAX elements:
@@ -230,7 +199,6 @@
     DART_LOG_ERROR("dart_put ! failed: nelem > INT_MAX");
     return DART_ERR_INVAL;
   }
->>>>>>> b6c58b5b
 
   if (seg_id) {
 
@@ -261,12 +229,8 @@
       nelem,
       mpi_dtype,
       win);
-<<<<<<< HEAD
     dart_comm_up();
-    DART_LOG_DEBUG("dart_put: nbytes:%zu (from collective allocation) "
-=======
     DART_LOG_DEBUG("dart_put: nelem:%zu (from collective allocation) "
->>>>>>> b6c58b5b
                    "target unit: %d offset: %"PRIu64"",
                    nelem, target_unitid_abs.id, offset);
   } else {
@@ -281,12 +245,8 @@
       nelem,
       mpi_dtype,
       win);
-<<<<<<< HEAD
     dart_comm_up();
-    DART_LOG_DEBUG("dart_put: nbytes:%zu (from local allocation) "
-=======
     DART_LOG_DEBUG("dart_put: nelem:%zu (from local allocation) "
->>>>>>> b6c58b5b
                    "target unit: %d offset: %"PRIu64"",
                    nelem, target_unitid_abs.id, offset);
   }
@@ -696,14 +656,9 @@
       mpi_type,
       win,
       &mpi_req);
-<<<<<<< HEAD
     dart_comm_up();
-    (*handle) -> dest = target_unitid_rel;
-    DART_LOG_DEBUG("dart_put_handle: nbytes:%zu "
-=======
     (*handle) -> dest = target_unitid_rel.id;
     DART_LOG_DEBUG("dart_put_handle: nelem:%zu dtype:%d"
->>>>>>> b6c58b5b
                    "(from collective allocation) "
                    "target_unit:%d offset:%"PRIu64"",
                    nelem, dtype, target_unitid_abs.id, offset);
@@ -721,12 +676,8 @@
       mpi_type,
       win,
       &mpi_req);
-<<<<<<< HEAD
     dart_comm_up();
-    DART_LOG_DEBUG("dart_put_handle: nbytes:%zu "
-=======
     DART_LOG_DEBUG("dart_put_handle: nlem:%zu dtype:%d"
->>>>>>> b6c58b5b
                    "(from local allocation) "
                    "target_unit:%d offset:%"PRIu64"",
                    nelem, dtype, target_unitid_abs, offset);
@@ -845,39 +796,23 @@
    * Using MPI_Put as MPI_Win_flush is required to ensure remote completion.
    */
   DART_LOG_DEBUG("dart_put_blocking: MPI_Put");
-<<<<<<< HEAD
   dart_comm_down();
   int ret = MPI_Put(src,
-               nbytes,
-               MPI_BYTE,
-               target_unitid_rel,
-               disp_rel,
-               nbytes,
-               MPI_BYTE,
-               win);
+          nelem,
+          mpi_dtype,
+          target_unitid_rel.id,
+          disp_rel,
+          nelem,
+          mpi_dtype,
+          win);
   if (ret != MPI_SUCCESS) {
     dart_comm_up();
-=======
-  if (MPI_Put(src,
-               nelem,
-               mpi_dtype,
-               target_unitid_rel.id,
-               disp_rel,
-               nelem,
-               mpi_dtype,
-               win)
-      != MPI_SUCCESS) {
->>>>>>> b6c58b5b
     DART_LOG_ERROR("dart_put_blocking ! MPI_Put failed");
     return DART_ERR_INVAL;
   }
   DART_LOG_DEBUG("dart_put_blocking: MPI_Win_flush");
-<<<<<<< HEAD
-  if (MPI_Win_flush(target_unitid_rel, win) != MPI_SUCCESS) {
+  if (MPI_Win_flush(target_unitid_rel.id, win) != MPI_SUCCESS) {
     dart_comm_up();
-=======
-  if (MPI_Win_flush(target_unitid_rel.id, win) != MPI_SUCCESS) {
->>>>>>> b6c58b5b
     DART_LOG_ERROR("dart_put_blocking ! MPI_Win_flush failed");
     return DART_ERR_INVAL;
   }
@@ -987,12 +922,8 @@
     return DART_ERR_INVAL;
   }
   DART_LOG_DEBUG("dart_get_blocking: MPI_Win_flush");
-<<<<<<< HEAD
-  if (MPI_Win_flush(target_unitid_rel, win) != MPI_SUCCESS) {
+  if (MPI_Win_flush(target_unitid_rel.id, win) != MPI_SUCCESS) {
     dart_comm_up();
-=======
-  if (MPI_Win_flush(target_unitid_rel.id, win) != MPI_SUCCESS) {
->>>>>>> b6c58b5b
     DART_LOG_ERROR("dart_get_blocking ! MPI_Win_flush failed");
     return DART_ERR_INVAL;
   }
@@ -1553,15 +1484,11 @@
   MPI_Comm comm;
   uint16_t index;
   int      result;
-<<<<<<< HEAD
   int      ret;
-  DART_LOG_DEBUG("dart_barrier()");
-=======
 
   DART_LOG_DEBUG("dart_barrier() barrier count: %d", _dart_barrier_count);
   _dart_barrier_count++;
 
->>>>>>> b6c58b5b
   result = dart_adapt_teamlist_convert(teamid, &index);
   if (result == -1) {
     return DART_ERR_INVAL;
@@ -1588,10 +1515,7 @@
 {
   MPI_Comm comm;
   uint16_t index;
-<<<<<<< HEAD
   int ret;
-  int result = dart_adapt_teamlist_convert (teamid, &index);
-=======
   MPI_Datatype mpi_dtype = dart_mpi_datatype(dtype);
 
   DART_LOG_TRACE("dart_bcast() root:%d team:%d nelem:%"PRIu64"",
@@ -1606,23 +1530,18 @@
   }
 
   int result = dart_adapt_teamlist_convert(teamid, &index);
->>>>>>> b6c58b5b
   if (result == -1) {
     DART_LOG_ERROR("dart_bcast ! root:%d -> team:%d "
                    "dart_adapt_teamlist_convert failed", root.id, teamid);
     return DART_ERR_INVAL;
   }
   comm = dart_team_data[index].comm;
-<<<<<<< HEAD
   dart_comm_down();
-  ret = MPI_Bcast(buf, nbytes, MPI_BYTE, root, comm);
+  ret = MPI_Bcast(buf, nelem, mpi_dtype, root.id, comm);
   dart_comm_up();
   if (ret != MPI_SUCCESS) {
-=======
-  if (MPI_Bcast(buf, nelem, mpi_dtype, root.id, comm) != MPI_SUCCESS) {
     DART_LOG_ERROR("dart_bcast ! root:%d -> team:%d "
                    "MPI_Bcast failed", root.id, teamid);
->>>>>>> b6c58b5b
     return DART_ERR_INVAL;
   }
   DART_LOG_TRACE("dart_bcast > root:%d team:%d nelem:%"PRIu64" finished",
@@ -1638,11 +1557,7 @@
   dart_team_unit_t    root,
   dart_team_t         teamid)
 {
-<<<<<<< HEAD
-  MPI_Comm comm;
-  uint16_t index;
   int      ret;
-=======
   MPI_Datatype mpi_dtype = dart_mpi_datatype(dtype);
   MPI_Comm     comm;
   uint16_t     index;
@@ -1655,7 +1570,6 @@
     return DART_ERR_INVAL;
   }
 
->>>>>>> b6c58b5b
   int result = dart_adapt_teamlist_convert(teamid, &index);
   if (result == -1) {
     return DART_ERR_INVAL;
@@ -1667,19 +1581,12 @@
            nelem,
            mpi_dtype,
            recvbuf,
-<<<<<<< HEAD
-           nbytes,
-           MPI_BYTE,
-           root,
+           nelem,
+           mpi_dtype,
+           root.id,
            comm);
   dart_comm_up();
   if (ret != MPI_SUCCESS) {
-=======
-           nelem,
-           mpi_dtype,
-           root.id,
-           comm) != MPI_SUCCESS) {
->>>>>>> b6c58b5b
     return DART_ERR_INVAL;
   }
   return DART_OK;
@@ -1693,11 +1600,7 @@
   dart_team_unit_t     root,
   dart_team_t          teamid)
 {
-<<<<<<< HEAD
-  MPI_Comm comm;
-  uint16_t index;
   int      ret;
-=======
   MPI_Datatype mpi_dtype = dart_mpi_datatype(dtype);
   MPI_Comm     comm;
   uint16_t     index;
@@ -1710,7 +1613,6 @@
     return DART_ERR_INVAL;
   }
 
->>>>>>> b6c58b5b
   int result = dart_adapt_teamlist_convert(teamid, &index);
   if (result == -1) {
     return DART_ERR_INVAL;
@@ -1722,19 +1624,12 @@
            nelem,
            mpi_dtype,
            recvbuf,
-<<<<<<< HEAD
-           nbytes,
-           MPI_BYTE,
-           root,
+           nelem,
+           mpi_dtype,
+           root.id,
            comm);
   dart_comm_up();
   if (ret != MPI_SUCCESS) {
-=======
-           nelem,
-           mpi_dtype,
-           root.id,
-           comm) != MPI_SUCCESS) {
->>>>>>> b6c58b5b
     return DART_ERR_INVAL;
   }
   return DART_OK;
@@ -1747,16 +1642,7 @@
   dart_datatype_t   dtype,
   dart_team_t       teamid)
 {
-<<<<<<< HEAD
-  MPI_Comm comm;
-  uint16_t index;
   int      ret;
-  DART_LOG_TRACE("dart_allgather() team:%d nbytes:%"PRIu64"",
-                 teamid, nbytes);
-
-  ret = dart_adapt_teamlist_convert(teamid, &index);
-  if (ret == -1) {
-=======
   MPI_Datatype mpi_dtype = dart_mpi_datatype(dtype);
   MPI_Comm     comm;
   uint16_t     index;
@@ -1776,36 +1662,23 @@
   if (result == -1) {
     DART_LOG_ERROR("dart_allgather ! team:%d "
                    "dart_adapt_teamlist_convert failed", teamid);
->>>>>>> b6c58b5b
     return DART_ERR_INVAL;
   }
   if (sendbuf == recvbuf || NULL == sendbuf) {
     sendbuf = MPI_IN_PLACE;
   }
   comm = dart_team_data[index].comm;
-<<<<<<< HEAD
   dart_comm_down();
   ret = MPI_Allgather(
       sendbuf,
-      nbytes,
-      MPI_BYTE,
+      nelem,
+      mpi_dtype,
       recvbuf,
-      nbytes,
-      MPI_BYTE,
+      nelem,
+      mpi_dtype,
       comm);
   dart_comm_up();
   if (ret != MPI_SUCCESS) {
-    DART_LOG_ERROR("dart_allgather ! team:%d nbytes:%"PRIu64" failed",
-                   teamid, nbytes);
-=======
-  if (MPI_Allgather(
-           sendbuf,
-           nelem,
-           mpi_dtype,
-           recvbuf,
-           nelem,
-           mpi_dtype,
-           comm) != MPI_SUCCESS) {
     DART_LOG_ERROR("dart_allgather ! team:%d nelem:%"PRIu64" failed",
                    teamid, nelem);
     return DART_ERR_INVAL;
@@ -1824,6 +1697,7 @@
   const size_t    * recvdispls,
   dart_team_t       teamid)
 {
+  int ret;
   MPI_Datatype mpi_dtype = dart_mpi_datatype(dtype);
   MPI_Comm     comm;
   uint16_t     index;
@@ -1866,7 +1740,8 @@
     irecvdispls[i]  = recvdispls[i];
   }
 
-  if (MPI_Allgatherv(
+  dart_comm_down();
+  ret = MPI_Allgatherv(
            sendbuf,
            nsendelem,
            mpi_dtype,
@@ -1874,12 +1749,13 @@
            inrecvcounts,
            irecvdispls,
            mpi_dtype,
-           comm) != MPI_SUCCESS) {
+           comm); 
+  dart_comm_up();
+  if (ret != MPI_SUCCESS) {
     DART_LOG_ERROR("dart_allgatherv ! team:%d nsendelem:%"PRIu64" failed",
                    teamid, nsendelem);
     free(inrecvcounts);
     free(irecvdispls);
->>>>>>> b6c58b5b
     return DART_ERR_INVAL;
   }
   free(inrecvcounts);
@@ -1941,12 +1817,6 @@
   dart_team_unit_t    root,
   dart_team_t         team)
 {
-<<<<<<< HEAD
-  MPI_Comm comm;
-  uint16_t index;
-  int ret = dart_adapt_teamlist_convert (teamid, &index);
-  if (ret == -1) {
-=======
   uint16_t     index;
   MPI_Comm     comm;
   MPI_Op       mpi_op    = dart_mpi_op(op);
@@ -1960,9 +1830,8 @@
     return DART_ERR_INVAL;
   }
 
-  int result = dart_adapt_teamlist_convert (team, &index);
-  if (result == -1) {
->>>>>>> b6c58b5b
+  int ret = dart_adapt_teamlist_convert (team, &index);
+  if (ret == -1) {
     return DART_ERR_INVAL;
   }
   comm = dart_team_data[index].comm;
@@ -1970,21 +1839,13 @@
   ret = MPI_Reduce(
            sendbuf,
            recvbuf,
-<<<<<<< HEAD
-           1,
-           MPI_DOUBLE,
-           MPI_MAX,
-           0,
-           comm);
-  dart_comm_up();
-  if (ret != MPI_SUCCESS) {
-=======
            nelem,
            mpi_dtype,
            mpi_op,
            root.id,
-           comm) != MPI_SUCCESS) {
->>>>>>> b6c58b5b
+           comm);
+  dart_comm_up();
+  if (ret != MPI_SUCCESS) {
     return DART_ERR_INVAL;
   }
   return DART_OK;
