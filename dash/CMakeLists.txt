--- conflicted
+++ resolved
@@ -9,8 +9,6 @@
     PARENT_SCOPE)
 set(BUILD_TESTS ${BUILD_TESTS}
     PARENT_SCOPE)
-set(BUILD_SHARED_LIBS ${BUILD_SHARED_LIBS}
-    PARENT_SCOPE)
 set(BUILD_COVERAGE_TESTS ${BUILD_COVERAGE_TESTS}
     PARENT_SCOPE)
 set(ENABLE_LOGGING ${ENABLE_LOGGING}
@@ -42,8 +40,6 @@
 set(ENABLE_PAPI ${ENABLE_PAPI}
     PARENT_SCOPE)
 set(ENABLE_COMPTIME_RED ${ENABLE_COMPTIME_RED}
-    PARENT_SCOPE)
-set(DASH_CXX_STANDARD ${DASH_CXX_STANDARD}
     PARENT_SCOPE)
 
 
@@ -293,17 +289,10 @@
 
   # Library compilation sources
   add_library(
-    ${DASH_LIBRARY} # library name
+    ${DASH_LIBRARY}         # library name
     ${DASH_LIBRARY_SOURCES} # sources
     ${DASH_LIBRARY_HEADERS} # headers
   )
-  if (${BUILD_SHARED_LIBS})
-    add_library(
-      ${DASH_LIBRARY} SHARED  # library name
-      ${DASH_LIBRARY_SOURCES} # sources
-      ${DASH_LIBRARY_HEADERS} # headers
-    )
-  endif()
   target_link_libraries(
     ${DASH_LIBRARY}           # library name
     ${DASH_LINK_DART_LIBRARY} # dependency: DART lib
@@ -330,26 +319,14 @@
   )
   set_target_properties(
     ${DASH_LIBRARY} PROPERTIES
-<<<<<<< HEAD
-    CXX_STANDARD ${DASH_CXX_STANDARD}
-=======
     CXX_STANDARD ${DASH_CXX_STD_PREFERED}
     CXX_STANDARD_REQUIRED ON
->>>>>>> 3d8fec09
   )
 
   if(ENABLE_COMPTIME_RED)
     cotire(${DASH_LIBRARY})
   endif()
 
-<<<<<<< HEAD
-  set_target_properties(
-    ${DASH_LIBRARY} PROPERTIES
-    CXX_STANDARD_REQUIRED ON
-  )
-
-=======
->>>>>>> 3d8fec09
   include_directories(
     ${ADDITIONAL_INCLUDES}
   )
@@ -378,21 +355,14 @@
     DESTINATION share/cmake)
 
 	if(${CMAKE_VERSION} VERSION_GREATER 3.0.0 )
-    configure_package_config_file(
+  	configure_package_config_file(
       "dash-config.cmake.in"
       "${DASH_LIBRARY}-config.cmake"
       INSTALL_DESTINATION "${CMAKE_INSTALL_PREFIX}/share/cmake")
 
-<<<<<<< HEAD
-    # install custom config
-    install(
-      FILES "${CMAKE_CURRENT_BINARY_DIR}/${DASH_LIBRARY}-config.cmake"
-      DESTINATION "${CMAKE_INSTALL_PREFIX}/cmake")
-=======
   	# install custom config
   	install(FILES "${CMAKE_CURRENT_BINARY_DIR}/${DASH_LIBRARY}-config.cmake"
             DESTINATION "${CMAKE_INSTALL_PREFIX}/share/cmake")
->>>>>>> 3d8fec09
 	endif()
 
   # Examples
@@ -448,24 +418,9 @@
         )
         set_target_properties(
           ${exampletarget} PROPERTIES
-<<<<<<< HEAD
-          CXX_STANDARD ${DASH_CXX_STANDARD}
-        )
-        set_target_properties(
-          ${exampletarget} PROPERTIES
-          CXX_STANDARD_REQUIRED ON
-        )
-
-        # Installation
-        DeployBinary(${exampletarget})
-        install(
-          TARGETS ${exampletarget}
-          DESTINATION bin/dash/examples/${dart_variant})
-=======
           CXX_STANDARD ${DASH_CXX_STD_PREFERED}
           CXX_STANDARD_REQUIRED ON
         )
->>>>>>> 3d8fec09
       endif()
     endforeach(examplename ${DASH_TEST_DIRECTORIES})
   endif()
@@ -476,55 +431,6 @@
 if (BUILD_TESTS)
   include(${CMAKE_SOURCE_DIR}/CMakeExt/GoogleTest.cmake)
 
-<<<<<<< HEAD
- foreach(dart_variant ${DART_IMPLEMENTATIONS_LIST})
-    set(DASH_LIBRARY "dash-${dart_variant}")
-    set(DART_LIBRARY "dart-${dart_variant}")
-    set(DASH_TEST "dash-test-${dart_variant}")
-    include_directories(
-      ${GTEST_INCLUDES}
-      ${CMAKE_SOURCE_DIR}/dash/include
-      ${ADDITIONAL_INCLUDES}
-    )
-    add_executable(
-      ${DASH_TEST}
-      ${DASH_TEST_SOURCES}
-    )
-    target_link_libraries(
-      ${DASH_TEST}
-      GTest
-      ${DASH_LIBRARY}
-      ${DART_LIBRARY}
-      ${ADDITIONAL_LIBRARIES}
-    )
-    if (${dart_variant} STREQUAL "mpi")
-      if (IPM_FOUND)
-        include_directories(
-          ${IPM_INCLUDE_DIRS})
-        target_link_libraries(
-          ${exampletarget}
-          ${IPM_LIBRARIES})
-      endif()
-    endif()
-    set_target_properties(
-      ${DASH_TEST} PROPERTIES
-      COMPILE_FLAGS
-      "${VARIANT_ADDITIONAL_COMPILE_FLAGS} -Wno-unused -Wno-sign-compare"
-    )
-    set_target_properties(
-      ${DASH_TEST} PROPERTIES
-      CXX_STANDARD ${DASH_CXX_STANDARD}
-    )
-
-    if(ENABLE_COMPTIME_RED)
-      cotire(${DASH_TEST})
-    endif()
-
-    set_target_properties(
-      ${DASH_TEST} PROPERTIES
-      CXX_STANDARD_REQUIRED ON
-    )
-=======
   if (GTEST_FOUND)
     if (BUILD_COVERAGE_TESTS)
       include(${CMAKE_SOURCE_DIR}/CMakeExt/CodeCoverage.cmake)
@@ -573,7 +479,6 @@
       if(ENABLE_COMPTIME_RED)
         cotire(${DASH_TEST})
       endif()
->>>>>>> 3d8fec09
 
       if(INSTALL_TESTS)
         DeployBinary(${DASH_TEST})
