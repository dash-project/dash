project(project_dash_libdash CXX)

# Load global build settings
set(DASH_DART_IF_INCLUDE_DIR ${DASH_DART_IF_INCLUDE_DIR}
    PARENT_SCOPE)
set(DART_IMPLEMENTATIONS_LIST ${DART_IMPLEMENTATIONS_LIST}
    PARENT_SCOPE)
set(BUILD_EXAMPLES ${BUILD_EXAMPLES}
    PARENT_SCOPE)
set(BUILD_TESTS ${BUILD_TESTS}
    PARENT_SCOPE)
set(ENABLE_LOGGING ${ENABLE_LOGGING}
    PARENT_SCOPE)
set(ENABLE_TRACE_LOGGING ${ENABLE_TRACE_LOGGING}
    PARENT_SCOPE)
set(ENABLE_UNIFIED_MEMORY_MODEL ${ENABLE_UNIFIED_MEMORY_MODEL}
    PARENT_SCOPE)
set(ENABLE_DEFAULT_INDEX_TYPE_LONG ${ENABLE_DEFAULT_INDEX_TYPE_LONG}
    PARENT_SCOPE)
set(ENABLE_SHARED_WINDOWS ${ENABLE_SHARED_WINDOWS}
    PARENT_SCOPE)
set(ENABLE_SCALAPACK ${ENABLE_SCALAPACK}
    PARENT_SCOPE)
set(ENABLE_LIBNUMA ${ENABLE_LIBNUMA}
    PARENT_SCOPE)
set(ENABLE_HWLOC ${ENABLE_HWLOC}
    PARENT_SCOPE)
<<<<<<< HEAD
set(ENABLE_HDF5 ${ENABLE_HDF5}
		PARENT_SCOPE)
=======
set(ENABLE_LIKWID ${ENABLE_LIKWID}
    PARENT_SCOPE)
>>>>>>> 1e884f4a
set(ENABLE_PAPI ${ENABLE_PAPI}
    PARENT_SCOPE)

# Source- and header files to be compiled (OBJ):
file(GLOB_RECURSE DASH_LIBRARY_SOURCES
     "src/*.c" "src/*.h" "src/*.cc" "src/*.cpp" )
file(GLOB_RECURSE DASH_LIBRARY_HEADERS
     "include/*.h")
file(GLOB_RECURSE DASH_TEST_SOURCES
     "test/*.c" "test/*.h" "test/*.cc" "src/*.cpp")

# Directories containing the implementation of the library (-I):
set(DASH_LIBRARY_INCLUDE_DIRS
  ${CMAKE_CURRENT_SOURCE_DIR}/include
  ${CMAKE_CURRENT_SOURCE_DIR}/src
)
include_directories(
  ${DASH_LIBRARY_INCLUDE_DIRS}
  ${DASH_DART_IF_INCLUDE_DIR}
)

set (ADDITIONAL_COMPILE_FLAGS "${ADDITIONAL_COMPILE_FLAGS} -DDASH")
# set (ADDITIONAL_INCLUDES "")
# set (ADDITIONAL_LIBRARIES ${ADDITIONAL_LIBRARIES} pthread)

if (ENABLE_DEFAULT_INDEX_TYPE_LONG)
  set (ADDITIONAL_COMPILE_FLAGS
       "${ADDITIONAL_COMPILE_FLAGS} -DDASH_ENABLE_DEFAULT_INDEX_TYPE_LONG")
endif()
if (ENABLE_UNIFIED_MEMORY_MODEL)
  set (ADDITIONAL_COMPILE_FLAGS
       "${ADDITIONAL_COMPILE_FLAGS} -DDASH_ENABLE_UNIFIED_MEMORY_MODEL")
endif()
if (ENABLE_LOGGING)
  set (ADDITIONAL_COMPILE_FLAGS
       "${ADDITIONAL_COMPILE_FLAGS} -DDASH_ENABLE_LOGGING")
endif()
if (ENABLE_TRACE_LOGGING)
  set (ADDITIONAL_COMPILE_FLAGS
       "${ADDITIONAL_COMPILE_FLAGS} -DDASH_ENABLE_TRACE_LOGGING")
endif()
if (PAPI_FOUND AND ENABLE_PAPI)
  set (ADDITIONAL_COMPILE_FLAGS
       "${ADDITIONAL_COMPILE_FLAGS} -DDASH_ENABLE_PAPI")
  set (ADDITIONAL_INCLUDES ${ADDITIONAL_INCLUDES}
       ${PAPI_INCLUDE_DIRS})
  set (ADDITIONAL_LIBRARIES ${ADDITIONAL_LIBRARIES}
       ${PAPI_LIBRARIES})
else()
  set (ADDITIONAL_LIBRARIES ${ADDITIONAL_LIBRARIES}
       rt)
endif()
if (HWLOC_FOUND AND ENABLE_HWLOC)
  set (ADDITIONAL_COMPILE_FLAGS
       "${ADDITIONAL_COMPILE_FLAGS} -DDASH_ENABLE_HWLOC")
  set (ADDITIONAL_INCLUDES ${ADDITIONAL_INCLUDES}
       ${HWLOC_INCLUDE_DIRS})
  set (ADDITIONAL_LIBRARIES ${ADDITIONAL_LIBRARIES}
       ${HWLOC_LIBRARIES})
endif()
if (LIKWID_FOUND AND ENABLE_LIKWID)
  set (ADDITIONAL_COMPILE_FLAGS
       "${ADDITIONAL_COMPILE_FLAGS} -DDASH_ENABLE_LIKWID")
  set (ADDITIONAL_INCLUDES ${ADDITIONAL_INCLUDES}
       ${LIKWID_INCLUDE_DIRS})
  set (ADDITIONAL_LIBRARIES ${ADDITIONAL_LIBRARIES}
       ${LIKWID_LIBRARIES})
endif()
if (NUMA_FOUND AND ENABLE_LIBNUMA)
  set (ADDITIONAL_COMPILE_FLAGS
       "${ADDITIONAL_COMPILE_FLAGS} -DDASH_ENABLE_NUMA")
  set (ADDITIONAL_INCLUDES ${ADDITIONAL_INCLUDES}
       ${NUMA_INCLUDE_DIRS})
  set (ADDITIONAL_LIBRARIES ${ADDITIONAL_LIBRARIES}
       ${NUMA_LIBRARIES})
endif()

if (ENABLE_PLASMA AND PLASMA_FOUND)
  set (ADDITIONAL_COMPILE_FLAGS
       "${ADDITIONAL_COMPILE_FLAGS} -DDASH_ENABLE_PLASMA")
  set (ADDITIONAL_INCLUDES ${ADDITIONAL_INCLUDES}
       ${PLASMA_INCLUDE_DIRS})
  set (ADDITIONAL_LIBRARIES ${ADDITIONAL_LIBRARIES}
       ${PLASMA_LIBRARIES})
endif()

if (ENABLE_HDF5 AND HDF5_FOUND)
  set (ADDITIONAL_COMPILE_FLAGS
        "${ADDITIONAL_COMPILE_FLAGS} -DDASH_ENABLE_HDF5")
  set (ADDITIONAL_INCLUDES ${ADDITIONAL_INCLUDES}
       ${HDF5_INCLUDE_DIRS})
  set (ADDITIONAL_LIBRARIES ${ADDITIONAL_LIBRARIES}
       ${HDF5_LIBRARIES})
	set (ADDITIONAL_LIBRARIES ${ADDITIONAL_LIBRARIES}
       ${HDF5_LINKER_FLAGS})
endif()

if (ENABLE_MKL AND MKL_FOUND)
  set (ADDITIONAL_COMPILE_FLAGS
       "${ADDITIONAL_COMPILE_FLAGS} -DDASH_ENABLE_MKL")
  set (ADDITIONAL_INCLUDES ${ADDITIONAL_INCLUDES}
       ${MKL_INCLUDE_DIRS})
  set (ADDITIONAL_LIBRARIES ${ADDITIONAL_LIBRARIES}
       ${MKL_LIBRARIES})
  if (MKL_LINK_FLAGS)
    set (ADDITIONAL_LINK_FLAGS ${ADDITIONAL_LINK_FLAGS}
         ${MKL_LINK_FLAGS})
  endif()
else()
  if (ENABLE_BLAS AND BLAS_FOUND)
    set (ADDITIONAL_COMPILE_FLAGS
         "${ADDITIONAL_COMPILE_FLAGS} -DDASH_ENABLE_BLAS")
    set (ADDITIONAL_INCLUDES ${ADDITIONAL_INCLUDES}
         ${BLAS_INCLUDE_DIRS})
    set (ADDITIONAL_LIBRARIES ${ADDITIONAL_LIBRARIES}
         ${BLAS_LIBRARIES})
    set (ADDITIONAL_LIBRARIES ${ADDITIONAL_LIBRARIES}
         ${BLAS95_LIBRARIES})
    set (ADDITIONAL_LIBRARIES ${ADDITIONAL_LIBRARIES}
         ${BLAS_LINKER_FLAGS})
# set (ADDITIONAL_LIBRARIES ${ADDITIONAL_LIBRARIES}
#      cblas)
  endif()

  if (ENABLE_LAPACK AND LAPACK_FOUND)
    set (ADDITIONAL_COMPILE_FLAGS
         "${ADDITIONAL_COMPILE_FLAGS} -DDASH_ENABLE_LAPACK")
    set (ADDITIONAL_INCLUDES ${ADDITIONAL_INCLUDES}
         ${LAPACK_INCLUDE_DIRS})
    set (ADDITIONAL_LIBRARIES ${ADDITIONAL_LIBRARIES}
         ${LAPACK_LIBRARIES})
  endif()
endif()

if (ENABLE_SCALAPACK AND MKL_SCALAPACK_FOUND)
  set (ADDITIONAL_COMPILE_FLAGS
       "${ADDITIONAL_COMPILE_FLAGS} -DDASH_ENABLE_SCALAPACK")
  set (ADDITIONAL_LIBRARIES ${ADDITIONAL_LIBRARIES}
       ${MKL_SCALAPACK_LIBRARIES})
endif()

if (DASH_ENV_HOST_SYSTEM_ID)
  set (HOST_ID ${DASH_ENV_HOST_SYSTEM_ID})
  set (ADDITIONAL_COMPILE_FLAGS
       "${ADDITIONAL_COMPILE_FLAGS} -DDASH_ENV_HOST_SYSTEM_ID=\"${HOST_ID}\"")
endif()

set (ADDITIONAL_LIBRARIES ${ADDITIONAL_LIBRARIES}
     pthread)

message (STATUS "DASH additional compile flags:")
foreach (ADDITIONAL_FLAG ${ADDITIONAL_COMPILE_FLAGS})
  message (STATUS "    " ${ADDITIONAL_FLAG})
endforeach()
message (STATUS "DASH additional libraries:")
foreach (ADDITIONAL_LIB ${ADDITIONAL_LIBRARIES})
  message (STATUS "    " ${ADDITIONAL_LIB})
endforeach()

## Build targets

# DASH library for every enabled DART variant:
#
foreach (dart_variant ${DART_IMPLEMENTATIONS_LIST})
  set (DART_LIBRARY "dart-${dart_variant}")
  set (DASH_LIBRARY "dash-${dart_variant}")
  set (VARIANT_ADDITIONAL_COMPILE_FLAGS ${ADDITIONAL_COMPILE_FLAGS})
  set (VARIANT_ADDITIONAL_COMPILE_FLAGS
       "${VARIANT_ADDITIONAL_COMPILE_FLAGS} -Wno-sign-compare")
  if (${dart_variant} STREQUAL "mpi")
    if (IPM_FOUND)
      set (VARIANT_ADDITIONAL_COMPILE_FLAGS
           "${VARIANT_ADDITIONAL_COMPILE_FLAGS} -DDASH_ENABLE_IPM")
    endif()
    if (NOT ENABLE_SHARED_WINDOWS)
      set (VARIANT_ADDITIONAL_COMPILE_FLAGS
           "${VARIANT_ADDITIONAL_COMPILE_FLAGS} -DDART_MPI_DISABLE_SHARED_WINDOWS")
    endif()
    set (VARIANT_ADDITIONAL_COMPILE_FLAGS
         "${VARIANT_ADDITIONAL_COMPILE_FLAGS} -DMPI_IMPL_ID=\"${MPI_IMPL_ID}\"")
  endif()
  message(STATUS "Building DASH library    " ${DASH_LIBRARY})

  # Library compilation sources
  add_library(
    ${DASH_LIBRARY}         # library name
    ${DASH_LIBRARY_SOURCES} # sources
    ${DASH_LIBRARY_HEADERS} # headers
  )
  target_link_libraries(
    ${DASH_LIBRARY}           # library name
    ${DASH_LINK_DART_LIBRARY} # dependency: DART lib
    ${ADDITIONAL_LINK_FLAGS}
    ${ADDITIONAL_LIBRARIES}
  )
  if (${dart_variant} STREQUAL "mpi")
    include_directories(
      ${MPI_INCLUDE_PATH})
    target_link_libraries(
      ${DASH_LIBRARY}
      ${MPI_C_LIBRARIES})
  endif()
  set_target_properties(
    ${DASH_LIBRARY} PROPERTIES
    COMPILE_FLAGS ${VARIANT_ADDITIONAL_COMPILE_FLAGS}
  )
  set_target_properties(
    ${DASH_LIBRARY} PROPERTIES
    CXX_STANDARD 11
  )
  set_target_properties(
    ${DASH_LIBRARY} PROPERTIES
    CXX_STANDARD_REQUIRED 11
  )
  include_directories(
    ${ADDITIONAL_INCLUDES}
  )

  DeployLibrary(${DASH_LIBRARY})

  # Install library
  install(TARGETS ${DASH_LIBRARY} DESTINATION lib)

  # Examples
  if (BUILD_EXAMPLES)
    SubDirList(
      DASH_TEST_DIRECTORIES
      ${CMAKE_CURRENT_SOURCE_DIR}/examples)
    foreach(examplename ${DASH_TEST_DIRECTORIES})
      set(exampletarget ${examplename}.${dart_variant})
      if (EXISTS
         ${CMAKE_CURRENT_SOURCE_DIR}/examples/${examplename}/main.cpp)

        # Build example for single DART implementation
        add_executable(
          ${exampletarget}
          examples/${examplename}/main.cpp
        )
        include_directories(
          ${CMAKE_SOURCE_DIR}/dash/include
          ${ADDITIONAL_INCLUDES}
        )
        target_link_libraries(
          ${exampletarget}
          ${DASH_LIBRARY}
          ${DART_LIBRARY}
          ${ADDITIONAL_LINK_FLAGS}
          ${ADDITIONAL_LIBRARIES}
        )
        if (${dart_variant} STREQUAL "mpi")
          include_directories(
            ${MPI_INCLUDE_PATH})
          target_link_libraries(
            ${exampletarget}
            ${MPI_C_LIBRARIES}
            ${MPI_CXX_LIBRARIES})
          if (IPM_FOUND)
            include_directories(
              ${IPM_INCLUDE_DIRS})
            target_link_libraries(
              ${exampletarget}
              ${IPM_LIBRARIES})
          endif()
          if (PLASMA_FOUND)
            target_link_libraries(
              ${exampletarget}
              ${PLASMA_LIBRARIES})
          endif()
        endif()
        set_target_properties(
          ${exampletarget} PROPERTIES
          COMPILE_FLAGS
          "${VARIANT_ADDITIONAL_COMPILE_FLAGS} -Wno-unused"
        )
        set_target_properties(
          ${exampletarget} PROPERTIES
          CXX_STANDARD 11
        )
        set_target_properties(
          ${exampletarget} PROPERTIES
          CXX_STANDARD_REQUIRED 11
        )

        # Installation
        DeployBinary(${exampletarget})
        install(
          TARGETS ${exampletarget}
          DESTINATION bin/dash/examples/${dart_variant})
      endif()
    endforeach(examplename ${DASH_TEST_DIRECTORIES})
  endif()
endforeach(dart_variant ${DART_IMPLEMENTATIONS_LIST})

## Tests
#
if (BUILD_TESTS)
  include(${CMAKE_SOURCE_DIR}/CMakeExt/GoogleTest.cmake)
  foreach(dart_variant ${DART_IMPLEMENTATIONS_LIST})
    set(DASH_LIBRARY "dash-${dart_variant}")
    set(DART_LIBRARY "dart-${dart_variant}")
    set(DASH_TEST "dash-test-${dart_variant}")
    include_directories(
      ${GTEST_INCLUDES}
      ${CMAKE_SOURCE_DIR}/dash/include
      ${ADDITIONAL_INCLUDES}
    )
    add_executable(
      ${DASH_TEST}
      ${DASH_TEST_SOURCES}
    )
    target_link_libraries(
      ${DASH_TEST}
      GTest
      ${DASH_LIBRARY}
      ${DART_LIBRARY}
      ${ADDITIONAL_LIBRARIES}
    )
    if (${dart_variant} STREQUAL "mpi")
      if (IPM_FOUND)
        include_directories(
          ${IPM_INCLUDE_DIRS})
        target_link_libraries(
          ${exampletarget}
          ${IPM_LIBRARIES})
      endif()
    endif()
    set_target_properties(
      ${DASH_TEST} PROPERTIES
      COMPILE_FLAGS
      "${VARIANT_ADDITIONAL_COMPILE_FLAGS} -Wno-unused -Wno-sign-compare"
    )
    set_target_properties(
      ${DASH_TEST} PROPERTIES
      CXX_STANDARD 11
    )
    set_target_properties(
      ${DASH_TEST} PROPERTIES
      CXX_STANDARD_REQUIRED 11
    )

    # Installation
    DeployBinary(${DASH_TEST})
    install(
      TARGETS ${DASH_TEST}
      DESTINATION bin/dash/test/${dart_variant})
  endforeach(dart_variant ${DART_IMPLEMENTATIONS_LIST})
endif()

## Installation

# Headers
install(DIRECTORY ${CMAKE_CURRENT_SOURCE_DIR}/include/dash
        DESTINATION include FILES_MATCHING PATTERN "*.h")

install(FILES ${CMAKE_CURRENT_SOURCE_DIR}/include/libdash.h
        DESTINATION include)<|MERGE_RESOLUTION|>--- conflicted
+++ resolved
@@ -25,13 +25,10 @@
     PARENT_SCOPE)
 set(ENABLE_HWLOC ${ENABLE_HWLOC}
     PARENT_SCOPE)
-<<<<<<< HEAD
 set(ENABLE_HDF5 ${ENABLE_HDF5}
-		PARENT_SCOPE)
-=======
+    PARENT_SCOPE)
 set(ENABLE_LIKWID ${ENABLE_LIKWID}
     PARENT_SCOPE)
->>>>>>> 1e884f4a
 set(ENABLE_PAPI ${ENABLE_PAPI}
     PARENT_SCOPE)
 
