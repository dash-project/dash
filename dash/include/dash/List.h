#ifndef DASH__LIST_H__
#define DASH__LIST_H__

#include <dash/Types.h>
#include <dash/GlobRef.h>
#include <dash/Team.h>
#include <dash/Exception.h>
#include <dash/memory/GlobHeapMem.h>
#include <dash/Allocator.h>
#include <dash/Array.h>
#include <dash/Meta.h>

#include <dash/list/ListRef.h>
#include <dash/list/LocalListRef.h>
#include <dash/list/GlobListIter.h>
#include <dash/list/internal/ListTypes.h>

#include <iterator>
#include <limits>
#include <vector>

namespace dash {

/**
 * \defgroup  DashListConcept  List Concept
 * Concept of a distributed one-dimensional list container.
 *
 * \ingroup DashContainerConcept
 * \{
 * \par Description
 *
 * A dynamic double-linked list.
 *
 * \par Member types
 *
 * Type                            | Definition
 * ------------------------------- | ----------------------------------------------------------------------------------------
 * <b>STL</b>                      | &nbsp;
 * <tt>value_type</tt>             | First template parameter <tt>ElementType</tt>
 * <tt>allocator_type</tt>         | Second template parameter <tt>AllocatorType</tt>
 * <tt>reference</tt>              | <tt>value_type &</tt>
 * <tt>const_reference</tt>        | <tt>const value_type &</tt>
 * <tt>pointer</tt>                | <tt>allocator_traits<allocator_type>::pointer</tt>
 * <tt>const_pointer</tt>          | <tt>allocator_traits<allocator_type>::const_pointer</tt>
 * <tt>iterator</tt>               | A bidirectional iterator to <tt>value_type</tt>
 * <tt>const_iterator</tt>         | A bidirectional iterator to <tt>const value_type</tt>
 * <tt>reverse_iterator</tt>       | <tt>reverse_iterator<iterator></tt>
 * <tt>const_reverse_iterator</tt> | <tt>reverse_iterator<const_iterator></tt>
 * <tt>difference_type</tt>        | A signed integral type, identical to <tt>iterator_traits<iterator>::difference_type</tt>
 * <tt>size_type</tt>              | Unsigned integral type to represent any non-negative value of <tt>difference_type</tt>
 * <b>DASH-specific</b>            | &nbsp;
 * <tt>index_type</tt>             | A signed integgral type to represent positions in global index space
 * <tt>view_type</tt>              | Proxy type for views on list elements, implements \c DashListConcept
 * <tt>local_type</tt>             | Proxy type for views on list elements that are local to the calling unit
 *
 * \par Member functions
 *
 * Function                     | Return type         | Definition
 * ---------------------------- | ------------------- | -----------------------------------------------
 * <b>Initialization</b>        | &nbsp;              | &nbsp;
 * <tt>operator=</tt>           | <tt>self &</tt>     | Assignment operator
 * <b>Iterators</b>             | &nbsp;              | &nbsp;
 * <tt>begin</tt>               | <tt>iterator</tt>   | Iterator to first element in the list
 * <tt>end</tt>                 | <tt>iterator</tt>   | Iterator past last element in the list
 * <b>Capacity</b>              | &nbsp;              | &nbsp;
 * <tt>size</tt>                | <tt>size_type</tt>  | Number of elements in the list
 * <tt>max_size</tt>            | <tt>size_type</tt>  | Maximum number of elements the list can hold
 * <tt>empty</tt>               | <tt>bool</tt>       | Whether the list is empty, i.e. size is 0
 * <b>Element access</b>        | &nbsp;              | &nbsp;
 * <tt>front</tt>               | <tt>reference</tt>  | Access the first element in the list
 * <tt>back</tt>                | <tt>reference</tt>  | Access the last element in the list
 * <b>Modifiers</b>             | &nbsp;              | &nbsp;
 * <tt>push_front</tt>          | <tt>void</tt>       | Insert element at beginning
 * <tt>pop_front</tt>           | <tt>void</tt>       | Delete first element
 * <tt>push_back</tt>           | <tt>void</tt>       | Insert element at the end
 * <tt>pop_back</tt>            | <tt>void</tt>       | Delete last element
 * <tt>emplace</tt>             | <tt>iterator</tt>   | Construct and insert element at given position
 * <tt>emplace_front</tt>       | <tt>void</tt>       | Construct and insert element at beginning
 * <tt>emplace_back</tt>        | <tt>void</tt>       | Construct and insert element at the end
 * <tt>insert</tt>              | <tt>iterator</tt>   | Insert elements before given position
 * <tt>erase</tt>               | <tt>iterator</tt>   | Erase elements at position or in range
 * <tt>swap</tt>                | <tt>void</tt>       | Swap content
 * <tt>resize</tt>              | <tt>void</tt>       | Cbange the list's size
 * <tt>clear</tt>               | <tt>void</tt>       | Clear the list's content
 * <b>Operations</b>            | &nbsp;              | &nbsp;
 * <tt>splice</tt>              | <tt>void</tt>       | Transfer elements from one list to another
 * <tt>remove<tt>               | <tt>void</tt>       | Remove elements with a given value
 * <tt>remove_if<tt>            | <tt>void</tt>       | Remove elements fulfilling a given condition
 * <tt>unique</tt>              | <tt>void</tt>       | Remove duplicate elements
 * <tt>sort</tt>                | <tt>void</tt>       | Sort list elements
 * <tt>merge</tt>               | <tt>void</tt>       | Merge sorted lists
 * <tt>reverse</tt>             | <tt>void</tt>       | Reverse the order of list elements
 * <b>Views (DASH specific)</b> | &nbsp;              | &nbsp;
 * <tt>local</tt>               | <tt>local_type</tt> | View on list elements local to calling unit
 * \}
 *
 * Usage examples:
 *
 * <code>
 *
 * size_t initial_local_capacity = 100;
 * size_t initial_capacity       = dash::size() * initial_local_capacity;
 * dash::List<int> list(initial_capacity);
 *
 * assert(list.size() == 0);
 * assert(list.capacity() == initial_capacity);
 *
 * list.local.push_back(dash::myid() + 2 + dash::myid() * 3);
 * list.local.push_back(dash::myid() + 3 + dash::myid() * 3);
 * list.local.push_back(dash::myid() + 4 + dash::myid() * 3);
 *
 * // Logical structure of list for 3 units:
 * //
 * //     | unit 0     | unit 1     | unit 2    |
 * // ----|------------|------------|-----------|---
 * // Nil ---> 2 --.  .---> 5 --.  .--->  8 --.
 * //      .-- 3 <-' |  .-- 6 <-' |  .--  9 <-'
 * //      `-> 4 ----'  `-> 7 ----'  `-> 10 ---> Nil
 *
 * assert(list.local.size()  == 1);
 * assert(list.local.front() == dash::myid() + 1);
 * assert(list.local.back()  == dash::myid() + 3);
 *
 * list.barrier();
 * assert(list.size() == dash::size() * 3);
 *
 * if (dash::myid() == 0) {
 *   list.push_front(0);
 *   list.push_front(1);
 *   list.push_back(11);
 *   list.push_back(12);
 *   list.push_back(13);
 *   list.push_back(14);
 * }
 *
 * // Logical structure of list for 3 units:
 * //
 * //     | unit 0     | unit 1     | unit 2    |
 * // ----|------------|------------|-----------|---
 * // Nil ---> 0 --.  .---> 5 --.  .--->  8 --.
 * //      .-- 1 <-' |  .-- 6 <-' |  .--  9 <-'
 * //      `-> 2 --. |  `-> 7 ----'  `-> 10 --.
 * //      .-- 3 <-' |               .-- 11 <-'
 * //      `-> 4 ----'               `-> 12 --.
 * //                                .-- 13 <-'
 * //                                `-> 14 ---> Nil
 *
 * list.balance();
 *
 * // Logical structure of list for 3 units:
 * //
 * //     | unit 0     | unit 1     | unit 2    |
 * // ----|------------|------------|-----------|---
 * // Nil ---> 0 --.  .---> 5 --.  .---> 10 --.
 * //      .-- 1 <-' |  .-- 6 <-' |  .-- 11 <-'
 * //      `-> 2 --. |  `-> 7 --. |  `-> 12 --.
 * //      .-- 3 <-' |  .-- 8 <-' |  .-- 13 --'
 * //      `-> 4 ----'  `-> 9 ----'  `-> 14 ---> Nil
 *
 * </code>
 */

/**
 * A dynamic bi-directional list with support for workload balancing.
 *
 * \concept{DashListConcept}
 */
template<
  typename ElementType,
  class    AllocatorType = dash::allocator::EpochSynchronizedAllocator<ElementType> >
class List
{
<<<<<<< HEAD
   /**
    * The Cray compiler (as of CCE8.5.6) does not support
    * std::is_trivially_copyable.
    *
    * TODO: Remove the guard once this has been fixed by Cray.
    */
 #ifndef _CRAYC
   static_assert(std::is_trivially_copyable<ElementType>::value,
     "Element type must be trivially copyable");
 #endif
=======
  static_assert(
    dash::is_container_compatible<ElementType>::value,
    "Type not supported for DASH containers");
>>>>>>> 4b482fbf

  template<typename T_, class A_>
  friend class LocalListRef;

private:
  typedef List<ElementType, AllocatorType> self_t;

/// Public types as required by DASH list concept
public:
  typedef ElementType                                             value_type;
  typedef typename dash::default_index_t                          index_type;
  typedef typename dash::default_size_t                            size_type;
  typedef AllocatorType                                       allocator_type;

  typedef ListRef<ElementType, AllocatorType>                      view_type;
  typedef LocalListRef<ElementType, AllocatorType>                local_type;

private:
  typedef internal::ListNode<value_type>
    node_type;

  typedef typename AllocatorType::template rebind<
                     internal::ListNode<ElementType> >::other
    node_allocator_type;

  typedef dash::GlobHeapMem<node_type, node_allocator_type>
    glob_mem_type;

  typedef dash::Array<
            size_type, int, dash::CSRPattern<1, dash::ROW_MAJOR, int> >
    local_sizes_map;

/// Public types as required by STL list concept
public:
  typedef index_type                                         difference_type;

  typedef GlobListIter<value_type, glob_mem_type>                   iterator;
  typedef GlobListIter<const value_type, glob_mem_type>       const_iterator;

  typedef std::reverse_iterator<      iterator>             reverse_iterator;
  typedef std::reverse_iterator<const_iterator>       const_reverse_iterator;

  typedef GlobRef<value_type>                                      reference;
  typedef GlobRef<const value_type>                          const_reference;

  typedef       value_type &                                 local_reference;
  typedef const value_type &                           const_local_reference;

  typedef       iterator                                             pointer;
  typedef const_iterator                                       const_pointer;

  typedef typename glob_mem_type::local_pointer
    local_node_iterator;
  typedef typename glob_mem_type::const_local_pointer
    const_local_node_iterator;

  typedef typename glob_mem_type::local_reference
    local_node_reference;
  typedef typename glob_mem_type::const_local_reference
    const_local_node_reference;

  // TODO: define ListLocalIter to dereference node iterators
  typedef               local_node_iterator                   local_iterator;
  typedef         const_local_node_iterator             const_local_iterator;

public:
  /// Local proxy object, allows use in range-based for loops.
  local_type local;

private:
  /// Team containing all units interacting with the list.
  dash::Team         * _team
                         = nullptr;
  /// DART id of the unit that created the list.
  team_unit_t          _myid;
  /// Global memory allocation and -access.
  glob_mem_type      * _globmem
                         = nullptr;
  /// Iterator to initial element in the list.
  iterator             _begin;
  /// Iterator past the last element in the list.
  iterator             _end;
  /// Number of elements in the list.
  size_type            _remote_size
                         = 0;
  /// Native pointer to first local element in the list.
  local_iterator       _lbegin;
  /// Native pointer past the last local element in the list.
  local_iterator       _lend;
  /// Sentinel node in empty list.
  node_type            _nil_node;
  /// Mapping units to their number of local list elements.
  local_sizes_map      _local_sizes;
  /// Capacity of local buffer containing locally added node elements that
  /// have not been committed to global memory yet.
  /// Default is 4 KB.
  size_type            _local_buffer_size
                         = 4096 / sizeof(value_type);

public:
  /**
   * Default constructor, for delayed allocation.
   *
   * Sets the associated team to DART_TEAM_NULL for global list instances
   * that are declared before \c dash::Init().
   */
  List(
    Team & team = dash::Team::Null())
  : local(this),
    _team(&team),
    _myid(team.myid()),
    _remote_size(0)
  {
    DASH_LOG_TRACE("List() >", "default constructor");
  }

  /**
   * Constructor, creates a new constainer instance with the specified
   * initial global container capacity and associated units.
   */
  List(
    size_type   nelem = 0,
    Team      & team  = dash::Team::All())
  : local(this),
    _team(&team),
    _myid(team.myid()),
    _remote_size(0)
  {
    DASH_LOG_TRACE("List(nelem,team)", "nelem:", nelem);
    if (_team->size() > 0) {
      _local_sizes.allocate(team.size(), dash::BLOCKED, team);
      _local_sizes.local[0] = 0;
    }
    allocate(nelem);
    barrier();
    DASH_LOG_TRACE("List(nelem,team) >");
  }

  /**
   * Constructor, creates a new constainer instance with the specified
   * initial global container capacity and associated units.
   */
  List(
    size_type   nelem,
    size_type   nlbuf,
    Team      & team   = dash::Team::All())
  : local(this),
    _team(&team),
    _myid(team.myid()),
    _remote_size(0),
    _local_buffer_size(nlbuf)
  {
    DASH_LOG_TRACE("List(nelem,nlbuf,team)",
                   "nelem:", nelem, "nlbuf:", nlbuf);
    if (_team->size() > 0) {
      _local_sizes.allocate(team.size(), dash::BLOCKED, team);
      _local_sizes.local[0] = 0;
    }
    allocate(nelem);
    barrier();
    DASH_LOG_TRACE("List(nelem,nlbuf,team) >");
  }

  /**
   * Destructor, deallocates local and global memory acquired by the
   * container instance.
   */
  ~List()
  {
    DASH_LOG_TRACE_VAR("List.~List()", this);
    deallocate();
    DASH_LOG_TRACE_VAR("List.~List >", this);
  }

  /**
   * Inserts a new element at the end of the list, after its current
   * last element. The content of \c value is copied or moved to the
   * inserted element.
   * Increases the container size by one.
   *
   * The operation takes immediate effect for the calling unit.
   * For other units, changes will only be visible after the next call of
   * \c barrier.
   * As one-sided, non-collective allocation on remote units is not possible
   * with most DART communication backends, the new list element is allocated
   * locally and moved to its final position in global memory in \c barrier.
   */
  void push_back(const value_type & element)
  {
  }

  /**
   * Removes and destroys the last element in the list, reducing the
   * container size by one.
   */
  void pop_back()
  {
  }

  /**
   * Accesses the last element in the list.
   */
  reference back()
  {
  }

  /**
   * Inserts a new element at the beginning of the list, before its current
   * first element. The content of \c value is copied or moved to the
   * inserted element.
   * Increases the container size by one.
   *
   * The operation takes immediate effect for the calling unit.
   * For other units, changes will only be visible after the next call of
   * \c barrier.
   * As one-sided, non-collective allocation on remote units is not possible
   * with most DART communication backends, the new list element is allocated
   * locally and moved to its final position in global memory in \c barrier.
   */
  void push_front(const value_type & value)
  {
  }

  /**
   * Removes and destroys the first element in the list, reducing the
   * container size by one.
   */
  void pop_front()
  {
  }

  /**
   * Accesses the first element in the list.
   */
  reference front()
  {
  }

  /**
   * Global pointer to the beginning of the list.
   */
  iterator begin() noexcept
  {
    return _begin;
  }

  /**
   * Global pointer to the beginning of the list.
   */
  constexpr const_iterator begin() const noexcept
  {
    return _begin;
  }

  /**
   * Global pointer to the end of the list.
   */
  iterator end() noexcept
  {
    return _end;
  }

  /**
   * Global pointer to the end of the list.
   */
  constexpr const_iterator end() const noexcept
  {
    return _end;
  }

  /**
   * Native pointer to the first local element in the list.
   */
  local_iterator lbegin() noexcept
  {
    return _lbegin;
  }

  /**
   * Native pointer to the first local element in the list.
   */
  constexpr const_local_iterator lbegin() const noexcept
  {
    return _lbegin;
  }

  /**
   * Native pointer to the end of the list.
   */
  local_iterator lend() noexcept
  {
    return _lend;
  }

  /**
   * Native pointer to the end of the list.
   */
  constexpr const_local_iterator lend() const noexcept
  {
    return _lend;
  }

  /**
   * Maximum number of elements a list container can hold, e.g. due to
   * system limitations.
   * The maximum size is not guaranteed.
   */
  constexpr size_type max_size() const noexcept
  {
    return std::numeric_limits<index_type>::max();
  }

  /**
   * The size of the list.
   *
   * \return  The number of elements in the list.
   */
  constexpr size_type size() const noexcept
  {
    return _remote_size + _local_sizes.local[0];
  }

  /**
   * Resizes the list so its capacity is changed to the given number of
   * elements. Elements are removed and destroying elements from the back,
   * if necessary.
   */
  void resize(size_t num_elements)
  {
  }

  /**
   * The number of elements that can be held in currently allocated storage
   * of the list.
   *
   * \return  The number of elements in the list.
   */
  constexpr size_type capacity() const noexcept
  {
    return _globmem->size();
  }

  /**
   * Removes and destroys single element referenced by given iterator from
   * the container, decreasing the container size by 1.
   *
   * \return  iterator to the element that follows the last element removed,
   *          or \c end() if the last element was removed.
   */
  inline iterator erase(const_iterator position)
  {
    return _begin;
  }

  /**
   * Removes and destroys elements in the given range from the container,
   * decreasing the container size by the number of elements removed.
   *
   * \return  iterator to the element that follows the last element removed,
   *          or \c end() if the last element was removed.
   */
  inline iterator erase(const_iterator first, const_iterator last)
  {
    return _end;
  }

  /**
   * The team containing all units accessing this list.
   *
   * \return  A reference to the Team containing the units associated with
   *          the container instance.
   */
  constexpr Team & team() const noexcept
  {
    return *_team;
  }

  /**
   * The number of elements in the local part of the list.
   *
   * \return  The number of elements in the list that are local to the
   *          calling unit.
   */
  constexpr size_type lsize() const noexcept
  {
    return _local_sizes.local[0];
  }

  /**
   * The capacity of the local part of the list.
   *
   * \return  The number of allocated elements in the list that are local
   *          to the calling unit.
   */
  constexpr size_type lcapacity() const noexcept
  {
    return _globmem != nullptr
           ? _globmem->local_size()
           : 0;
  }

  /**
   * Whether the list is empty.
   *
   * \return  true if \c size() is 0, otherwise false
   */
  constexpr bool empty() const noexcept
  {
    return size() == 0;
  }

  /**
   * Establish a barrier for all units operating on the list, publishing all
   * changes to all units.
   */
  void barrier()
  {
    DASH_LOG_TRACE_VAR("List.barrier()", _team);
    // Apply changes in local memory spaces to global memory space:
    if (_globmem != nullptr) {
      _globmem->commit();
    }
    // Accumulate local sizes of remote units:
    _remote_size = 0;
    for (int u = 0; u < _team->size(); ++u) {
      if (u != _myid) {
        size_type local_size_u  = _local_sizes[u];
        _remote_size           += local_size_u;
      }
    }
    DASH_LOG_TRACE("List.barrier()", "passed barrier");
  }

  /**
   * Allocate memory for this container in global memory.
   *
   * Calls implicit barrier on the team associated with the container
   * instance.
   */
  bool allocate(
    /// Initial global capacity of the container.
    size_type    nelem = 0,
    /// Team containing all units associated with the container.
    dash::Team & team  = dash::Team::All())
  {
    DASH_LOG_TRACE("List.allocate()");
    DASH_LOG_TRACE_VAR("List.allocate", nelem);
    DASH_LOG_TRACE_VAR("List.allocate", _local_buffer_size);
    if (_team == nullptr || *_team == dash::Team::Null()) {
      DASH_LOG_TRACE("List.allocate",
                     "initializing with Team::All()");
      _team = &team;
      DASH_LOG_TRACE_VAR("List.allocate", team.dart_id());
    } else {
      DASH_LOG_TRACE("List.allocate",
                     "initializing with initial team");
    }
    DASH_ASSERT_GT(_local_buffer_size, 0, "local buffer size must not be 0");
    if (nelem < _team->size() * _local_buffer_size) {
      nelem = _team->size() * _local_buffer_size;
    }
    _remote_size = 0;
    auto lcap    = dash::math::div_ceil(nelem, _team->size());
    // Initialize members:
    _myid        = _team->myid();
    // Allocate local memory of identical size on every unit:
    DASH_LOG_TRACE_VAR("List.allocate", lcap);

    _globmem     = new glob_mem_type(lcap, *_team);
    // Global iterators:
    _begin       = iterator(_globmem, _nil_node);
    _end         = _begin;
    // Local iterators:
    _lbegin      = _globmem->lbegin();
    // More efficient than using _globmem->lend as this a second mapping
    // of the local memory segment:
    _lend        = _lbegin;
    DASH_LOG_TRACE_VAR("List.allocate", _myid);
    // Register deallocator of this list instance at the team
    // instance that has been used to initialized it:
    _team->register_deallocator(
             this, std::bind(&List::deallocate, this));
    // Assure all units are synchronized after allocation, otherwise
    // other units might start working on the list before allocation
    // completed at all units:
    if (dash::is_initialized()) {
      DASH_LOG_TRACE("List.allocate",
                     "waiting for allocation of all units");
      _team->barrier();
    }
    DASH_LOG_TRACE("List.allocate >", "finished");
    return true;
  }

  /**
   * Free global memory allocated by this container instance.
   *
   * Calls implicit barrier on the team associated with the container
   * instance.
   */
  void deallocate()
  {
    DASH_LOG_TRACE_VAR("List.deallocate()", this);
    // Assure all units are synchronized before deallocation, otherwise
    // other units might still be working on the list:
    if (dash::is_initialized()) {
      barrier();
    }
    // Remove this function from team deallocator list to avoid
    // double-free:
    _team->unregister_deallocator(
      this, std::bind(&List::deallocate, this));
    // Deallocate list elements:
    DASH_LOG_TRACE_VAR("List.deallocate()", _globmem);
    if (_globmem != nullptr) {
      delete _globmem;
      _globmem = nullptr;
    }
    _local_sizes.local[0] = 0;
    _remote_size          = 0;
    DASH_LOG_TRACE_VAR("List.deallocate >", this);
  }

};

} // namespace dash

#endif // DASH__LIST_H__<|MERGE_RESOLUTION|>--- conflicted
+++ resolved
@@ -170,22 +170,9 @@
   class    AllocatorType = dash::allocator::EpochSynchronizedAllocator<ElementType> >
 class List
 {
-<<<<<<< HEAD
-   /**
-    * The Cray compiler (as of CCE8.5.6) does not support
-    * std::is_trivially_copyable.
-    *
-    * TODO: Remove the guard once this has been fixed by Cray.
-    */
- #ifndef _CRAYC
-   static_assert(std::is_trivially_copyable<ElementType>::value,
-     "Element type must be trivially copyable");
- #endif
-=======
   static_assert(
     dash::is_container_compatible<ElementType>::value,
     "Type not supported for DASH containers");
->>>>>>> 4b482fbf
 
   template<typename T_, class A_>
   friend class LocalListRef;
