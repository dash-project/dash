#ifndef DASH__RANGES_H__INCLUDED
#define DASH__RANGES_H__INCLUDED

/**
 * \defgroup  DashRangeConcept  Multidimensional Range Concept
 *
 * TODO: The Range concept as specified in the following diverges from
 *       the conventional definition of ranges as in Boost and rangesV3
 *       (begin, end, next operations).
 *       It should be renamed to *Span*.
 *
 *
 * \ingroup DashNDimConcepts
 * \{
 * \par Description
 *
 * Definitions for multidimensional range expressions.
 *
 * \see DashDimensionalConcept
 * \see DashViewConcept
 * \see DashIteratorConcept
 * \see \c dash::view_traits
 *
 * Variables used in the following:
 *
 * - \c r instance of a range model type
 * - \c o index type, representing element offsets in the range and their
 *        distance
 * - \c i iterator referencing elements in the range
 *
 * \par Types
 *
 * \par Expressions
 *
 * Expression               | Returns | Effect | Precondition | Postcondition
 * ------------------------ | ------- | ------ | ------------ | -------------
 * <tt>*dash::begin(r)</tt> |         |        |              | 
 * <tt>r[o]</tt>            |         |        |              | 
 *
 * \par Functions
 *
 * - \c dash::begin
 * - \c dash::end
 * - \c dash::distance
 * - \c dash::size
 *
 * \par Metafunctions
 *
 * - \c dash::is_range<X>
 *
 * \}
 */


// Related: boost::range
//
// https://github.com/boostorg/range/tree/develop/include/boost/range
//


#include <dash/Types.h>
#include <dash/Meta.h>

#include <type_traits>


namespace dash {

namespace detail {

template<typename T>
struct _is_range_type
{
private:
  typedef char yes;
  typedef long no;

  typedef typename std::decay<T>::type ValueT;

  // Test if x.begin() is valid expression and type x::iterator is
  // defined:
  template<typename C, typename C::iterator (C::*)() = &C::begin >
  static yes has_begin(C *);
  static no  has_begin(...);

  template<typename C, typename C::iterator (C::*)() const = &C::begin >
  static yes has_const_begin(C *);
  static no  has_const_begin(...);

  // Test if x.end() is valid expression and type x::iterator is
  // defined:
  template<typename C, typename C::iterator (C::*)() = &C::end >
  static yes has_end(C *);
  static no  has_end(...);

  template<typename C, typename C::iterator (C::*)() const = &C::end >
  static yes has_const_end(C *);
  static no  has_const_end(...);

public:
  enum { value = (
           (    sizeof(has_begin(static_cast<ValueT*>(nullptr)))
                 == sizeof(yes)
             || sizeof(has_const_begin(static_cast<ValueT*>(nullptr)))
                 == sizeof(yes) )
           &&
           (    sizeof(has_end(static_cast<ValueT*>(nullptr)))
                 == sizeof(yes)
             || sizeof(has_const_end(static_cast<ValueT*>(nullptr)))
                 == sizeof(yes) )
         ) };
};

} // namespace detail

/**
 * Definition of type trait \c dash::is_range<T>
 * with static member \c value indicating whether type \c T is a model
 * of the Range concept.
 *
 * Implemented as test if `dash::begin<T>` and `dash::end<T>` are defined.
 *
 * In the current implementation, range types must specify the
 * return type of `dash::begin<T>` and `dash::end<T>` as type
 * definition `iterator`.
 *
 * This requirement will become obsolete in the near future.
 *
 *
 * Example:
 *:
 * \code
 *   bool g_array_is_range = dash::is_range<
 *                                    dash::Array<int>
 *                                 >::value;
 *   // -> true
 *
 *   bool l_array_is_range = dash::is_range<
 *                                    typename dash::Array<int>::local_type
 *                                 >::value;
 *   // -> true
 *
 *   struct inf_range { 
 *     typedef int           * iterator;
 *     typedef std::nullptr_t  sentinel;
 *
 *     iterator begin() { ... }
 *     sentinel end()   { ... }
 *   };
 *
 *   bool inf_range_is_range = dash::is_range<inf_range>::value;
 *   // -> false
 *   //    because of missing definition
 *   //      iterator dash::end<inf_range> -> iterator
 *
 *   Currently requires specialization as workaround:
 *   template <>
 *   struct is_range<inf_range> : std::integral_value<bool, true> { };
 * \endcode
 */
template <class RangeType>
struct is_range : dash::detail::_is_range_type<
                    typename std::decay<RangeType>::type
                  >
{ };

/**
 * \concept{DashRangeConcept}
 */
template <typename RangeType>
constexpr auto begin(RangeType && range)
  -> decltype(std::forward<RangeType>(range).begin()) {
  return std::forward<RangeType>(range).begin();
}

/**
 * \concept{DashRangeConcept}
 */
template <typename RangeType>
<<<<<<< HEAD
constexpr auto begin(const RangeType & range)
  -> decltype(range.begin()) {
  return range.begin();
=======
constexpr auto lbegin(RangeType && range)
  -> decltype(std::forward<RangeType>(range).begin()) {
  return std::forward<RangeType>(range).lbegin();
>>>>>>> 3d0e030f
}

/**
 * \concept{DashRangeConcept}
 */
<<<<<<< HEAD
=======
template <typename RangeType>
constexpr auto begin(const RangeType & range)
  -> decltype(range.begin()) {
  return range.begin();
}

/**
 * \concept{DashRangeConcept}
 */
template <class RangeType>
constexpr auto lend(RangeType && range)
  -> decltype(std::forward<RangeType>(range).end()) {
  return std::forward<RangeType>(range).lend();
}

/**
 * \concept{DashRangeConcept}
 */
>>>>>>> 3d0e030f
template <class RangeType>
constexpr auto end(RangeType && range)
  -> decltype(std::forward<RangeType>(range).end()) {
  return std::forward<RangeType>(range).end();
}

/**
 * \concept{DashRangeConcept}
 */
template <class RangeType>
constexpr auto end(const RangeType & range)
  -> decltype(range.end()) {
  return range.end();
}

/**
 * \concept{DashRangeConcept}
 */
template <class RangeType>
constexpr auto
size(RangeType && r)
  -> decltype(std::forward<RangeType>(r).size()) {
  return std::forward<RangeType>(r).size();
}

/**
 * \concept{DashRangeConcept}
 */
template <class RangeType>
constexpr auto
size(const RangeType & r)
  -> decltype(r.size()) {
  return r.size();
}

} // namespace dash

#endif // DASH__RANGES_H__INCLUDED<|MERGE_RESOLUTION|>--- conflicted
+++ resolved
@@ -177,22 +177,14 @@
  * \concept{DashRangeConcept}
  */
 template <typename RangeType>
-<<<<<<< HEAD
-constexpr auto begin(const RangeType & range)
-  -> decltype(range.begin()) {
-  return range.begin();
-=======
 constexpr auto lbegin(RangeType && range)
   -> decltype(std::forward<RangeType>(range).begin()) {
   return std::forward<RangeType>(range).lbegin();
->>>>>>> 3d0e030f
-}
-
-/**
- * \concept{DashRangeConcept}
- */
-<<<<<<< HEAD
-=======
+}
+
+/**
+ * \concept{DashRangeConcept}
+ */
 template <typename RangeType>
 constexpr auto begin(const RangeType & range)
   -> decltype(range.begin()) {
@@ -211,7 +203,6 @@
 /**
  * \concept{DashRangeConcept}
  */
->>>>>>> 3d0e030f
 template <class RangeType>
 constexpr auto end(RangeType && range)
   -> decltype(std::forward<RangeType>(range).end()) {
