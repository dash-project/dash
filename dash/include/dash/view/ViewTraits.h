#ifndef DASH__VIEW__VIEW_TRAITS_H__INCLUDED
#define DASH__VIEW__VIEW_TRAITS_H__INCLUDED

#include <type_traits>

#include <dash/Meta.h>
#include <dash/Range.h>


namespace dash {

#ifdef DOXYGEN

/**
 * Returns a reference to the specified object's domain, or the object
 * itself if it is not a View type.
 * Inverse operation to \c dash::apply.
 *
 * \concept{DashViewConcept}
 */
template <class Viewable>
constexpr typename Viewable::domain_type &
domain(const Viewable & v);

/**
 * View type traits.
 *
 * \concept{DashViewConcept}
 */
template <class ViewT>
struct view_traits
{
  typedef typename ViewT::domain_type             domain_type;
  typedef typename ViewT::image_type               image_type;
  typedef typename ViewT::origin_type             origin_type;
  typedef typename ViewT::local_type               local_type;
  typedef typename ViewT::global_type             global_type;

  typedef typename ViewT::index_set_type       index_set_type;

  typedef std::integral_constant<dim_t, value>  rank;

  typedef std::integral_constant<bool, value>   is_origin;
  typedef std::integral_constant<bool, value>   is_view;
  typedef std::integral_constant<bool, value>   is_projection;

  typedef std::integral_constant<bool, value>   is_local;

  typedef std::integral_constant<bool, value>   is_contiguous;
};

#else // DOXYGEN

template <class ViewableType>
struct rank;

template <class ViewableType>
struct rank
: std::integral_constant<dim_t, std::decay<ViewableType>::type::rank::value>
{ };

template <class ViewableType>
struct view_traits;

template <class ViewType>
class IndexSetIdentity;

namespace detail {
<<<<<<< HEAD
  DASH__META__DEFINE_TRAIT__HAS_TYPE(index_set_type);
=======
  /**
   * Definition of type trait \c dash::detail::has_type_domain_type<T>
   * with static member \c value indicating whether type \c T provides
   * dependent type \c domain_type.
   */
  DASH__META__DEFINE_TRAIT__HAS_TYPE(domain_type)
  DASH__META__DEFINE_TRAIT__HAS_TYPE(index_set_type)
>>>>>>> db6cbb6f
}

/**
 * Definition of type trait \c dash::is_view<T>
 * with static member \c value indicating whether type \c T is a model
 * of the View concept.
 */
template <class ViewableType>
// struct is_view : dash::detail::has_type_domain_type<ViewableType> { };
struct is_view : dash::detail::has_type_index_set_type<ViewableType> { };


template <class ViewableType>
struct is_view_region;

template <class ViewableType>
struct is_view_region
: std::integral_constant<
    bool, 
    dash::is_view<ViewableType>::value>
{ };

template <class ViewableType>
struct is_local_view
: std::integral_constant<
    bool, 
    ( dash::is_view<ViewableType>::value &&
      dash::view_traits<ViewableType>::is_local::value ) >
{ };

template <class ViewableType>
struct is_global_view
: std::integral_constant<
    bool, 
    ( dash::is_view<ViewableType>::value &&
      !dash::view_traits<ViewableType>::is_local::value ) >
{ };



namespace detail {

  // ------------------------------------------------------------------------

  template <
    class ViewableType,
    bool  IsView,
    bool  IsRange >
  struct _view_traits { };

  /**
   * Specialization of \c dash::view_traits for view types.
   */
  template <class ViewT>
  struct _view_traits<
           ViewT,
           true, // is view
           true  // is range
         >
  {
    typedef std::integral_constant<bool, false>                is_projection;
    typedef std::integral_constant<bool, true>                 is_view;
    typedef std::integral_constant<bool, false>                is_origin;

    typedef typename ViewT::index_type                            index_type;
    typedef typename ViewT::size_type                              size_type;
    typedef typename ViewT::index_set_type                    index_set_type;
    typedef typename ViewT::domain_type                          domain_type;
    typedef std::integral_constant<bool,
      // either view type is local:
      ViewT::is_local::value ||
      // or view domain type is local:
      _view_traits<domain_type,
                   dash::is_view<domain_type>::value,
                   dash::is_range<domain_type>::value
                  >::is_local::value >                         is_local;

    typedef std::integral_constant<bool, false>                is_contiguous;

    typedef typename ViewT::local_type                            local_type;
    typedef typename ViewT::global_type                          global_type;
    typedef typename std::conditional<is_local::value,
                                      local_type,
                                      global_type >::type         image_type;
    typedef typename dash::view_traits<domain_type>::origin_type origin_type;

    typedef dash::rank<ViewT>                                  rank;
  };

  /**
   * Specialization of \c dash::view_traits for container types.
   */
  template <class ContainerT>
  struct _view_traits<
           ContainerT,
           false, // is view
           true   // is range
         >
  {
    typedef ContainerT                                           origin_type;
    typedef ContainerT                                           domain_type;
    typedef ContainerT                                            image_type;
    typedef ContainerT                                           global_type;
    typedef typename ContainerT::local_type                       local_type;
    typedef typename ContainerT::index_type                       index_type;
    typedef typename ContainerT::size_type                         size_type;
    typedef typename dash::IndexSetIdentity<ContainerT>       index_set_type;

    /// Whether the view type is a projection (has less dimensions than the
    /// view's domain type).
    typedef std::integral_constant<bool, false>                is_projection;
    typedef std::integral_constant<bool, false>                is_view;
    /// Whether the view is the origin domain.
    typedef std::integral_constant<bool, true>                 is_origin;
    /// Whether the view / container type is a local view.
    /// \note A container type is local if it is identical to its
    ///       \c local_type
    typedef std::integral_constant<bool, std::is_same<
                                           ContainerT,
                                           local_type
                                         >::value >            is_local;

    typedef std::integral_constant<bool, true>                 is_contiguous;

    typedef std::integral_constant<dim_t,
                                   ContainerT::rank::value>    rank;
  };

} // namespace detail

/**
 *
 * \concept{DashViewConcept}
 */
template <class ViewableType>
struct view_traits
: detail::_view_traits<
    typename std::decay<ViewableType>::type,
    dash::is_view< typename std::decay<ViewableType>::type>::value,
    dash::is_range<typename std::decay<ViewableType>::type>::value > {
};

#endif // DOXYGEN

} // namespace dash

#endif // DASH__VIEW__VIEW_TRAITS_H__INCLUDED<|MERGE_RESOLUTION|>--- conflicted
+++ resolved
@@ -66,9 +66,6 @@
 class IndexSetIdentity;
 
 namespace detail {
-<<<<<<< HEAD
-  DASH__META__DEFINE_TRAIT__HAS_TYPE(index_set_type);
-=======
   /**
    * Definition of type trait \c dash::detail::has_type_domain_type<T>
    * with static member \c value indicating whether type \c T provides
@@ -76,7 +73,6 @@
    */
   DASH__META__DEFINE_TRAIT__HAS_TYPE(domain_type)
   DASH__META__DEFINE_TRAIT__HAS_TYPE(index_set_type)
->>>>>>> db6cbb6f
 }
 
 /**
