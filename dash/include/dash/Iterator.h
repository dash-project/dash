--- conflicted
+++ resolved
@@ -49,7 +49,6 @@
 
 namespace dash {
 
-<<<<<<< HEAD
 namespace detail {
   DASH__META__DEFINE_TRAIT__HAS_TYPE(value_type);
   DASH__META__DEFINE_TRAIT__HAS_TYPE(iterator);
@@ -61,8 +60,6 @@
 
   DASH__META__DEFINE_TRAIT__HAS_TYPE(domain_iterator);
 }
-=======
->>>>>>> 3d8fec09
 
 
 template <class Iterator>
