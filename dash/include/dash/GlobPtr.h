#ifndef DASH__GLOB_PTR_H_
#define DASH__GLOB_PTR_H_

#include <cstddef>
#include <iostream>
#include <sstream>

#include <dash/dart/if/dart.h>

#include <dash/Exception.h>
#include <dash/Init.h>

#include <dash/TypeTraits.h>
#include <dash/atomic/Type_traits.h>

#include <dash/internal/Logging.h>
#include <dash/iterator/internal/GlobPtrBase.h>

#include <dash/memory/MemorySpaceBase.h>

std::ostream &operator<<(std::ostream &os, const dart_gptr_t &dartptr);

bool operator==(const dart_gptr_t &lhs, const dart_gptr_t &rhs);

bool operator!=(const dart_gptr_t &lhs, const dart_gptr_t &rhs);

namespace dash {

// Forward-declarations
template <typename T>
class GlobRef;

template <class T, class MemSpaceT>
class GlobPtr;

template <class T, class MemSpaceT>
dash::gptrdiff_t distance(
    GlobPtr<T, MemSpaceT> gbegin, GlobPtr<T, MemSpaceT> gend);

/**
 * Pointer in global memory space with random access arithmetics.
 *
 * \see GlobIter
 *
 * \concept{DashMemorySpaceConcept}
 */
template <typename ElementType, class GlobMemT>
class GlobPtr {
 private:
  typedef GlobPtr<ElementType, GlobMemT> self_t;

  using local_pointer_traits =
      std::pointer_traits<typename GlobMemT::local_void_pointer>;

  using memory_traits = dash::memory_space_traits<GlobMemT>;

 public:
  typedef ElementType                   value_type;
  typedef typename GlobMemT::index_type index_type;
  typedef typename GlobMemT::size_type  size_type;
  typedef index_type                    gptrdiff_t;

  typedef typename local_pointer_traits::template rebind<value_type>
      local_type;

  typedef typename local_pointer_traits::template rebind<
      typename std::add_const<value_type>::type>
      const_local_type;

  typedef GlobPtr<typename std::add_const<ElementType>::type, GlobMemT>
      const_type;

  typedef GlobMemT memory_type;

  /**
   * Rebind to a different type of pointer
   */
  template <typename T>
  using rebind = dash::GlobPtr<T, GlobMemT>;

 public:
  template <typename T, class MemSpaceT>
  friend class GlobPtr;

  template <typename T, class MemSpaceT>
  friend std::ostream &operator<<(
      std::ostream &os, const GlobPtr<T, MemSpaceT> &gptr);

  template <class T, class MemSpaceT>
  friend dash::gptrdiff_t distance(
      GlobPtr<T, MemSpaceT> gbegin, GlobPtr<T, MemSpaceT> gend);

 private:
  // Raw global pointer used to initialize this pointer instance
  dart_gptr_t m_dart_pointer = DART_GPTR_NULL;

 public:
  /**
   * Default constructor, underlying global address is unspecified.
   */
  constexpr GlobPtr() = default;

  /**
   * Constructor, specifies underlying global address.
   */
  explicit constexpr GlobPtr(dart_gptr_t gptr) DASH_NOEXCEPT
    : m_dart_pointer(gptr)
  {
  }

  /**
   * Constructor for conversion of std::nullptr_t.
   */
  explicit constexpr GlobPtr(std::nullptr_t) DASH_NOEXCEPT
    : m_dart_pointer(DART_GPTR_NULL)
  {
  }

  /**
   * Copy constructor.
   */
  constexpr GlobPtr(const self_t &other) = default;

  /**
   * Assignment operator.
   */
  self_t &operator=(const self_t &rhs) = default;

  //clang-format off
  /**
   * Implicit Converting Constructor, only allowed if one of the following
   * conditions is satisfied:
   *   - Either From or To (value_type) are void. Like in C we can convert any
   *     pointer type to a void pointer and back again.
   *   - From::value_type& is assignable to value_type&.
   *
   * NOTE: Const correctness is considered. We can assign a GlobPtr<const T>
   *       to a GlobPtr<T> but not the other way around
   */
  //clang-format on
  template <
      typename From,
<<<<<<< HEAD
      typename = typename std::enable_if<std::is_convertible<
          // From pointer
          typename std::add_pointer<
              typename dash::remove_atomic<From>::type>::type,
          // To pointer
          typename std::add_pointer<
              typename dash::remove_atomic<value_type>::type>::type>::value>>
  constexpr GlobPtr(const GlobPtr<From, GlobMemT> &other)
=======
      typename = typename std::enable_if<
          // We always allow GlobPtr<T> -> GlobPtr<void> or the other way)
          // or if From is assignable to To (value_type)
          dash::internal::is_pointer_assignable<
              typename dash::remove_atomic<From>::type,
              typename dash::remove_atomic<value_type>::type>::value>

      ::type>
  constexpr GlobPtr(const GlobPtr<From, GlobMemT> &other) DASH_NOEXCEPT
>>>>>>> 60c8f737
    : m_dart_pointer(other.m_dart_pointer)
  {
  }

  /**
   * Move constructor.
   */
  constexpr GlobPtr(self_t &&other) DASH_NOEXCEPT = default;

  /**
   * Move-assignment operator.
   */
  self_t &operator=(self_t &&rhs) DASH_NOEXCEPT = default;

  /**
   * Converts pointer to its referenced native pointer or
   * \c nullptr if the \c GlobPtr does not point to a local
   * address.
   */
  explicit operator value_type *() const DASH_NOEXCEPT
  {
    return local();
  }

  /**
   * Conversion operator to local pointer.
   *
   * \returns  A native pointer to the local element referenced by this
   *           GlobPtr instance, or \c nullptr if the referenced element
   *           is not local to the calling unit.
   */
  explicit operator value_type *()
  {
    return local();
  }

  /**
   * Converts pointer to its underlying global address.
   */
  explicit constexpr operator dart_gptr_t() const DASH_NOEXCEPT
  {
    return m_dart_pointer;
  }

  /**
   * The pointer's underlying global address.
   */
  constexpr dart_gptr_t dart_gptr() const DASH_NOEXCEPT
  {
    return m_dart_pointer;
  }

  /**
   * Pointer offset difference operator.
   */
  constexpr index_type operator-(const self_t &rhs) const DASH_NOEXCEPT
  {
    return dash::distance(rhs, *this);
  }

  /**
   * Prefix increment operator.
   */
  self_t &operator++() DASH_NOEXCEPT
  {
    increment(1);
    return *this;
  }

  /**
   * Postfix increment operator.
   */
  self_t operator++(int) DASH_NOEXCEPT
  {
    self_t res(*this);
    increment(1);
    return res;
  }

  /**
   * Pointer increment operator.
   */
  self_t operator+(index_type n) const DASH_NOEXCEPT
  {
    self_t res(*this);
    res += n;
    return res;
  }

  /**
   * Pointer increment operator.
   */
  self_t &operator+=(index_type n) DASH_NOEXCEPT
  {
    if (n >= 0) {
      increment(n);
    }
    else {
      decrement(-n);
    }
    return *this;
  }

  /**
   * Prefix decrement operator.
   */
  self_t &operator--() DASH_NOEXCEPT
  {
    decrement(1);
    return *this;
  }

  /**
   * Postfix decrement operator.
   */
  self_t operator--(int) DASH_NOEXCEPT
  {
    self_t res(*this);
    decrement(1);
    return res;
  }

  /**
   * Pointer decrement operator.
   */
  self_t operator-(index_type n) const DASH_NOEXCEPT
  {
    self_t res(*this);
    res -= n;
    return res;
  }

  /**
   * Pointer decrement operator.
   */
  self_t &operator-=(index_type n) DASH_NOEXCEPT
  {
    if (n >= 0) {
      decrement(n);
    }
    else {
      increment(-n);
    }
    return *this;
  }

  /**
   * Equality comparison operator.
   */
  // template <class GlobPtrT>
  constexpr bool operator==(const GlobPtr &other) const DASH_NOEXCEPT
  {
    return DART_GPTR_EQUAL(
        static_cast<dart_gptr_t>(m_dart_pointer),
        static_cast<dart_gptr_t>(other.m_dart_pointer));
  }

  /**
   * Equality comparison operator.
   */
  constexpr bool operator==(std::nullptr_t) const DASH_NOEXCEPT
  {
    return DART_GPTR_ISNULL(static_cast<dart_gptr_t>(m_dart_pointer));
  }

  /**
   * Inequality comparison operator.
   */
  template <class GlobPtrT>
  constexpr bool operator!=(const GlobPtrT &other) const DASH_NOEXCEPT
  {
    return !(*this == other);
  }

  /**
   * Less comparison operator.
   */
  template <class GlobPtrT>
  constexpr bool operator<(const GlobPtrT &other) const DASH_NOEXCEPT
  {
    return (other - *this) > 0;
  }

  /**
   * Less-equal comparison operator.
   */
  template <class GlobPtrT>
  constexpr bool operator<=(const GlobPtrT &other) const DASH_NOEXCEPT
  {
    return !(*this > other);
  }

  /**
   * Greater comparison operator.
   */
  template <class GlobPtrT>
  constexpr bool operator>(const GlobPtrT &other) const DASH_NOEXCEPT
  {
    return (*this - other) > 0;
  }

  /**
   * Greater-equal comparison operator.
   */
  template <class GlobPtrT>
  constexpr bool operator>=(const GlobPtrT &other) const DASH_NOEXCEPT
  {
    return (*this - other) >= 0;
  }

  /**
   * Subscript operator.
   */
<<<<<<< HEAD
  constexpr auto operator[](gptrdiff_t n) const noexcept
=======
  constexpr GlobRef<const value_type> operator[](gptrdiff_t n) const DASH_NOEXCEPT
>>>>>>> 60c8f737
  {
    auto const_ptr = const_type{*this};
    const_ptr += n;

    return GlobRef<typename std::add_const<value_type>::type>(
        std::move(const_ptr));
  }

  /**
   * Subscript assignment operator.
   */
  GlobRef<value_type> operator[](gptrdiff_t n) DASH_NOEXCEPT
  {
    auto ptr = *this;
    ptr += n;
    return GlobRef<value_type>(std::move(ptr));
  }

  /**
   * Dereference operator.
   */
  GlobRef<value_type> operator*() DASH_NOEXCEPT
  {
    return GlobRef<value_type>(*this);
  }

  /**
   * Dereference operator.
   */
  constexpr GlobRef<const value_type> operator*() const DASH_NOEXCEPT
  {
    auto const_ptr = const_type{*this};
    return GlobRef<typename std::add_const<value_type>::type>(
        std::move(const_ptr));
  }

  /**
   * Conversion to local pointer.
   *
   * \returns  A native pointer to the local element referenced by this
   *           GlobPtr instance, or \c nullptr if the referenced element
   *           is not local to the calling unit.
   */
  value_type *local()
  {
    void *addr = nullptr;
    if (dart_gptr_getaddr(m_dart_pointer, &addr) == DART_OK) {
      return static_cast<value_type *>(addr);
    }
    return nullptr;
  }

  /**
   * Conversion to local const pointer.
   *
   * \returns  A native pointer to the local element referenced by this
   *           GlobPtr instance, or \c nullptr if the referenced element
   *           is not local to the calling unit.
   */
  const value_type *local() const
  {
    void *addr = nullptr;
    if (dart_gptr_getaddr(m_dart_pointer, &addr) == DART_OK) {
      return static_cast<const value_type *>(addr);
    }
    return nullptr;
  }

  /**
   * Set the global pointer's associated unit.
   */
  void set_unit(team_unit_t unit_id) DASH_NOEXCEPT
  {
    m_dart_pointer.unitid = unit_id.id;
  }

  constexpr auto get_unit() const DASH_NOEXCEPT {
    return team_unit_t{m_dart_pointer.unitid};
  }

  /**
   * Check whether the global pointer is in the local
   * address space the pointer's associated unit.
   */
  bool is_local() const
  {
    return dash::internal::is_local(m_dart_pointer);
  }

  constexpr explicit operator bool() const DASH_NOEXCEPT
  {
    return !DART_GPTR_ISNULL(m_dart_pointer);
  }

<<<<<<< HEAD
 private:
  void increment(size_type offs)
=======
private:
  void increment(size_type offs) DASH_NOEXCEPT
>>>>>>> 60c8f737
  {
    if (offs == 0) {
      return;
    }
    using memory_space_traits = dash::memory_space_traits<GlobMemT>;

    if (DART_GPTR_ISNULL(m_dart_pointer)) {
      DASH_LOG_ERROR(
          "GlobPtr.increment(offs)",
          "cannot increment a global null pointer");
    }

    auto &      reg = dash::internal::MemorySpaceRegistry::GetInstance();
    auto const *mem_space =
        static_cast<const GlobMemT *>(reg.lookup(m_dart_pointer));
    // get a new dart with the requested offset
    auto const newPtr = dash::internal::increment<value_type>(
        m_dart_pointer,
        offs,
        mem_space,
        typename memory_space_traits::memory_space_layout_tag{});

    DASH_ASSERT(!DART_GPTR_ISNULL(newPtr));

    m_dart_pointer = newPtr;
  }

  void decrement(size_type offs) DASH_NOEXCEPT
  {
    if (offs == 0) {
      return;
    }

    using memory_space_traits = dash::memory_space_traits<GlobMemT>;

    if (DART_GPTR_ISNULL(m_dart_pointer)) {
      DASH_LOG_ERROR(
          "GlobPtr.increment(offs)",
          "cannot decrement a global null pointer");
    }

    auto &      reg = dash::internal::MemorySpaceRegistry::GetInstance();
    auto const *mem_space =
        static_cast<const GlobMemT *>(reg.lookup(m_dart_pointer));

    // get a new dart with the requested offset
    auto const newPtr = dash::internal::decrement<value_type>(
        m_dart_pointer,
        offs,
        mem_space,
        typename memory_space_traits::memory_space_layout_tag{});

    DASH_ASSERT(!DART_GPTR_ISNULL(newPtr));

    m_dart_pointer = newPtr;
  }
};

template <typename T, class MemSpaceT>
std::ostream &operator<<(std::ostream &os, const GlobPtr<T, MemSpaceT> &gptr)
{
  std::ostringstream ss;
  char               buf[100];
  sprintf(
      buf,
      "u%06X|f%02X|s%04X|t%04X|o%016lX",
      gptr.m_dart_pointer.unitid,
      gptr.m_dart_pointer.flags,
      gptr.m_dart_pointer.segid,
      gptr.m_dart_pointer.teamid,
      gptr.m_dart_pointer.addr_or_offs.offset);
  ss << "dash::GlobPtr<" << typeid(T).name() << ">(" << buf << ")";
  return operator<<(os, ss.str());
}

/**
 *
 * Returns the number of hops from gbegin to gend.
 *
 * Equivalent to \c (gend - gbegin).
 *
 * \note
 * The distance is calculate by considering the memory traits of the
 * underlying global memory distances.
 *
 *
 * \return  The number of increments to go from gbegin to gend
 *
 * \concept{DashMemorySpaceConcept}
 */
template <class T, class MemSpaceT>
dash::gptrdiff_t distance(
    // First global pointer in range
    GlobPtr<T, MemSpaceT> gbegin,
    // Final global pointer in range
    GlobPtr<T, MemSpaceT> gend)
{
  using memory_space_traits = dash::memory_space_traits<MemSpaceT>;

  auto const begin = static_cast<dart_gptr_t>(gbegin);
  auto const end   = static_cast<dart_gptr_t>(gbegin);

  DASH_ASSERT_EQ(begin.teamid, end.teamid, "teamid must be equal");
  DASH_ASSERT_EQ(begin.segid, end.segid, "segid must be equal");

  auto &      reg       = dash::internal::MemorySpaceRegistry::GetInstance();
  auto const *mem_space = static_cast<const MemSpaceT *>(reg.lookup(begin));

  return dash::internal::distance<T>(
      static_cast<dart_gptr_t>(gbegin),
      static_cast<dart_gptr_t>(gend),
      mem_space,
      typename memory_space_traits::memory_space_layout_tag{});
}

/**
 * Returns the begin of the local memory portion within a global memory
 * segment.
 *
 * @param     global_begin The pointer which identifies the global memory
 *            segment
 * @param     unit The unit_id whose local memory portion is required. This
 *            must be a unit which is running locally, i.e. the local memory
 *            portion must be reachable with a native pointer (void*)
 * \return    returns the local memory portion identified by a global memory
 *            segment.
 *
 * \concept{DashMemorySpaceConcept}
 */
template <class T, class MemSpaceT>
DASH_CONSTEXPR inline typename std::enable_if<
    std::is_same<
        typename dash::memory_space_traits<
            MemSpaceT>::memory_space_layout_tag,
        memory_space_contiguous>::value,
    T>::type *
local_begin(GlobPtr<T, MemSpaceT> global_begin, dash::team_unit_t unit)
{
  // reset offset to 0
  auto dart_gptr                = static_cast<dart_gptr_t>(global_begin);
  dart_gptr.unitid              = unit.id;
  dart_gptr.addr_or_offs.offset = 0;
  return GlobPtr<T, MemSpaceT>(dart_gptr).local();
}

}  // namespace dash

#endif  // DASH__GLOB_PTR_H_<|MERGE_RESOLUTION|>--- conflicted
+++ resolved
@@ -140,7 +140,6 @@
   //clang-format on
   template <
       typename From,
-<<<<<<< HEAD
       typename = typename std::enable_if<std::is_convertible<
           // From pointer
           typename std::add_pointer<
@@ -149,17 +148,6 @@
           typename std::add_pointer<
               typename dash::remove_atomic<value_type>::type>::type>::value>>
   constexpr GlobPtr(const GlobPtr<From, GlobMemT> &other)
-=======
-      typename = typename std::enable_if<
-          // We always allow GlobPtr<T> -> GlobPtr<void> or the other way)
-          // or if From is assignable to To (value_type)
-          dash::internal::is_pointer_assignable<
-              typename dash::remove_atomic<From>::type,
-              typename dash::remove_atomic<value_type>::type>::value>
-
-      ::type>
-  constexpr GlobPtr(const GlobPtr<From, GlobMemT> &other) DASH_NOEXCEPT
->>>>>>> 60c8f737
     : m_dart_pointer(other.m_dart_pointer)
   {
   }
@@ -373,11 +361,7 @@
   /**
    * Subscript operator.
    */
-<<<<<<< HEAD
-  constexpr auto operator[](gptrdiff_t n) const noexcept
-=======
-  constexpr GlobRef<const value_type> operator[](gptrdiff_t n) const DASH_NOEXCEPT
->>>>>>> 60c8f737
+  constexpr auto operator[](gptrdiff_t n) const DASH_NOEXCEPT
   {
     auto const_ptr = const_type{*this};
     const_ptr += n;
@@ -472,13 +456,7 @@
     return !DART_GPTR_ISNULL(m_dart_pointer);
   }
 
-<<<<<<< HEAD
- private:
-  void increment(size_type offs)
-=======
-private:
   void increment(size_type offs) DASH_NOEXCEPT
->>>>>>> 60c8f737
   {
     if (offs == 0) {
       return;
