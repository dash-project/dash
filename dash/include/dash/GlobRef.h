--- conflicted
+++ resolved
@@ -1,20 +1,6 @@
 #ifndef DASH__GLOBREF_H_
 #define DASH__GLOBREF_H_
 
-<<<<<<< HEAD
-#include <dash/Init.h>
-#include <dash/Meta.h>
-
-#include <dash/GlobAsyncRef.h>
-
-
-namespace dash {
-
-// Forward declarations
-template<typename T, class MemSpaceT> class GlobPtr;
-
-template<typename T>
-=======
 #include <dash/GlobPtr.h>
 #include <dash/Onesided.h>
 #include <dash/iterator/internal/GlobRefBase.h>
@@ -29,7 +15,6 @@
 template<typename T, class MemSpaceT> class GlobPtr;
 
 template<typename T>
->>>>>>> 3c4d5d8a
 class GlobRef
 {
   template<typename U>
@@ -37,8 +22,7 @@
     std::ostream & os,
     const GlobRef<U> & gref);
 
-  template <
-    typename T_>
+  template <typename ElementT>
   friend class GlobRef;
 
 public:
@@ -77,41 +61,15 @@
   template<class ElementT, class MemSpaceT>
   explicit constexpr GlobRef(
     /// Pointer to referenced object in global memory
-<<<<<<< HEAD
-    GlobConstPtr<ElementT, MemSpaceT> & gptr)
-=======
-    const GlobConstPtr<ElementT> & gptr)
->>>>>>> 3c4d5d8a
-  : GlobRef(gptr.dart_gptr())
-  { }
-
-  /**
-   * PRIVATE: Constructor, creates an GlobRef object referencing an element in global
-   * memory.
-   */
-  template<class ElementT>
-  explicit constexpr GlobRef(
-    /// Pointer to referenced object in global memory
-    GlobConstPtr<ElementT> & gptr)
-  : GlobRef(gptr.dart_gptr())
-  { }
-
-
-
-public:
-  /**
-   * Reference semantics forbid declaration without definition.
-   */
-<<<<<<< HEAD
-  template<class ElementT, class MemSpaceT>
-  explicit constexpr GlobRef(
-    /// Pointer to referenced object in global memory
     const GlobConstPtr<ElementT, MemSpaceT> & gptr)
   : GlobRef(gptr.dart_gptr())
   { }
-=======
+
+public:
+  /**
+   * Reference semantics forbid declaration without definition.
+   */
   GlobRef() = delete;
->>>>>>> 3c4d5d8a
 
   /**
    * Constructor, creates an GlobRef object referencing an element in global
