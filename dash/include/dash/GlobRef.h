#ifndef DASH__GLOBREF_H_
#define DASH__GLOBREF_H_

#include <dash/GlobMem.h>
#include <dash/Init.h>


namespace dash {

// Forward declaration
template<typename T, class A> class GlobMem;
// Forward declaration
template<typename T, class PatternT> class GlobPtr;
// Forward declaration
template<typename T, class PatternT>
void put_value(const T & newval, const GlobPtr<T, PatternT> & gptr);
// Forward declaration
template<typename T, class PatternT>
void get_value(T* ptr, const GlobPtr<T, PatternT> & gptr);


template<typename T>
struct has_subscript_operator
{
  typedef char (& yes)[1];
  typedef char (& no)[2];

  template <typename C> static yes check(decltype(&C::operator[]));
  template <typename>   static no  check(...);

  static bool const value = sizeof(check<T>(0)) == sizeof(yes);
};

template<typename T>
class GlobRef
{
  template<typename U>
  friend std::ostream & operator<<(
    std::ostream & os,
    const GlobRef<U> & gref);

  template <
    typename ElementT >
  friend class GlobRef;
  
  typedef typename std::remove_const<T>::type
    nonconst_value_type;
public:
  typedef T                 value_type;

  typedef GlobRef<const T>  const_type;
  
private:
  typedef GlobRef<T>
    self_t;
  typedef GlobRef<const T>
    self_const_t;

private:
  dart_gptr_t _gptr;

public:
  /**
   * Default constructor, creates an GlobRef object referencing an element in
   * global memory.
   */
  GlobRef()
  : _gptr(DART_GPTR_NULL) {
  }

  /**
   * Constructor, creates an GlobRef object referencing an element in global
   * memory.
   */
  template<class PatternT, class ElementT>
  explicit GlobRef(
    /// Pointer to referenced object in global memory
    GlobPtr<ElementT, PatternT> & gptr)
  : GlobRef(gptr.dart_gptr())
  { }

  /**
   * Constructor, creates an GlobRef object referencing an element in global
   * memory.
   */
  template<class PatternT, class ElementT>
  explicit GlobRef(
    /// Pointer to referenced object in global memory
    const GlobPtr<ElementT, PatternT> & gptr)
  : GlobRef(gptr.dart_gptr())
  { }

  /**
   * Constructor, creates an GlobRef object referencing an element in global
   * memory.
   */
  explicit GlobRef(dart_gptr_t dart_gptr)
  : _gptr(dart_gptr)
  {
    DASH_LOG_TRACE_VAR("GlobRef(dart_gptr_t)", dart_gptr);
  }

  /**
   * TODO: Try deleting copy constructors to preserve unified copy semantics
   *       ref_a = ref_b.
   *
   * Copy constructor.
   */
  GlobRef(const self_t & other) = default;
 
  GlobRef(self_t && other) = default;

  /**
   * TODO: Try deleting copy constructors to preserve unified copy semantics
   *       ref_a = ref_b.
   *
   * Copy constructor.
   */
  template <class ElementT>
  GlobRef(
    const GlobRef<ElementT> & other)
  : _gptr(other._gptr)
  { }

  GlobRef<T> & operator=(const T val) {
    set(val);
    return *this;
  }

  /**
   * Assignment operator.
   */
  GlobRef<T> & operator=(const self_t & other)
  {
    // This results in a dart_put, required for STL algorithms like
    // std::copy to work on global ranges.
    // TODO: Not well-defined:
    //       This violates copy semantics, as
    //         GlobRef(const GlobRef & other)
    //       copies the GlobRef instance while
    //         GlobRef=(const GlobRef & other)
    //       puts the value.
    set(static_cast<T>(other));
    return *this;
  }

  /**
   * Assignment operator.
   */
  template <typename GlobRefOrElementT>
  GlobRef<T> & operator=(GlobRefOrElementT && other)
  {
    // This results in a dart_put, required for STL algorithms like
    // std::copy to work on global ranges.
    // TODO: Not well-defined:
    //       This violates copy semantics, as
    //         GlobRef(const GlobRef & other)
    //       copies the GlobRef instance while
    //         GlobRef=(const GlobRef & other)
    //       puts the value.
    set(std::forward<GlobRefOrElementT>(other));
    return *this;
  }

  operator nonconst_value_type() const {
    DASH_LOG_TRACE("GlobRef.T()", "conversion operator");
    DASH_LOG_TRACE_VAR("GlobRef.T()", _gptr);
    nonconst_value_type t;
    dart_storage_t ds = dash::dart_storage<T>(1);
    dart_get_blocking(static_cast<void *>(&t), _gptr, ds.nelem, ds.dtype);
    DASH_LOG_TRACE_VAR("GlobRef.T >", _gptr);
    return t;
  }

  template <class GlobRefT>
  constexpr bool operator==(const GlobRefT & other) const noexcept
  {
    return _gptr == other._gptr;
  }

  template <class GlobRefT>
  constexpr bool operator!=(const GlobRefT & other) const noexcept
  {
    return !(*this == other);
  }

  constexpr bool operator==(const nonconst_value_type & value) const noexcept
  {
    return static_cast<T>(*this) == value;
  }

  constexpr bool operator!=(const nonconst_value_type & value) const noexcept
  {
    return !(*this == value);
  }

  friend void swap(GlobRef<T> a, GlobRef<T> b) {
    nonconst_value_type temp = static_cast<nonconst_value_type>(a);
    a = b;
    b = temp;
  }

  void set(const T & val) {
    DASH_LOG_TRACE_VAR("GlobRef.set()", val);
    DASH_LOG_TRACE_VAR("GlobRef.set", _gptr);
    // TODO: Clarify if dart-call can be avoided if
    //       _gptr->is_local()
    dart_storage_t ds = dash::dart_storage<T>(1);
    dart_put_blocking(
        _gptr, static_cast<const void *>(&val), ds.nelem, ds.dtype);
    DASH_LOG_TRACE_VAR("GlobRef.set >", _gptr);
  }

  nonconst_value_type get() const {
    DASH_LOG_TRACE("T GlobRef.get()", "explicit get");
    DASH_LOG_TRACE_VAR("GlobRef.T()", _gptr);
    nonconst_value_type t;
    dart_storage_t ds = dash::dart_storage<T>(1);
    dart_get_blocking(static_cast<void *>(&t), _gptr, ds.nelem, ds.dtype);
    return t;
  }

  void get(nonconst_value_type *tptr) const {
    DASH_LOG_TRACE("GlobRef.get(T*)", "explicit get into provided ptr");
    DASH_LOG_TRACE_VAR("GlobRef.T()", _gptr);
    dart_storage_t ds = dash::dart_storage<T>(1);
    dart_get_blocking(static_cast<void *>(tptr), _gptr, ds.nelem, ds.dtype);
  }

  void get(nonconst_value_type& tref) const {
    DASH_LOG_TRACE("GlobRef.get(T&)", "explicit get into provided ref");
    DASH_LOG_TRACE_VAR("GlobRef.T()", _gptr);
    dart_storage_t ds = dash::dart_storage<T>(1);
    dart_get_blocking(static_cast<void *>(&tref), _gptr, ds.nelem, ds.dtype);
  }

  void put(nonconst_value_type& tref) const {
    DASH_LOG_TRACE("GlobRef.put(T&)", "explicit put of provided ref");
    DASH_LOG_TRACE_VAR("GlobRef.T()", _gptr);
    dart_storage_t ds = dash::dart_storage<T>(1);
    dart_put_blocking(_gptr, static_cast<void *>(&tref), ds.nelem, ds.dtype);
  }

  void put(nonconst_value_type* tptr) const {
    DASH_LOG_TRACE("GlobRef.put(T*)", "explicit put of provided ptr");
    DASH_LOG_TRACE_VAR("GlobRef.T()", _gptr);
    dart_storage_t ds = dash::dart_storage<T>(1);
    dart_put_blocking(_gptr, static_cast<void *>(tptr), ds.nelem, ds.dtype);
  }

  GlobRef<T> & operator+=(const nonconst_value_type& ref) {
  #if 0
    // TODO: Alternative implementation, possibly more efficient:
    T add_val = ref;
    T old_val;
    dart_ret_t result = dart_fetch_and_op(
                          _gptr,
                          reinterpret_cast<void *>(&add_val),
                          reinterpret_cast<void *>(&old_val),
                          dash::dart_datatype<T>::value,
                          dash::plus<T>().dart_operation(),
                          dash::Team::All().dart_id());
    dart_flush(_gptr);
  #else
    nonconst_value_type val  = operator nonconst_value_type();
    val   += ref;
    operator=(val);
  #endif
    return *this;
  }

  GlobRef<T> & operator-=(const nonconst_value_type& ref) {
    nonconst_value_type val  = operator nonconst_value_type();
    val   -= ref;
    operator=(val);
    return *this;
  }

  GlobRef<T> & operator++() {
    nonconst_value_type val = operator nonconst_value_type();
    ++val;
    operator=(val);
    return *this;
  }

  GlobRef<T> operator++(int) {
    GlobRef<T> result = *this;
    nonconst_value_type val = operator nonconst_value_type();
    ++val;
    operator=(val);
    return result;
  }

  GlobRef<T> & operator--() {
    nonconst_value_type val = operator nonconst_value_type();
    --val;
    operator=(val);
    return *this;
  }

  GlobRef<T> operator--(int) {
    GlobRef<T> result = *this;
    nonconst_value_type val = operator nonconst_value_type();
    --val;
    operator=(val);
    return result;
  }

  GlobRef<T> & operator*=(const nonconst_value_type& ref) {
    nonconst_value_type val = operator nonconst_value_type();
    val   *= ref;
    operator=(val);
    return *this;
  }

  GlobRef<T> & operator/=(const nonconst_value_type& ref) {
    nonconst_value_type val = operator nonconst_value_type();
    val   /= ref;
    operator=(val);
    return *this;
  }

  GlobRef<T> & operator^=(const nonconst_value_type& ref) {
    nonconst_value_type val = operator nonconst_value_type();
    val   ^= ref;
    operator=(val);
    return *this;
  }

  dart_gptr_t dart_gptr() const {
    return _gptr;
  }

#if 0
  template<
    typename X=T,
    typename std::enable_if<has_subscript_operator<X>::value, int>::type
      * ptr = nullptr>
  auto operator[](size_t pos) ->
    typename std::result_of<decltype(&T::operator[])(T, size_t)>::type
  {
    nonconst_value_type val = operator nonconst_value_type();
    return val[pos];
  }
#endif

  /**
   * Checks whether the globally referenced element is in
   * the calling unit's local memory.
   */
  bool is_local() const {
    return GlobPtr<T>(_gptr).is_local();
  }

  /**
   * Get a global ref to a member of a certain type at the
   * specified offset
   */
  template<typename MEMTYPE>
  GlobRef<MEMTYPE> member(size_t offs) const {
    dart_gptr_t dartptr = _gptr;
    DASH_ASSERT_RETURNS(
      dart_gptr_incaddr(&dartptr, offs),
      DART_OK);
    GlobPtr<MEMTYPE> gptr(dartptr);
    return GlobRef<MEMTYPE>(gptr);
  }

  /**
   * Get the member via pointer to member
   */
  template<class MEMTYPE, class P=T>
  GlobRef<MEMTYPE> member(
    const MEMTYPE P::*mem) const {
    // TODO: Thaaaat ... looks hacky.
    size_t offs = (size_t) &( reinterpret_cast<P*>(0)->*mem);
    return member<MEMTYPE>(offs);
  }

};

template<typename T>
std::ostream & operator<<(
  std::ostream     & os,
  const GlobRef<T> & gref)
{
  char buf[100];
  sprintf(buf,
<<<<<<< HEAD
          "(%06X|%02X|%04X|%04X|%016lX)",
          gref._gptr.unitid,
          gref._gptr.flags,
          gref._gptr.segid,
          gref._gptr.teamid,
=======
          "(%08X|%04X|%04X|%016lX)",
          gref._gptr.unitid,
          gref._gptr.segid,
          gref._gptr.flags,
>>>>>>> 46d2f3d9
          gref._gptr.addr_or_offs.offset);
  os << "dash::GlobRef<" << typeid(T).name() << ">" << buf;
  return os;
}

} // namespace dash

#endif // DASH__GLOBREF_H_<|MERGE_RESOLUTION|>--- conflicted
+++ resolved
@@ -386,18 +386,11 @@
 {
   char buf[100];
   sprintf(buf,
-<<<<<<< HEAD
           "(%06X|%02X|%04X|%04X|%016lX)",
           gref._gptr.unitid,
           gref._gptr.flags,
           gref._gptr.segid,
           gref._gptr.teamid,
-=======
-          "(%08X|%04X|%04X|%016lX)",
-          gref._gptr.unitid,
-          gref._gptr.segid,
-          gref._gptr.flags,
->>>>>>> 46d2f3d9
           gref._gptr.addr_or_offs.offset);
   os << "dash::GlobRef<" << typeid(T).name() << ">" << buf;
   return os;
