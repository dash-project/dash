#ifndef DASH__GLOB_HEAP_H__INCLUDED
#define DASH__GLOB_HEAP_H__INCLUDED

#include <dash/dart/if/dart.h>

#include <dash/Types.h>
#include <dash/GlobPtr.h>
#include <dash/GlobSharedRef.h>
#include <dash/Allocator.h>
#include <dash/Team.h>
#include <dash/Array.h>
#include <dash/Onesided.h>

#include <dash/algorithm/MinMax.h>
#include <dash/algorithm/Copy.h>

#include <dash/memory/GlobHeapPtr.h>
#include <dash/memory/GlobHeapLocalPtr.h>

#include <dash/internal/Logging.h>

#include <list>
#include <vector>
#include <iterator>
#include <sstream>
#include <iostream>


namespace dash {

// Forward declarations
template<typename T, class MemSpaceT> class GlobPtr;

/**
 * \defgroup  DashDynamicMemorySpaceConcept  Global Dynamic Memory Concept
 * Concept of distributed dynamic global memory space shared by units in a
 * specified team.
 *
 * \ingroup DashMemorySpaceConcept
 * \{
 * \par Description
 *
 * Extends the Global Memory concept by dynamic address spaces.
 *
 * Units can change the capacity of the global memory space by resizing
 * their own local segment of the global memory space.
 * Resizing local memory segments (methods \c resize, \c grow and \c shrink)
 * is non-collective, however the resulting changes to local and global
 * memory space are only immediately visible to the unit that executed the
 * resize operation.
 *
 * The collective operation \c commit synchronizes changes on local memory
 * spaces between all units such that new allocated memory segments are
 * attached in global memory and deallocated segments detached, respectively.
 *
 * Newly allocated memory segments are unattached and immediately accessible
 * by the local unit only.
 * Deallocated memory is immediately removed from the local unit's memory
 * space but remains accessible for remote units.
 *
 * Different from typical dynamic container semantics, neither resizing the
 * memory space nor commit operations invalidate iterators to elements in
 * allocated global memory.
 * An iterators referencing a remote element in global dynamic memory is only
 * invalidated in the \c commit operation following the deallocation of the
 * element's memory segment.
 *
 * \par Types
 *
 * Type Name            | Description                                            |
 * -------------------- | ------------------------------------------------------ |
 * \c GlobalRAI         | Random access iterator on global address space         |
 * \c LocalRAI          | Random access iterator on a single local address space |
 *
 *
 * \par Methods
 *
 * Return Type          | Method             | Parameters                  | Description                                                                                                |
 * -------------------- | ------------------ | --------------------------- | ---------------------------------------------------------------------------------------------------------- |
 * <tt>void</tt>        | <tt>resize</tt>    | <tt>size lsize_new</tt>     | Resize the local segment of the global memory space to the specified number of values.                     |
 * <tt>void</tt>        | <tt>grow</tt>      | <tt>size lsize_diff</tt>    | Extend the size of the local segment of the global memory space by the specified number of values.         |
 * <tt>void</tt>        | <tt>shrink</tt>    | <tt>size lsize_diff</tt>    | Reduce the size of the local segment of the global memory space by the specified number of values.         |
 * <tt>void</tt>        | <tt>commit</tt>    | nbsp;                       | Publish changes to local memory across all units.                                                          |
 *
 *
 * \par Methods inherited from Global Memory concept
 *
 * Return Type          | Method             | Parameters                         | Description                                                                                                |
 * -------------------- | ------------------ | ---------------------------------- | ---------------------------------------------------------------------------------------------------------- |
 * <tt>GlobalRAI</tt>   | <tt>begin</tt>     | &nbsp;                             | Global pointer to the initial address of the global memory space                                           |
 * <tt>GlobalRAI</tt>   | <tt>end</tt>       | &nbsp;                             | Global pointer past the final element in the global memory space                                           |
 * <tt>LocalRAI</tt>    | <tt>lbegin</tt>    | &nbsp;                             | Local pointer to the initial address in the local segment of the global memory space                       |
 * <tt>LocalRAI</tt>    | <tt>lbegin</tt>    | <tt>unit u</tt>                    | Local pointer to the initial address in the local segment at unit \c u of the global memory space          |
 * <tt>LocalRAI</tt>    | <tt>lend</tt>      | &nbsp;                             | Local pointer past the final element in the local segment of the global memory space                       |
 * <tt>LocalRAI</tt>    | <tt>lend</tt>      | <tt>unit u</tt>                    | Local pointer past the final element in the local segment at unit \c u of the global memory space          |
 * <tt>GlobalRAI</tt>   | <tt>at</tt>        | <tt>index gidx</tt>                | Global pointer to the element at canonical global offset \c gidx in the global memory space                |
 * <tt>void</tt>        | <tt>put_value</tt> | <tt>value & v_in, index gidx</tt>  | Stores value specified in parameter \c v_in to address in global memory at canonical global offset \c gidx |
 * <tt>void</tt>        | <tt>get_value</tt> | <tt>value * v_out, index gidx</tt> | Loads value from address in global memory at canonical global offset \c gidx into local address \c v_out   |
 * <tt>void</tt>        | <tt>barrier</tt>   | &nbsp;                             | Blocking synchronization of all units associated with the global memory instance                           |
 *
 * \}
 */


/**
 * Global memory region with dynamic size.
 *
 * For global memory spaces with static size, see \c dash::GlobStaticMem.
 *
 * \see dash::GlobStaticMem
 *
 * Conventional global memory (see \c dash::GlobStaticMem) allocates a single
 * contiguous range of fixed size in local memory at every unit.
 * Iterating static memory space is trivial as native pointer arithmetics
 * can be used to traverse elements in canonical storage order.
 *
 * In global dynamic memory, units allocate multiple heap-allocated buckets
 * in local memory.
 * The number of local buckets and their sizes may differ between units.
 * In effect, elements in local memory are distributed in non-contiguous
 * address ranges and a custom iterator is used to access elements in
 * logical storage order.
 *
 * Usage examples:
 *
 * \code
 *   size_t initial_local_capacity  = 1024;
 *   GlobHeapMem<double> gdmem(initial_local_capacity);
 *
 *   size_t initial_global_capacity = dash::size() * initial_local_capacity;
 *
 *   if (dash::myid() == 0) {
 *     // Allocate another 512 elements in local memory space.
 *     // This is a local operation, the additionally allocated memory
 *     // space is only accessible by the local unit, however:
 *     gdmem.grow(512);
 *   }
 *   if (dash::myid() == 1) {
 *     // Decrease capacity of local memory space by 128 units.
 *     // This is a local operation. New size of logical memory space is
 *     // effective for the local unit immediately but memory is not
 *     // physically freed yet and is still accessible by other units.
 *     gdmem.shrink(128);
 *   }
 *
 *   // Global memory space has not been updated yet, changes are only
 *   // visible locally:
 *   if (dash::myid() == 0) {
 *     assert(gdmem.size() == initial_global_capacity + 512);
 *   } else if (dash::myid() == 1) {
 *     assert(gdmem.size() == initial_global_capacity - 128);
 *   } else {
 *     assert(gdmem.size() == initial_global_capacity);
 *   }
 *
 *   auto unit_0_local_size = gdmem.lend(0) - gdmem.lbegin(0);
 *   auto unit_1_local_size = gdmem.lend(1) - gdmem.lbegin(1);
 *
 *   if (dash::myid() == 0) {
 *     assert(unit_0_local_size == 1024 + 512);
 *     assert(unit_0_local_size == gdmem.local_size());
 *   } else {
 *     assert(unit_0_local_size == initial_local_capacity);
 *   }
 *   if (dash::myid() == 1) {
 *     assert(unit_1_local_size == 1024 - 128);
 *     assert(unit_1_local_size == gdmem.local_size());
 *   } else {
 *     assert(unit_1_local_size == initial_local_capacity);
 *   }
 *
 *   // Memory marked for deallocation is still accessible by other units:
 *   if (dash::myid() != 1) {
 *     auto unit_1_last = gdmem.at(dash::myid(), initial_local_capacity-1);
 *     double * value;
 *     gdmem.get_value(value, unit_1_last);
 *   }
 *
 *   // Collectively commit changes of local memory allocation to global
 *   // memory space:
 *   // register newly allocated local memory and remove local memory marked
 *   // for deallocation.
 *   gdmem.commit();
 *
 *   // Changes are globally visible now:
 *   assert(gdmem.size() == initial_global_capacity + 512 - 128);
 *
 *   unit_0_local_size = gdmem.lend(0) - gdmem.lbegin(0);
 *   unit_1_local_size = gdmem.lend(1) - gdmem.lbegin(1);
 *   assert(unit_0_local_size == 1024 + 512);
 *   assert(unit_1_local_size == 1024 - 128);
 * \endcode
 *
 * \concept{DashMemorySpaceConcept}
 * \concept{DashDynamicMemorySpaceConcept}
 */
template<
  /// Type of values allocated in the global memory space
  typename ElementType,
  /// Type of allocator implementation used to allocate and deallocate
  /// global memory
  class    AllocatorType =
             dash::allocator::EpochSynchronizedAllocator<ElementType> >
class GlobHeapMem
{
private:
  typedef GlobHeapMem<ElementType, AllocatorType>
    self_t;

public:
  typedef AllocatorType                                      allocator_type;
  typedef typename std::decay<ElementType>::type                 value_type;

  typedef typename AllocatorType::size_type                       size_type;
  typedef typename AllocatorType::difference_type           difference_type;
  typedef typename AllocatorType::difference_type                index_type;

  typedef typename AllocatorType::pointer                       raw_pointer;

  typedef GlobHeapLocalPtr<value_type, index_type>            local_pointer;
  typedef GlobHeapLocalPtr<value_type, index_type>      const_local_pointer;

  typedef GlobPtr<      value_type,       self_t>                   pointer;
  typedef GlobPtr<const value_type,       self_t>             const_pointer;

  typedef GlobSharedRef<      value_type,       pointer>          reference;
  typedef GlobSharedRef<const value_type, const_pointer>    const_reference;

  typedef       value_type &                                local_reference;
  typedef const value_type &                          const_local_reference;

  typedef typename local_pointer::bucket_type                   bucket_type;

private:
  typedef typename std::list<bucket_type>                       bucket_list;
  typedef typename bucket_list::iterator                    bucket_iterator;

  typedef dash::Array<
            size_type, int, dash::CSRPattern<1, dash::ROW_MAJOR, int> >
    local_sizes_map;

  typedef std::vector<std::vector<size_type> >       bucket_cumul_sizes_map;

  template<typename T_, class GMem_>
  friend class dash::GlobPtr;

private:
  allocator_type             _allocator;
  dash::Team               * _team;
  dart_team_t                _teamid;
  size_type                  _nunits = 0;
  local_pointer              _lbegin = nullptr;
  local_pointer              _lend   = nullptr;
  team_unit_t                _myid   { DART_UNDEFINED_UNIT_ID };
  /// Buckets in local memory space, partitioned by allocated state:
  ///   [ attached buckets, ... , unattached buckets, ... ]
  /// Buckets in this list represent the local iteration- and memory space.
  bucket_list                _buckets;
  /// List of buckets marked for detach.
  bucket_list                _detach_buckets;
  /// Iterator to first unattached bucket.
  bucket_iterator            _attach_buckets_first;
  /// Mapping unit id to number of elements in the unit's attached local
  /// memory space.
  local_sizes_map            _local_sizes;
  /// An array mapping units to a list of their cumulative bucket sizes
  /// (i.e. postfix sum) which is required to iterate over the
  /// non-contigous global dynamic memory space.
  /// For example, if unit 2 allocated buckets with sizes 1,3,5, the
  /// list at _bucket_cumul_sizes[2] has values 1,4,9.
  bucket_cumul_sizes_map     _bucket_cumul_sizes;
  /// Mapping unit id to number of buckets marked for attach in the unit's
  /// memory space.
  local_sizes_map            _num_attach_buckets;
  /// Mapping unit id to number of buckets marked for detach in the unit's
  /// memory space.
  local_sizes_map            _num_detach_buckets;
  /// Total number of elements in attached memory space of remote units.
  size_type                  _remote_size = 0;
  /// Global pointer referencing start of global memory space.
  index_type                 _begin_idx;
  /// Global pointer referencing the final position in global memory space.
  index_type                 _end_idx;

public:
  /**
   * Constructor, collectively allocates the given number of elements in
   * local memory of every unit in a team.
   *
   * \concept{DashDynamicMemorySpaceConcept}
   * \concept{DashMemorySpaceConcept}
   */
  explicit GlobHeapMem(
    /// Initial number of local elements to allocate in global memory space
    size_type   n_local_elem = 0,
    /// Team containing all units operating on the global memory region
    Team      & team         = dash::Team::All())
  : _allocator(team),
    _team(&team),
    _teamid(team.dart_id()),
    _nunits(team.size()),
    _myid(team.myid()),
    _attach_buckets_first(_buckets.end()),
    _local_sizes(team.size(), team),
    _bucket_cumul_sizes(team.size()),
    _num_attach_buckets(team.size(), team),
    _num_detach_buckets(team.size(), team),
    _remote_size(0)
  {
    DASH_LOG_TRACE("GlobHeapMem.(ninit,nunits)",
                   n_local_elem, team.size());

    _local_sizes.local[0]        = 0;
    _num_attach_buckets.local[0] = 0;
    _num_detach_buckets.local[0] = 0;

    DASH_LOG_TRACE("GlobHeapMem.GlobHeapMem",
                   "allocating initial memory space");
    grow(n_local_elem);
    commit();

    DASH_LOG_TRACE("GlobHeapMem.GlobHeapMem >");
  }

  /**
   * Destructor, collectively frees underlying global memory.
   */
  ~GlobHeapMem()
  {
    DASH_LOG_TRACE("GlobHeapMem.~GlobHeapMem()");
  }

  GlobHeapMem()                        = delete;

  /**
   * Copy constructor.
   */
  GlobHeapMem(const self_t & other)    = default;

  /**
   * Assignment operator.
   */
  self_t & operator=(const self_t & rhs)  = default;

  /**
   * Equality comparison operator.
   */
  constexpr bool operator==(const self_t & rhs) const noexcept
  {
    return (_teamid         == rhs._teamid &&
            _nunits         == rhs._nunits &&
            _lbegin         == rhs._lbegin &&
            _lend           == rhs._lend &&
            _buckets        == rhs._buckets &&
            _detach_buckets == rhs._detach_buckets);
  }

  /**
   * Inequality comparison operator.
   */
  constexpr bool operator!=(const self_t & rhs) const noexcept
  {
    return !(*this == rhs);
  }

  /**
   * Total number of elements in attached memory space, including size of
   * local unattached memory segments.
   */
  constexpr size_type size() const noexcept
  {
    return _remote_size + local_size();
  }

  /**
   * Number of elements in local memory space.
   */
  constexpr size_type local_size() const noexcept
  {
    return _local_sizes.local[0];
  }

  /**
   * Number of elements in local memory space of given unit.
   *
   * \return  Local capacity as published by the specified unit in last
   *          commit.
   */
  inline size_type local_size(team_unit_t unit) const
  {
    DASH_LOG_TRACE("GlobHeapMem.local_size(u)", "unit:", unit);
    DASH_ASSERT_RANGE(0, unit, _nunits-1, "unit id out of range");
    DASH_LOG_TRACE_VAR("GlobHeapMem.local_size",
                       _bucket_cumul_sizes[unit]);
    size_type unit_local_size;
    if (unit == _myid) {
      // Value of _local_sizes[u] is the local size as visible by the unit,
      // i.e. including size of unattached buckets.
      unit_local_size = _local_sizes.local[0];
    } else {
      unit_local_size = _bucket_cumul_sizes[unit].back();
    }
    DASH_LOG_TRACE("GlobHeapMem.local_size >", unit_local_size);
    return unit_local_size;
  }

  /**
   * The team containing all units accessing the global memory space.
   *
   * \return  A reference to the Team containing the units associated with
   *          the global dynamic memory space.
   */
  constexpr dash::Team & team() const noexcept
  {
    return (_team != nullptr) ? *_team : dash::Team::Null();
  }

  /**
   * Increase capacity of local segment of global memory region by the given
   * number of elements.
   * Same as \c resize(size() + num_elements).
   *
   * Local operation.
   * Newly allocated memory is attached to global memory space by calling
   * the collective operation \c attach().
   *
   * \return  Native pointer to beginning of new allocated memory.
   *
   * \see resize
   * \see shrink
   * \see commit
   */
  local_pointer grow(size_type num_elements)
  {
    DASH_LOG_DEBUG_VAR("GlobHeapMem.grow()", num_elements);
    size_type local_size_old = _local_sizes.local[0];
    DASH_LOG_TRACE("GlobHeapMem.grow",
                   "current local size:", local_size_old);
    if (num_elements == 0) {
      DASH_LOG_DEBUG("GlobHeapMem.grow >", "no grow");
      return _lend;
    }
    // Update size of local memory space:
    _local_sizes.local[0]        += num_elements;
    // Update number of local buckets marked for attach:
    _num_attach_buckets.local[0] += 1;

    // Create new unattached bucket:
    DASH_LOG_TRACE("GlobHeapMem.grow", "creating new unattached bucket:",
                   "size:", num_elements);
    bucket_type bucket;
    bucket.size               = num_elements;
    bucket.allocated_size     = num_elements;
    bucket.lptr               = _allocator.allocate_local(bucket.size);
    bucket.gptr               = DART_GPTR_NULL;
    bucket.attached           = false;
    // Add bucket to local memory space:
    _buckets.push_back(bucket);
    if (_attach_buckets_first == _buckets.end()) {
      // Move iterator to first unattached bucket to position of new bucket:
      _attach_buckets_first = _buckets.begin();
      std::advance(_attach_buckets_first,  _buckets.size() - 1);
    }
    _bucket_cumul_sizes[_myid].push_back(_local_sizes.local[0]);
    DASH_LOG_TRACE("GlobHeapMem.grow", "added unattached bucket:",
                   "allocated size:", bucket.size,
                   "lptr:", bucket.lptr);
    // Update local iteration space:
    update_lbegin();
    update_lend();
    DASH_ASSERT_EQ(_local_sizes.local[0], _lend - _lbegin,
                   "local size differs from local iteration space size");
    DASH_LOG_TRACE("GlobHeapMem.grow",
                   "new local size:",     _local_sizes.local[0]);
    DASH_LOG_TRACE("GlobHeapMem.grow",
                   "local buckets:",      _buckets.size(),
                   "unattached buckets:", _num_attach_buckets.local[0]);
    DASH_LOG_TRACE("GlobHeapMem.grow >");
    // Return local iterator to start of allocated memory:
    return _lbegin + local_size_old;
  }

  /**
   * Decrease capacity of local segment of global memory region by the given
   * number of elements.
   * Buckets are not deallocated until next commit as other units might
   * still reference them.
   * Same as \c resize(size() - num_elements).
   *
   * Local operation.
   *
   * Resizes logical local memory space but does not deallocate memory.
   * Local memory is accessible by other units until deallocated and
   * detached from global memory space by calling the collective operation
   * \c commit().
   *
   * \see resize
   * \see grow
   * \see commit
   */
  void shrink(size_type num_elements)
  {
    // This function updates the size of the local memory space of the
    // calling unit u.
    // The following members are updated:
    //
    // _local_sizes[u]:
    //   Size of local memory space as visible to unit u.
    //
    // _bucket_cumul_sizes:
    //    An array mapping units to a list of their cumulative bucket sizes
    //    (i.e. postfix sum) which is required to iterate over the
    //    non-contigous global dynamic memory space.
    //    For example, if unit 2 allocated buckets with sizes 1, 3 and 5,
    //    _bucket_cumul_sizes[2] is a list { 1, 4, 9 }.
    //
    // _buckets:
    //    List of local buckets that provide the underlying storage of the
    //    active unit's local memory space.
    //
    // Notes:
    //
    // It must be ensured that the updated cumulative bucket sizes of a
    // remote unit can be resolved in \c update_local_size() after any
    // possible combination of grow- and shrink-operations at the remote unit
    // from the following information:
    //
    // - the cumulative bucket sizes of the remote unit at the time of the
    //   last commit
    // - the remote unit's local size at the time of the last commit
    // - the remote unit's current local size (including unattached buckets)
    // - the number of the remote unit's unattached buckets and their size

    DASH_LOG_DEBUG_VAR("GlobHeapMem.shrink()", num_elements);
    DASH_ASSERT_LT(num_elements, local_size() + 1,
                   "cannot shrink size " << local_size() << " "
                   "by " << num_elements << " elements");
    if (num_elements == 0) {
      DASH_LOG_DEBUG("GlobHeapMem.shrink >", "no shrink");
      return;
    }
    DASH_LOG_TRACE("GlobHeapMem.shrink",
                   "current local size:", _local_sizes.local[0]);
    DASH_LOG_TRACE("GlobHeapMem.shrink",
                   "current local buckets:", _buckets.size());
    // Position of iterator to first unattached bucket:
    auto attach_buckets_first_pos = std::distance(_buckets.begin(),
                                                  _attach_buckets_first);
    DASH_LOG_TRACE_VAR("GlobHeapMem.shrink", attach_buckets_first_pos);
    // Number of elements left to deallocate:
    auto num_dealloc = num_elements;
    // Try to reduce local capacity by deallocating un-attached local buckets
    // as they do not have to be detached collectively.
    // Unattached buckets can be removed from memory space immediately as
    // remote units cannot have a pending reference on them.
    while (!_buckets.back().attached && num_dealloc > 0) {
      bucket_type & bucket_last = _buckets.back();
      // Shrink / remove unattached buckets starting at newest bucket:
      if (bucket_last.size <= num_dealloc) {
        DASH_LOG_TRACE("GlobHeapMem.shrink", "remove unattached bucket:",
                       "size:", bucket_last.size);
        // Mark entire bucket for deallocation below:
        num_dealloc           -= bucket_last.size;
        _local_sizes.local[0] -= bucket_last.size;
        _bucket_cumul_sizes[_myid].pop_back();
        // End iterator of _buckets about to change, update iterator to first
        // unattached bucket if it references the removed bucket:
        auto it_last_bucket = _buckets.end();
        std::advance(it_last_bucket, -1);
        if (_attach_buckets_first == it_last_bucket) {
          // Iterator to first unattached bucket references last bucket:
          DASH_LOG_TRACE("GlobHeapMem.shrink",
                         "updating iterator to first unattached bucket");
          std::advance(_attach_buckets_first, -1);
        }
        _allocator.deallocate_local(bucket_last.lptr, bucket_last.allocated_size);
        _buckets.pop_back();
        if (_attach_buckets_first->attached) {
          // Updated iterator to first unattached bucket references attached
          // bucket:
          _attach_buckets_first = _buckets.end();
        }
        // Update number of local buckets marked for attach:
        DASH_ASSERT_GT(_num_attach_buckets.local[0], 0,
                       "Last bucket unattached but number of buckets marked "
                       "for attach is 0");
        _num_attach_buckets.local[0] -= 1;
      } else if (bucket_last.size > num_dealloc) {
        auto const size_new = bucket_last.size - num_dealloc;

        DASH_LOG_TRACE("GlobHeapMem.shrink", "shrink unattached bucket:",
                       "old size:", bucket_last.size,
                       "new size:", size_new);
        _local_sizes.local[0]             -= num_dealloc;
        _bucket_cumul_sizes[_myid].back() -= num_dealloc;
        num_dealloc = 0;

        //Deallocate old local bucket
        _allocator.deallocate_local(bucket_last.lptr, bucket_last.allocated_size);
        //Allocate new bucket with specified size
        bucket_last.lptr = _allocator.allocate_local(size_new);
        if (bucket_last.lptr == nullptr) {
          DASH_THROW(dash::exception::RuntimeError,
                     "GlobHeapMem.shrink: Allocating bucket of size failed");
        }
        bucket_last.size = size_new;
        bucket_last.allocated_size = size_new;
      }
    }
    // Number of elements to deallocate exceeds capacity of un-attached
    // buckets, deallocate attached buckets:
    auto num_dealloc_gbuckets = 0;
    // Shrink attached buckets starting at newest bucket:
    for (auto bucket_it = _buckets.rbegin();
         bucket_it != _buckets.rend();
         ++bucket_it) {
      if (!bucket_it->attached) {
        continue;
      }
      if (num_dealloc == 0) {
        break;
      }
      if (bucket_it->size <= num_dealloc) {
        // mark entire bucket for deallocation:
        num_dealloc_gbuckets++;
        _num_detach_buckets.local[0]      += 1;
        _local_sizes.local[0]             -= bucket_it->size;
        _bucket_cumul_sizes[_myid].back() -= bucket_it->size;
        num_dealloc                       -= bucket_it->size;
      } else if (bucket_it->size > num_dealloc) {
        DASH_LOG_TRACE("GlobHeapMem.shrink", "shrink attached bucket:",
                       "old size:", bucket_it->size,
                       "new size:", bucket_it->size - num_dealloc);
        bucket_it->size                   -= num_dealloc;
        _local_sizes.local[0]             -= num_dealloc;
        _bucket_cumul_sizes[_myid].back() -= num_dealloc;
        num_dealloc = 0;
      }
    }
    // Mark attached buckets for deallocation.
    // Requires separate loop as iterators on _buckets could be invalidated.
    DASH_LOG_DEBUG_VAR("GlobHeapMem.shrink", num_dealloc_gbuckets);
    while (num_dealloc_gbuckets-- > 0) {
      auto dealloc_bucket = _buckets.back();
      DASH_LOG_TRACE("GlobHeapMem.shrink", "deallocate attached bucket:"
                     "size:", dealloc_bucket.size,
                     "lptr:", dealloc_bucket.lptr);
      // Mark bucket to be detached in next call of commit():
      _detach_buckets.push_back(dealloc_bucket);
      // Unregister bucket:
      _buckets.pop_back();
    }
    // Update local iterators as bucket iterators might have changed:
    update_lbegin();
    update_lend();

    DASH_LOG_TRACE("GlobHeapMem.shrink",
                   "cumulative bucket sizes:",  _bucket_cumul_sizes[_myid]);
    DASH_LOG_TRACE("GlobHeapMem.shrink",
                   "new local size:",           _local_sizes.local[0],
                   "new iteration space size:", std::distance(
                                                  _lbegin, _lend));
    DASH_LOG_TRACE("GlobHeapMem.shrink",
                   "total number of buckets:",  _buckets.size(),
                   "unattached buckets:",       std::distance(
                                                  _attach_buckets_first,
                                                  _buckets.end()));
    DASH_LOG_DEBUG("GlobHeapMem.shrink >");
  }

  /**
   * Commit changes of local memory region to global memory space.
   * Applies calls of \c grow(), \c shrink() and \c resize() to global
   * memory.
   *
   * Collective operation.
   *
   * Attaches local memory allocated since the last call of \c commit() to
   * global memory space and thus makes it accessible to other units.
   * Frees local memory marked for deallocation and detaches it from global
   * memory.
   *
   * \see resize
   * \see grow
   * \see shrink
   */
  void commit()
  {
    DASH_LOG_DEBUG("GlobHeapMem.commit()");
    DASH_LOG_TRACE_VAR("GlobHeapMem.commit", _buckets.size());

    // First detach, then attach to minimize number of elements allocated
    // at the same time:
    size_type num_detached_elem = commit_detach();
    size_type num_attached_elem = commit_attach();

    if (num_detached_elem > 0 || num_attached_elem > 0) {
      // Update _begin iterator:
      DASH_LOG_TRACE("GlobHeapMem.commit", "updating _begin");
      _begin_idx = 0;
      DASH_LOG_TRACE("GlobHeapMem.commit", "updating _end");
      _end_idx   = size();
    }
    // Update local iterators as bucket iterators might have changed:
    DASH_LOG_TRACE("GlobHeapMem.commit", "updating _lbegin");
    update_lbegin();
    DASH_LOG_TRACE("GlobHeapMem.commit", "updating _lend");
    update_lend();
    DASH_LOG_DEBUG("GlobHeapMem.commit >", "finished");
  }

  /**
   * Resize capacity of local segment of global memory region to the given
   * number of elements.
   *
   * Local operation.
   *
   * If capacity is increased, newly allocated memory is only attached to
   * global memory space and thus made accessible to other units by calling
   * the collective operation \c commit().
   * If capacity is decreased, resizes logical local memory space but does
   * not deallocate memory.
   * Local memory is accessible by other units until deallocated and
   * detached from global memory space by calling the collective operation
   * \c commit().
   *
   * \see grow
   * \see shrink
   * \see commit
   */
  void resize(size_type num_elements)
  {
    DASH_LOG_DEBUG("GlobHeapMem.resize()", "new size:", num_elements);
    index_type diff_capacity = num_elements - size();
    if (diff_capacity > 0) {
      grow(diff_capacity);
    } else if (diff_capacity < 0) {
      shrink(-diff_capacity);
    }
    DASH_LOG_DEBUG("GlobHeapMem.resize >");
  }

  /**
   * Global pointer of the initial address of the global memory.
   */
  pointer begin() noexcept
  {
    return pointer(this, _begin_idx);
  }

  /**
   * Global pointer of the initial address of the global memory.
   */
  constexpr const_pointer begin() const noexcept
  {
    return const_pointer(this, _begin_idx);
  }

  /**
   * Global pointer of the initial address of the global memory.
   */
  pointer end() noexcept
  {
    return pointer(this, _end_idx);
  }

  /**
   * Global pointer of the initial address of the global memory.
   */
  const_pointer end() const noexcept
  {
    return const_pointer(this, _end_idx);
  }

  /**
   * Native pointer of the initial address of the local memory of
   * the unit that initialized this GlobHeapMem instance.
   */
  inline local_pointer & lbegin() noexcept
  {
    return _lbegin;
  }

  /**
   * Native pointer of the initial address of the local memory of
   * the unit that initialized this GlobHeapMem instance.
   */
  inline const_local_pointer lbegin() const noexcept
  {
    return _lbegin;
  }

  /**
   * Native pointer of the initial address of the local memory of
   * the unit that initialized this GlobHeapMem instance.
   */
  inline local_pointer & lend() noexcept
  {
    return _lend;
  }

  /**
   * Native pointer of the initial address of the local memory of
   * the unit that initialized this GlobHeapMem instance.
   */
  inline const_local_pointer & lend() const noexcept
  {
    return _lend;
  }

  /**
   * Write value to global memory at given offset.
   *
   * \see  dash::put_value
   */
  template<typename ValueType = value_type>
  void put_value(
    const ValueType & newval,
    index_type        global_index)
  {
    DASH_LOG_TRACE("GlobHeapMem.put_value(newval, gidx = %d)",
                   global_index);
    auto git = pointer(this, global_index);
    dash::put_value(newval, git);
  }

  /**
   * Read value from global memory at given offset.
   *
   * \see  dash::get_value
   */
  template<typename ValueType = value_type>
  void get_value(
    ValueType  * ptr,
    index_type   global_index) const
  {
    DASH_LOG_TRACE("GlobHeapMem.get_value(newval, gidx = %d)",
                   global_index);
    auto git = pointer(this, global_index);
    dash::get_value(ptr, git);
  }

  /**
   * Synchronize all units associated with this global memory instance.
   * Does not commit changes of local memory space.
   *
   * \see  commit
   */
  void barrier() const
  {
    DASH_ASSERT_RETURNS(
      dart_barrier(_teamid),
      DART_OK);
  }

  /**
   * Resolve the global iterator referencing an element position in a unit's
   * local memory.
   */
  template<typename IndexT>
  pointer at(
    /// The unit id
    team_unit_t unit,
    /// The unit's local address offset
    IndexT      local_index)
  {
    DASH_LOG_DEBUG("GlobHeapMem.at()",
                   "unit:", unit, "lidx:", local_index);
    if (_nunits == 0) {
      DASH_THROW(dash::exception::RuntimeError, "No units in team");
    }
    pointer git(this, unit, local_index);
    DASH_LOG_DEBUG_VAR("GlobHeapMem.at >", git);
    return git;
  }

  /**
   * Resolve the global iterator referencing an element position in a unit's
   * local memory.
   */
  template<typename IndexT>
  const_pointer at(
    /// The unit id
    team_unit_t unit,
    /// The unit's local address offset
    IndexT      local_index) const
  {
    DASH_LOG_DEBUG("GlobHeapMem.at() const",
                   "unit:", unit, "lidx:", local_index);
    if (_nunits == 0) {
      DASH_THROW(dash::exception::RuntimeError, "No units in team");
    }
    const_pointer git(this, unit, local_index);
    DASH_LOG_DEBUG_VAR("GlobHeapMem.at const >", git);
    return git;
  }

  inline const bucket_list & local_buckets() const
  {
    return _buckets;
  }

private:

  /**
   * Native pointer of the initial address of the local memory of
   * a unit.
   *
   */
  void update_lbegin() noexcept
  {
    DASH_LOG_TRACE("GlobHeapMem.update_lbegin()");
    local_pointer unit_lbegin(
             // iteration space
             _buckets.begin(), _buckets.end(),
             // position in iteration space
             0,
             // bucket at position in iteration space,
             // offset in bucket
             _buckets.begin(), 0);
    DASH_LOG_TRACE("GlobHeapMem.update_lbegin >", unit_lbegin);
    _lbegin = unit_lbegin;
  }

  /**
   * Update internal native pointer of the final address of the local memory
   * of a unit.
   */
  void update_lend() noexcept
  {
    DASH_LOG_TRACE("GlobHeapMem.update_lend()");
    local_pointer unit_lend(
             // iteration space
             _buckets.begin(), _buckets.end(),
             // position in iteration space
             local_size(),
             // bucket at position in iteration space,
             // offset in bucket
             _buckets.end(), 0);
    DASH_LOG_TRACE("GlobHeapMem.update_lend >", unit_lend);
    _lend = unit_lend;
  }


  /**
   * Commit global deallocation of buffers marked for detach.
   */
  size_type commit_detach()
  {
    DASH_LOG_TRACE("GlobHeapMem.commit_detach()");
    DASH_LOG_TRACE("GlobHeapMem.commit_detach",
                   "local buckets to detach:", _num_detach_buckets.local[0]);
    // Number of elements successfully deallocated from global memory in
    // this commit:
    size_type num_detached_elem = 0;
    for (auto bucket_it = _detach_buckets.begin();
         bucket_it != _detach_buckets.cend(); ++bucket_it) {
      DASH_LOG_TRACE("GlobHeapMem.commit_detach", "detaching bucket:",
                     "size:", bucket_it->size,
                     "lptr:", bucket_it->lptr,
                     "gptr:", bucket_it->gptr);
      // Detach bucket from global memory region and deallocate its local
      // memory segment:
      if (bucket_it->attached) {
        _allocator.deallocate(bucket_it->gptr, bucket_it->allocated_size);
        num_detached_elem   += bucket_it->size;
        bucket_it->attached  = false;
      }
    }
    _detach_buckets.clear();
    DASH_LOG_TRACE("GlobHeapMem.commit_detach >",
                   "globally deallocated elements:", num_detached_elem);
    return num_detached_elem;
  }

  /**
   * Commit global allocation of buffers marked for attach.
   */
  size_type commit_attach()
  {
    DASH_LOG_TRACE("GlobHeapMem.commit_attach()");
    DASH_LOG_TRACE("GlobHeapMem.commit_attach",
                   "local buckets to attach:", _num_attach_buckets.local[0]);
    // Unregister buckets marked for detach in global memory:
    _num_attach_buckets.barrier();
    // Minumum and maximum number of buckets to be attached by any unit:
    auto min_max_attach     = gather_min_max(_num_attach_buckets.begin(),
                                             _num_attach_buckets.end());
    auto min_attach_buckets = min_max_attach.first;
    auto max_attach_buckets = min_max_attach.second;
    DASH_LOG_TRACE("GlobHeapMem.commit_attach",
                   "min. attach buckets:",  min_attach_buckets);
    DASH_LOG_TRACE("GlobHeapMem.commit_attach",
                   "max. attach buckets:",  max_attach_buckets);
    // Number of buckets successfully attached in this commit:
    size_type num_attached_buckets = 0;
    // Number of elements allocated in global memory in this commit:
    size_type num_attached_elem    = 0;
    // Number of elements at remote units before the commit:
    size_type old_remote_size      = _remote_size;
    _remote_size                   = update_remote_size();
    // Whether at least one remote unit needs to attach additional global
    // memory:
    bool has_remote_attach         = _remote_size > old_remote_size;
    DASH_LOG_TRACE_VAR("GlobHeapMem.commit_attach", old_remote_size);
    DASH_LOG_TRACE_VAR("GlobHeapMem.commit_attach", _remote_size);
    DASH_LOG_TRACE_VAR("GlobHeapMem.commit_attach", size());
    DASH_LOG_TRACE_VAR("GlobHeapMem.commit_attach", has_remote_attach);
    // Plausibility check:
    DASH_ASSERT(!has_remote_attach || max_attach_buckets > 0);

    // Attach local unattached buckets in global memory space.
    // As bucket sizes differ between units, units must collect gptr's
    // (dart_gptr_t) and size of buckets attached by other units and store
    // them locally so a remote unit's local index can be mapped to the
    // remote unit's bucket.
    if (min_attach_buckets == 0 && max_attach_buckets == 0) {
      DASH_LOG_TRACE("GlobHeapMem.commit_attach", "no attach");
      DASH_ASSERT(_attach_buckets_first == _buckets.end());
      DASH_ASSERT(_buckets.empty() || _buckets.back().attached);
    }
    DASH_LOG_TRACE("GlobHeapMem.commit_attach", "attaching",
                   std::distance(_attach_buckets_first, _buckets.end()),
                   "buckets");
    for (; _attach_buckets_first != _buckets.end(); ++_attach_buckets_first) {
      bucket_type & bucket = *_attach_buckets_first;
      DASH_ASSERT(!bucket.attached);
      DASH_LOG_TRACE("GlobHeapMem.commit_attach", "attaching bucket");
      DASH_LOG_TRACE_VAR("GlobHeapMem.commit_attach", bucket.size);
      DASH_LOG_TRACE_VAR("GlobHeapMem.commit_attach", bucket.lptr);
      // Attach bucket's local memory segment in global memory:
      bucket.gptr     = _allocator.attach(bucket.lptr, bucket.size);
      bucket.attached = true;
      DASH_LOG_TRACE("GlobHeapMem.commit_attach", "attached bucket:",
                     "gptr:", bucket.gptr);
      num_attached_elem            += bucket.size;
      _num_attach_buckets.local[0] -= 1;
      num_attached_buckets++;
    }
    DASH_ASSERT(_attach_buckets_first == _buckets.end());
    // All units must attach the same number of buckets collectively.
    // Attach empty buckets if this unit attached less than the maximum
    // number of buckets attached by any other unit in this commit:
    DASH_LOG_TRACE("GlobHeapMem.commit_attach",
                   "local buckets attached:", num_attached_buckets);
    DASH_LOG_TRACE("GlobHeapMem.commit_attach",
                   "buckets required to attach:", max_attach_buckets);
    while (num_attached_buckets < max_attach_buckets) {
      DASH_LOG_TRACE("GlobHeapMem.commit_attach", "attaching null bucket");
      bucket_type bucket;
      bucket.size               = 0;
      bucket.allocated_size     = 0;
      bucket.lptr               = _allocator.allocate_local(0);
      bucket.gptr               = _allocator.attach(bucket.lptr, bucket.size);
      bucket.attached           = true;
      DASH_ASSERT(!DART_GPTR_ISNULL(bucket.gptr));
      _buckets.push_back(bucket);
      num_attached_buckets++;
      DASH_LOG_TRACE("GlobHeapMem.commit_attach", "attached null bucket:",
                     "gptr:", bucket.gptr,
                     "left:", max_attach_buckets - num_attached_buckets);
    }
    DASH_LOG_TRACE("GlobHeapMem.commit_attach >",
                   "globally allocated elements:", num_attached_elem);
    return num_attached_elem;
  }

  template<
    typename GlobalIt,
    typename ValueType = typename GlobalIt::value_type >
  std::pair<ValueType, ValueType> gather_min_max(
    const GlobalIt & first,
    const GlobalIt & last)
  {
    // TODO: Unoptimized, use dash::min_max_element once it is available
    //
    DASH_LOG_TRACE("GlobHeapMem.gather_min_max()");
    std::vector<ValueType> lcopy(dash::distance(first, last));
    auto lcopy_end = dash::copy(first, last, lcopy.data());
    auto min_lptr  = std::min_element(lcopy.data(), lcopy_end);
    auto max_lptr  = std::max_element(lcopy.data(), lcopy_end);
    std::pair<ValueType, ValueType> min_max;
    min_max.first  = *min_lptr;
    min_max.second = *max_lptr;
    DASH_LOG_TRACE("GlobHeapMem.gather_min_max >",
                   "min:", min_max.first,
                   "max:", min_max.second);
    return min_max;
  }

  /**
   * Request the size of all units' local memory, including unattached memory
   * regions, and update the capacity of global memory space.
   */
  size_type update_remote_size()
  {
    // This function updates local snapshots of the remote unit's local
    // sizes.
    // The following members are updated:
    //
    // _remote_size:
    //    The sum of all remote units' local size, including the sizes of
    //    unattached buckets.
    //
    // _bucket_cumul_sizes:
    //    An array mapping units to a list of their cumulative bucket sizes
    //    (i.e. postfix sum) which is required to iterate over the
    //    non-contigous global dynamic memory space.
    //    For example, if unit 2 allocated buckets with sizes 1, 3 and 5,
    //    _bucket_cumul_sizes[2] is a list { 1, 4, 9 }.
    //
    // Outline:
    //
    // 1. Create local copy of the distributed array _num_attach_buckets that
    //    contains the number of unattached buckets of every unit.
    // 2. Temporarily attach an array attach_bucket_sizes in global memory
    //    that contains the sizes of this unit's unattached buckets.
    // 3. At this point, every unit published the number of buckets it will
    //    attach in the next commit, and their sizes.
    //    The current local size Lu of every unit, including its unattached
    //    buckets, is stored in _local_sizes.
    // 4. For every remote unit u:
    //    - If unit u has one unattached bucket, append the unit's current
    //      local size Lu to the unit's list of cumulative bucket sizes.
    //    - If unit u has more than one unattached bucket, the sizes of the
    //      single buckets must be retrieved from the vector
    //      attach_bucket_sizes temporarily attached by u in step 1.
    // 5. Detach vector attach_bucket_sizes.

    DASH_LOG_TRACE("GlobHeapMem.update_remote_size()");
    size_type new_remote_size = 0;
    // Number of unattached buckets of every unit:
    std::vector<size_type> num_unattached_buckets(_nunits, 0);
    _num_attach_buckets.barrier();
    dash::copy(_num_attach_buckets.begin(), _num_attach_buckets.end(),
               num_unattached_buckets.data());

#ifdef DASH_ENABLE_TRACE_LOGGING
    std::for_each(std::begin(_num_attach_buckets),
                  std::end(_num_attach_buckets),
                  [](size_type const& bsz) {
                    DASH_LOG_TRACE("GlobMemHeap.update_remote_size()",
                                   "num_buckets at unit: ", bsz);
                  });
#endif

    std::vector<size_type> attach_buckets_sizes;
    std::vector<size_type> displs;
    std::vector<size_type> team_unattached_bucket_sizes;

    auto atLeast2 = std::find_if(num_unattached_buckets.begin(),
                                 num_unattached_buckets.end(),
                                 [](size_type const& sz) { return sz > 1; });

    //At least one remote unit has more than two buckets to attach
    //so we make all to all communication
    if (atLeast2 != num_unattached_buckets.end()) {
      // Attach array of local unattached bucket sizes to allow remote units
      // to
      // query the sizes of this unit's unattached buckets.
      for (auto bit = _attach_buckets_first; bit != _buckets.end(); ++bit) {
        attach_buckets_sizes.push_back(bit->size);
      }

      DASH_ASSERT(attach_buckets_sizes.size() ==
                  _num_attach_buckets.local[0]);
      DASH_LOG_TRACE_VAR("GlobHeapMem.update_remote_size",
                         attach_buckets_sizes);

      dash::dart_storage<size_type> ds(attach_buckets_sizes.size());

      // Accumulate number of unattached buckets of each unit
      auto const n_team_unattached_buckets =
          std::accumulate(std::begin(num_unattached_buckets),
                          std::end(num_unattached_buckets), 0);

      team_unattached_bucket_sizes.reserve(n_team_unattached_buckets);

      displs.reserve(_team->size());
      displs[0] = 0;

      //calculate the displs of each unit
      std::partial_sum(std::begin(num_unattached_buckets),
                       // We stop at last element
                       std::end(num_unattached_buckets) - 1,
                       // We start at offset 1, since disp[0] = 0
                       std::begin(displs) + 1);

      DASH_ASSERT_RETURNS(dart_allgatherv(
                              // array of locally unattached bucket sizes
                              attach_buckets_sizes.data(),
                              // number of locally unattached buckets
                              ds.nelem,
                              // DART Datatype
                              ds.dtype,
                              // receive buffer
                              team_unattached_bucket_sizes.data(),
                              // receive counts
                              num_unattached_buckets.data(),
                              // receive displs
                              displs.data(),
                              // DART Team
                              _team->dart_id()),
                          DART_OK);
    }
<<<<<<< HEAD

    for (int u = 0; u < _nunits; ++u) {
=======
    DASH_LOG_TRACE_VAR("GlobHeapMem.update_remote_size",
                       attach_buckets_sizes);
    // Use same allocator type as used for values in global memory:
    typedef typename allocator_type::template rebind<size_type>::other
      size_type_allocator_t;
    size_type_allocator_t attach_buckets_sizes_allocator(_allocator.team());
    auto attach_buckets_sizes_gptr = attach_buckets_sizes_allocator.attach(
                                       &attach_buckets_sizes[0],
                                       attach_buckets_sizes.size());
    _team->barrier();
    // Implicit barrier in allocator.attach
    DASH_LOG_TRACE_VAR("GlobHeapMem.update_remote_size",
                       attach_buckets_sizes_gptr);
    for (size_type u = 0; u < _nunits; ++u) {
>>>>>>> 44a26831
      if (u == _myid) {
        continue;
      }
      DASH_LOG_TRACE("GlobHeapMem.update_remote_size",
                     "collecting local bucket sizes of unit", u);
      // Last known local attached capacity of remote unit:
      auto& u_bucket_cumul_sizes = _bucket_cumul_sizes[u];
      // Request current locally allocated capacity of remote unit:
<<<<<<< HEAD
      size_type u_local_size_old =
          u_bucket_cumul_sizes.size() == 0 ? 0 : u_bucket_cumul_sizes.back();
      size_type u_local_size_new = _local_sizes[u];
      DASH_LOG_TRACE_VAR("GlobHeapMem.update_remote_size", u_local_size_old);
      DASH_LOG_TRACE_VAR("GlobHeapMem.update_remote_size", u_local_size_new);
      int u_local_size_diff = u_local_size_new - u_local_size_old;
      new_remote_size += u_local_size_new;
=======
      size_type u_local_size_old  = u_bucket_cumul_sizes.size() == 0
                                    ? 0
                                    : u_bucket_cumul_sizes.back();
      size_type u_local_size_new  = _local_sizes[u];
      DASH_LOG_TRACE_VAR("GlobHeapMem.update_remote_size",
                         u_local_size_old);
      DASH_LOG_TRACE_VAR("GlobHeapMem.update_remote_size",
                         u_local_size_old);
      difference_type u_local_size_diff  = u_local_size_new - u_local_size_old;
      new_remote_size       += u_local_size_new;
>>>>>>> 44a26831
      // Number of unattached buckets of unit u:
      size_type u_num_attach_buckets = num_unattached_buckets[u];
      DASH_LOG_TRACE_VAR("GlobHeapMem.update_remote_size",
                         u_num_attach_buckets);
      if (u_num_attach_buckets == 1) {
        // One unattached bucket at unit u, no need to request single bucket
        // sizes:
        u_bucket_cumul_sizes.push_back(u_local_size_new);
      }
      else if (u_num_attach_buckets > 1) {
        auto const u_end = displs[u] + u_num_attach_buckets;
        for (int bi = displs[u]; bi < u_end; ++bi) {
          size_type single_bkt_size = team_unattached_bucket_sizes[bi];
          size_type cumul_bkt_size  = single_bkt_size;
          DASH_LOG_TRACE_VAR("GlobHeapMem.update_remote_size",
                             single_bkt_size);
          if (u_bucket_cumul_sizes.size() > 0) {
            cumul_bkt_size += u_bucket_cumul_sizes.back();
          }
          u_bucket_cumul_sizes.push_back(cumul_bkt_size);
        }
      }
      // Local memory space of unit shrunk:
      if (u_local_size_diff < 0 && u_bucket_cumul_sizes.size() > 0) {
        u_bucket_cumul_sizes.back() += u_local_size_diff;
      }
    }

    _team->barrier();
#if DASH_ENABLE_TRACE_LOGGING
<<<<<<< HEAD
    for (int u = 0; u < _nunits; ++u) {
      DASH_LOG_TRACE("GlobHeapMem.update_remote_size", "unit", u,
=======
    for (size_type u = 0; u < _nunits; ++u) {
      DASH_LOG_TRACE("GlobHeapMem.update_remote_size",
                     "unit", u,
>>>>>>> 44a26831
                     "cumulative bucket sizes:", _bucket_cumul_sizes[u]);
    }
#endif
    DASH_LOG_TRACE("GlobHeapMem.update_remote_size >", new_remote_size);
    _remote_size = new_remote_size;
    return _remote_size;
  }

  /**
   * Global pointer referencing an element position in a unit's bucket.
   */
  dart_gptr_t dart_gptr_at(
    /// Unit id mapped to address in global memory space.
    team_unit_t unit,
    /// Index of bucket containing the referenced address.
    index_type  bucket_index,
    /// Offset of the referenced address in the bucket's memory space.
    index_type  bucket_phase) const
  {
    DASH_LOG_DEBUG("GlobHeapMem.dart_gptr_at(u,bi,bp)",
                   unit, bucket_index, bucket_phase);
    if (_nunits == 0) {
      DASH_THROW(dash::exception::RuntimeError, "No units in team");
    }
    // Get the referenced bucket's dart_gptr:
    auto bucket_it = _buckets.begin();
    std::advance(bucket_it, bucket_index);
    auto dart_gptr = bucket_it->gptr;
    DASH_LOG_TRACE_VAR("GlobHeapMem.dart_gptr_at", bucket_it->attached);
    DASH_LOG_TRACE_VAR("GlobHeapMem.dart_gptr_at", bucket_it->gptr);
    if (unit == _myid) {
      DASH_LOG_TRACE_VAR("GlobHeapMem.dart_gptr_at", bucket_it->lptr);
      DASH_LOG_TRACE_VAR("GlobHeapMem.dart_gptr_at", bucket_it->size);
      DASH_ASSERT_LT(bucket_phase, bucket_it->size,
                     "bucket phase out of bounds");
    }
    if (DART_GPTR_ISNULL(dart_gptr)) {
      DASH_LOG_TRACE("GlobHeapMem.dart_gptr_at",
                     "bucket.gptr is DART_GPTR_NULL");
      dart_gptr = DART_GPTR_NULL;
    } else {
      // Move dart_gptr to unit and local offset:
      DASH_ASSERT_RETURNS(
        dart_gptr_setunit(&dart_gptr, unit),
        DART_OK);
      DASH_ASSERT_RETURNS(
        dart_gptr_incaddr(
          &dart_gptr,
          bucket_phase * sizeof(value_type)),
        DART_OK);
    }
    DASH_LOG_DEBUG("GlobHeapMem.dart_gptr_at >", dart_gptr);
    return dart_gptr;
  }

}; // class GlobHeapMem

} // namespace dash

#endif // DASH__GLOB_HEAP_H__INCLUDED<|MERGE_RESOLUTION|>--- conflicted
+++ resolved
@@ -1203,25 +1203,8 @@
                               _team->dart_id()),
                           DART_OK);
     }
-<<<<<<< HEAD
-
-    for (int u = 0; u < _nunits; ++u) {
-=======
-    DASH_LOG_TRACE_VAR("GlobHeapMem.update_remote_size",
-                       attach_buckets_sizes);
-    // Use same allocator type as used for values in global memory:
-    typedef typename allocator_type::template rebind<size_type>::other
-      size_type_allocator_t;
-    size_type_allocator_t attach_buckets_sizes_allocator(_allocator.team());
-    auto attach_buckets_sizes_gptr = attach_buckets_sizes_allocator.attach(
-                                       &attach_buckets_sizes[0],
-                                       attach_buckets_sizes.size());
-    _team->barrier();
-    // Implicit barrier in allocator.attach
-    DASH_LOG_TRACE_VAR("GlobHeapMem.update_remote_size",
-                       attach_buckets_sizes_gptr);
+
     for (size_type u = 0; u < _nunits; ++u) {
->>>>>>> 44a26831
       if (u == _myid) {
         continue;
       }
@@ -1230,15 +1213,6 @@
       // Last known local attached capacity of remote unit:
       auto& u_bucket_cumul_sizes = _bucket_cumul_sizes[u];
       // Request current locally allocated capacity of remote unit:
-<<<<<<< HEAD
-      size_type u_local_size_old =
-          u_bucket_cumul_sizes.size() == 0 ? 0 : u_bucket_cumul_sizes.back();
-      size_type u_local_size_new = _local_sizes[u];
-      DASH_LOG_TRACE_VAR("GlobHeapMem.update_remote_size", u_local_size_old);
-      DASH_LOG_TRACE_VAR("GlobHeapMem.update_remote_size", u_local_size_new);
-      int u_local_size_diff = u_local_size_new - u_local_size_old;
-      new_remote_size += u_local_size_new;
-=======
       size_type u_local_size_old  = u_bucket_cumul_sizes.size() == 0
                                     ? 0
                                     : u_bucket_cumul_sizes.back();
@@ -1249,7 +1223,6 @@
                          u_local_size_old);
       difference_type u_local_size_diff  = u_local_size_new - u_local_size_old;
       new_remote_size       += u_local_size_new;
->>>>>>> 44a26831
       // Number of unattached buckets of unit u:
       size_type u_num_attach_buckets = num_unattached_buckets[u];
       DASH_LOG_TRACE_VAR("GlobHeapMem.update_remote_size",
@@ -1280,14 +1253,9 @@
 
     _team->barrier();
 #if DASH_ENABLE_TRACE_LOGGING
-<<<<<<< HEAD
-    for (int u = 0; u < _nunits; ++u) {
-      DASH_LOG_TRACE("GlobHeapMem.update_remote_size", "unit", u,
-=======
     for (size_type u = 0; u < _nunits; ++u) {
       DASH_LOG_TRACE("GlobHeapMem.update_remote_size",
                      "unit", u,
->>>>>>> 44a26831
                      "cumulative bucket sizes:", _bucket_cumul_sizes[u]);
     }
 #endif
