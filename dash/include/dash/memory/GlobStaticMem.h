--- conflicted
+++ resolved
@@ -524,10 +524,7 @@
     DASH_LOG_TRACE_VAR("GlobStaticMem.at", lunit);
     // Apply global unit to global pointer:
     dart_gptr_setunit(&gptr, lunit);
-<<<<<<< HEAD
-=======
     // increment locally only
->>>>>>> cb9120f6
     gptr.addr_or_offs.offset += local_index * sizeof(value_type);
     // Apply local offset to global pointer:
     pointer res_gptr(*this, gptr);
