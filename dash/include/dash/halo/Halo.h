#ifndef DASH__HALO__HALO_H__
#define DASH__HALO__HALO_H__

#include <dash/iterator/GlobIter.h>

#include <dash/internal/Logging.h>
#include <dash/util/FunctionalExpr.h>

#include <functional>

namespace dash {

namespace halo {

/**
 * Stencil point with raletive coordinates for N dimensions
 * e.g. StencilPoint<2>(-1,-1) -> north west
 */
template <dim_t NumDimensions, typename CoeffT = double>
class StencilPoint : public Dimensional<int16_t, NumDimensions> {
public:
  using point_value_t = int16_t;
  using coefficient_t = CoeffT;

private:
  using Base_t = Dimensional<point_value_t, NumDimensions>;

public:
  // TODO constexpr
  /**
   * Default Contructor
   *
   * All stencil point values are 0 and default coefficient = 1.0.
   */
  StencilPoint() {
    for(dim_t i(0); i < NumDimensions; ++i) {
      this->_values[i] = 0;
    }
  }

  /**
   * Constructor
   *
   * Custom stencil point values for all dimensions and default
   * coefficient = 1.0.
   */
  template <typename... Values>
  constexpr StencilPoint(
    typename std::enable_if<sizeof...(Values) == NumDimensions - 1,
                            point_value_t>::type value,
    Values... values)
  : Base_t::Dimensional(value, (point_value_t) values...) {}

  /**
   * Constructor
   *
   * Custom values and custom coefficient.
   */
  template <typename... Values>
  constexpr StencilPoint(
    typename std::enable_if<sizeof...(Values) == NumDimensions - 1,
                            CoeffT>::type coefficient,
    point_value_t                         value, Values... values)
  : Base_t::Dimensional(value, (point_value_t) values...),
    _coefficient(coefficient) {}

  // TODO as constexpr
  /**
   * Returns maximum distance to center over all dimensions
   */
  int max() const {
    int max = 0;
    for(dim_t i(0); i < NumDimensions; ++i)
      max = std::max(max, (int) std::abs(this->_values[i]));
    return max;
  }

  /**
   * Returns coordinates adjusted by stencil point
   */
  template <typename ElementCoordsT>
  ElementCoordsT stencil_coords(ElementCoordsT& coords) const {
    return StencilPoint<NumDimensions, CoeffT>::stencil_coords(coords, this);
  }

  /**
   * Returns coordinates adjusted by a given stencil point
   */
  template <typename ElementCoordsT>
  static ElementCoordsT stencil_coords(
    ElementCoordsT                             coords,
    const StencilPoint<NumDimensions, CoeffT>& stencilp) {
    for(dim_t d = 0; d < NumDimensions; ++d) {
      coords[d] += stencilp[d];
    }

    return coords;
  }

  /**
   * Returns coordinates adjusted by a stencil point and a boolean to indicate
   * a if the adjusted coordinate points to elements out of the given
   * \ref ViewSpecpossible (inside: true, else: false).
   */
  template <typename ElementCoordsT, typename ViewSpecT>
  std::pair<ElementCoordsT, bool> stencil_coords_check(
    ElementCoordsT coords, const ViewSpecT& view) const {
    bool halo = false;
    for(dim_t d = 0; d < NumDimensions; ++d) {
      coords[d] += this->_values[d];
      if(coords[d] < view.offset(d) || coords[d] >= view.offset(d) + view.extent(d))
        halo = true;
    }

    return std::make_pair(coords, halo);
  }

  /**
   * Returns coordinates adjusted by a stencil point and a boolean to indicate
   * a if the adjusted coordinate points to elements out of the given
   * \ref ViewSpec:  possible (inside: true, else: false).
   * If one dimension points to an element outside the \ref ViewSpec this method
   * returns immediately the unfinished adjusted coordinate and true. Otherwise
   * the adjusted coordinate and false is returned,
   */
  template <typename ElementCoordsT, typename ViewSpecT>
  std::pair<ElementCoordsT, bool> stencil_coords_check_abort(
    ElementCoordsT coords, const ViewSpecT& view) const {
    for(dim_t d = 0; d < NumDimensions; ++d) {
      coords[d] += this->_values[d];
      if(coords[d] < view.offset(d) || coords[d] >= view.offset(d) + view.extent(d))
        return std::make_pair(coords, true);
    }

    return std::make_pair(coords, false);
  }

  /**
   * Returns the coefficient for this stencil point
   */
  CoeffT coefficient() const { return _coefficient; }

private:
  CoeffT _coefficient = 1.0;
};  // StencilPoint

template <dim_t NumDimensions, typename CoeffT>
std::ostream& operator<<(
  std::ostream& os, const StencilPoint<NumDimensions, CoeffT>& stencil_point) {
  os << "dash::halo::StencilPoint<" << NumDimensions << ">"
     << "(coefficient = " << stencil_point.coefficient() << " - points: ";
  for(auto d = 0; d < NumDimensions; ++d) {
    if(d > 0) {
      os << ",";
    }
    os << stencil_point[d];
  }
  os << ")";

  return os;
}

/**
 * A collection of stencil points (\ref Stencil)
 * e.g. StencilSpec<dash::StencilPoint<2>, 2,2>({StencilPoint<2>(-1,0),
 * StencilPoint<2>(1,0)}) -> north and south
 */
template <typename StencilPointT, std::size_t NumStencilPoints>
class StencilSpec {
private:
  using Self_t = StencilSpec<StencilPointT, NumStencilPoints>;
  static constexpr auto NumDimensions = StencilPointT::ndim();

public:
  using stencil_size_t   = std::size_t;
  using stencil_index_t  = std::size_t;
  using StencilArray_t   = std::array<StencilPointT, NumStencilPoints>;
  using StencilPoint_t   = StencilPointT;
  using point_value_t    = typename StencilPoint_t::point_value_t;
  using DistanceDim_t = std::pair<point_value_t, point_value_t>;
  using DistanceAll_t = std::array<DistanceDim_t, NumDimensions>;

public:
  /**
   * Constructor
   *
   * Takes a list of \ref StencilPoint
   */
  constexpr StencilSpec(const StencilArray_t& specs) : _specs(specs) {}

  /**
   * Constructor
   *
   * Takes all given \ref StencilPoint. The number of arguments has to be the
   * same as the given number of stencil points via the template argument.
   */
  template <typename... Values>
  constexpr StencilSpec(const StencilPointT& value, const Values&... values)
  : _specs{ { value, (StencilPointT) values... } } {
    static_assert(sizeof...(values) == NumStencilPoints - 1,
                  "Invalid number of stencil point arguments");
  }

  // TODO constexpr
  /**
   * Copy Constructor
   */
  StencilSpec(const Self_t& other) { _specs = other._specs; }

  /**
   * \return container storing all stencil points
   */
  constexpr const StencilArray_t& specs() const { return _specs; }

  /**
   * \return number of stencil points
   */
  static constexpr stencil_size_t num_stencil_points() {
    return NumStencilPoints;
  }

  /**
   * Returns the stencil point index for a given \ref StencilPoint
   *
   * \return The index and true if the given stecil point was found,
   *         else the index 0 and false.
   *         Keep in mind that index 0 is only a valid index, if the returned
   *         bool is true
   */
  const std::pair<stencil_index_t, bool> index(StencilPointT stencil) const {
    for(auto i = 0; i < _specs.size(); ++i) {
      if(_specs[i] == stencil)
        return std::make_pair(i, true);
    }

    return std::make_pair(0, false);
  }

  /**
   * Returns the minimal and maximal distances of all stencil points for all
   * dimensions.
   */
  DistanceAll_t minmax_distances() const {
    DistanceAll_t max_dist{};
    for(const auto& stencil_point : _specs) {
      for(auto d = 0; d < NumDimensions; ++d) {
        if(stencil_point[d] < max_dist[d].first) {
          max_dist[d].first = stencil_point[d];
          continue;
        }
        if(stencil_point[d] > max_dist[d].second)
          max_dist[d].second = stencil_point[d];
      }
    }

    return max_dist;
  }

  /**
   * Returns the minimal and maximal distances of all stencil points for the
   * given dimension.
   */
  DistanceDim_t minmax_distances(dim_t dim) const {
    DistanceDim_t max_dist{};
    for(const auto& stencil_point : _specs) {
      if(stencil_point[dim] < max_dist.first) {
        max_dist.first = stencil_point[dim];
        continue;
      }
      if(stencil_point[dim] > max_dist.second)
        max_dist.second = stencil_point[dim];
    }

    return max_dist;
  }
  /**
   * \return stencil point for a given index
   */
  constexpr const StencilPointT& operator[](stencil_index_t index) const {
    return _specs[index];
  }

private:
  StencilArray_t _specs{};
};  // StencilSpec

template <typename StencilPointT, std::size_t NumStencilPoints>
std::ostream& operator<<(
  std::ostream& os, const StencilSpec<StencilPointT, NumStencilPoints>& specs) {
  os << "dash::halo::StencilSpec<" << NumStencilPoints << ">"
     << "(";
  for(auto i = 0; i < NumStencilPoints; ++i) {
    if(i > 0) {
      os << ",";
    }
    os << specs[i];
  }
  os << ")";

  return os;
}

/**
 * Global boundary Halo properties
 */
enum class BoundaryProp : uint8_t {
  /// No global boundary Halos
  NONE,
  /// Global boundary Halos with values from the opposite boundary
  CYCLIC,
  /// Global boundary Halos with predefined custom values
  CUSTOM
};

inline std::ostream& operator<<(std::ostream& os, const BoundaryProp& prop) {
  if(prop == BoundaryProp::NONE)
    os << "NONE";
  else if(prop == BoundaryProp::CYCLIC)
    os << "CYCLIC";
  else
    os << "CUSTOM";

  return os;
}

/**
 * Global boundary property specification for every dimension
 */
template <dim_t NumDimensions>
class GlobalBoundarySpec : public Dimensional<BoundaryProp, NumDimensions> {
private:
  using Base_t = Dimensional<BoundaryProp, NumDimensions>;

public:
  // TODO constexpr
  /**
   * Default constructor
   *
   * All \ref BoundaryProp = BoundaryProp::NONE
   */
  GlobalBoundarySpec() {
    for(dim_t i = 0; i < NumDimensions; ++i) {
      this->_values[i] = BoundaryProp::NONE;
    }
  }
  /**
   * Constructor to define custom \ref BoundaryProp values
   */
  template <typename... Values>
  constexpr GlobalBoundarySpec(BoundaryProp value, Values... values)
  : Base_t::Dimensional(value, values...) {}
};  // GlobalBoundarySpec

template <dim_t NumDimensions>
std::ostream& operator<<(std::ostream&                            os,
                         const GlobalBoundarySpec<NumDimensions>& spec) {
  os << "dash::halo::GlobalBoundarySpec<" << NumDimensions << ">"
     << "(";
  for(auto d = 0; d < NumDimensions; ++d) {
    if(d > 0) {
      os << ",";
    }
    os << spec[d];
  }
  os << ")";

  return os;
}

/**
 * Position of a \ref Region in one dimension relating to the center
 */
enum class RegionPos : bool {
  /// Region before center
  PRE,
  /// Region behind center
  POST
};

inline std::ostream& operator<<(std::ostream& os, const RegionPos& pos) {
  if(pos == RegionPos::PRE)
    os << "PRE";
  else
    os << "POST";

  return os;
}

/**
 * N-Dimensional region coordinates and associated indices for all possible
 * Halo/Boundary regions of a \ref HaloBlock. The center (all values = 1) is the
 * local NArray memory block used by the \ref HaloBlock.
 *
 * Example for 2-D
 *
 * .-------..-------..-------.
 * |   0   ||   1   ||   2 <-|-- region index
 * | (0,0) || (0,1) || (0,2)<|-- region coordinates
 * |  NW   ||   N   ||   NE <|-- north east (only for explanation)
 * '-------''-------''-------'
 * .-------..-------..-------.
 * |   3   ||   4   ||   5   |
 * | (1,0) || (1,1) || (1,2) |
 * |   W   ||   C   ||   E   |
 * '-------''-------''-------'
 * .-------..-------..-------.
 * |   6   ||   7   ||   8   |
 * | (2,0) || (2,1) || (2,2) |
 * |  SW   ||   S   ||   SE  |
 * '-------''-------''-------'
 */
template <dim_t NumDimensions>
class RegionCoords : public Dimensional<uint8_t, NumDimensions> {
private:
  using Self_t = RegionCoords<NumDimensions>;
  using Base_t = Dimensional<uint8_t, NumDimensions>;
  using udim_t = std::make_unsigned<dim_t>::type;

public:
  using region_coord_t = uint8_t;
  using region_index_t = uint32_t;
  using region_size_t  = uint32_t;
  using Coords_t       = std::array<uint8_t, NumDimensions>;
  using CoordsVec_t    = std::vector<Self_t>;
  using RegIndDepVec_t = std::vector<region_index_t>;
  using RegIndexDim_t  = std::pair<region_index_t, region_index_t>;

  /// index calculation base - 3^N regions for N-Dimensions
  static constexpr uint8_t REGION_INDEX_BASE = 3;

  /// number of maximal possible regions
  static constexpr auto NumRegionsMax =
    ce::pow(REGION_INDEX_BASE, static_cast<udim_t>(NumDimensions));

public:
  /**
   * Default Constructor
   *
   * All region coordinate values are 1 and pointing to the center.
   */
  RegionCoords() {
    for(dim_t i = 0; i < NumDimensions; ++i) {
      this->_values[i] = 1;
    }
  }

  /**
   * Constructor allows custom coordinate values and calculates the fitting
   * region index.
   */
  template <typename... Values>
  RegionCoords(region_coord_t value, Values... values)
  : Base_t::Dimensional(value, values...) {
  }

  /**
   * Constructor takes a region index to set up the region coordinates
   */
  RegionCoords(region_index_t index) {
    this->_values = Self_t::coords(index);
  }

  static constexpr region_index_t center_index() {
    return NumRegionsMax / 2;
  }

  static Coords_t center_coords() {
    Coords_t reg_coords;
    reg_coords.fill(1);

    return reg_coords;
  }

  /**
   * \return region index
   */
  constexpr region_index_t index() const { return index(this->_values); }

  /**
   * Returns a region index for a given dimension and \ref RegionPos
   */
  static constexpr RegIndexDim_t index(dim_t dim) {
    RegIndexDim_t index_dim = std::make_pair(0,0);

    for(dim_t d = 0; d < NumDimensions; ++d)
      if(dim == d) {
        index_dim.first = index_dim.first * REGION_INDEX_BASE;
        index_dim.second = 2 + index_dim.second * REGION_INDEX_BASE;
      }
      else {
        index_dim.first = 1 + index_dim.first * REGION_INDEX_BASE;
        index_dim.second = 1 + index_dim.second * REGION_INDEX_BASE;
      }

    return index_dim;
  }

  /**
   * Returns a region index for a given dimension and \ref RegionPos
   */
  static constexpr region_index_t index(dim_t dim, RegionPos pos) {
    region_coord_t coord = (pos == RegionPos::PRE) ? 0 : 2;

    region_index_t index = 0;
    for(dim_t d = 0; d < NumDimensions; ++d)
      if(dim == d)
        index = coord + index * REGION_INDEX_BASE;
      else
        index = 1 + index * REGION_INDEX_BASE;

    return index;
  }

  /**
   * Returns a region index for a given dimension and \ref RegionPos
   */
  template<typename StencilPointT>
  static constexpr region_index_t index(const StencilPointT& stencil) {
    region_index_t index = 0;
    for(dim_t d = 0; d < NumDimensions; ++d) {
      if(stencil[d] < 0) {
        index *= REGION_INDEX_BASE;
        continue;
      }
      // in case a wrong region coordinate was set
      if(stencil[d] > 0) {
        index = 2 + index * REGION_INDEX_BASE;
        continue;
      }

      index = 1 + index * REGION_INDEX_BASE;
    }

    return index;
  }

  /**
   * Returns the region index for a given \ref RegionCoords
   *
   * \return region index
   */
  static region_index_t index(const Coords_t& coords) {
    region_index_t index = coords[0];
    for(dim_t d = 1; d < NumDimensions; ++d) {
      // in case a wrong region coordinate was set
      if(coords[d] > 2) {
        index = coords[d] + index * REGION_INDEX_BASE;
      } else {
        index = coords[d] + index * REGION_INDEX_BASE;
      }
    }

    return index;
  }

  /**
   * \param index region index
   *
   * \return region coordinates
   */
  static Coords_t coords(const region_index_t index) {
    Coords_t       coords{};
    region_index_t index_tmp = static_cast<long>(index);
    for(auto i = (NumDimensions - 1); i >= 1; --i) {
      auto res  = std::div(index_tmp, REGION_INDEX_BASE);
      coords[i] = res.rem;
      index_tmp = res.quot;
    }
    coords[0] = index_tmp;

    return coords;
  }

  /**
   * Returns the highest dimension with region values != 1
   */
  static dim_t relevant_dim(const Coords_t& coords) {
    dim_t dim = 1;
    for(auto d = 1; d < NumDimensions; ++d) {
      if(coords[d] != 1)
        dim = d + 1;
    }

    return dim;
  }

  /**
   * Returns the highest dimension with region values != 1
   */
  dim_t relevant_dim() { return relevant_dim(this->_values); }

  /**
   * returns the number of coordinates unequal to the center (1) for
   * all dimensions
   *
   * level = 0 -> center (1,1)
   * level = 1 -> main regions (e.g. 2D: (0,1) (2,1) (1,0) (1,2)
   * level = 2 e.g. 2D corner regions or 3D edge regions
   * ... for dimensions higher than 2D relevant
   */
  static dim_t level(const Coords_t& coords) {
    dim_t level = 0;
    for(auto d = 0; d < NumDimensions; ++d) {
      if(coords[d] != 1)
        ++level;
    }
    return level;
  }

  /**
   * returns the number of coordinates unequal to the center (1) for
   * all dimensions
   *
   * level = 0 -> center (1,1)
   * level = 1 -> main regions (e.g. 2D: (0,1) (2,1) (1,0) (1,2)
   * level = 2 e.g. 2D corner regions or 3D edge regions
   * ... for dimensions higher than 2D relevant
   */
  dim_t level() { return level(this->_values); }

  static RegIndDepVec_t boundary_dependencies(region_index_t index) {
    RegIndDepVec_t index_dep{};

    if(index >= NumRegionsMax) {
      DASH_LOG_ERROR("Invalid region index: %d", index);

      return index_dep;
    }

    auto region_coords = Self_t(index);
    auto level = region_coords.level();

    if(level == 0) {
      return index_dep;
    }

    if(level == 1) {
      index_dep.push_back(index);

      return index_dep;
    }

    CoordsVec_t found_coords{};
    find_dep_regions(0, region_coords, found_coords);

    for(auto& reg_coords : found_coords) {
      index_dep.push_back(reg_coords.index());
    }

    return index_dep;
  }

  constexpr bool operator==(const Self_t& other) const {

    return this->_values == other._values;
  }

  constexpr bool operator!=(const Self_t& other) const {
    return !(*this == other);
  }

private:

  static void find_dep_regions(dim_t dim_change, const Self_t& current_coords, CoordsVec_t& dep_coords) {
    dep_coords.push_back(current_coords);

    for(dim_t d = dim_change; d < NumDimensions; ++d) {
      if(current_coords[d] != 1) {
        auto new_coords = current_coords;
        new_coords[d] = 1;
        find_dep_regions(d+1, new_coords, dep_coords);
      }
    }
  }
};  // RegionCoords

/**
 * Region specification connecting \ref RegionCoords with an extent.
 * The region extent applies to all dimensions.
 */
template <dim_t NumDimensions>
class RegionSpec {
private:
  using Self_t = RegionSpec<NumDimensions>;

public:
  using RegionCoords_t  = RegionCoords<NumDimensions>;
  using region_index_t  = typename RegionCoords_t::region_index_t;
  using region_extent_t = uint16_t;
  using region_coord_t  = typename RegionCoords_t::region_coord_t;

public:
  /**
   * Constructor using RegionCoords and the extent
   */
  RegionSpec(const RegionCoords_t& coords, const region_extent_t extent)
  : _coords(coords), _index(coords.index()), _extent(extent),
    _rel_dim(RegionCoords_t::relevant_dim(coords.values())),
    _level(RegionCoords_t::level(coords.values())) {}

  /**
   * Constructor using a region index and an extent
   */
  RegionSpec(region_index_t index, const region_extent_t extent)
  : _coords(RegionCoords_t(index)), _index(index), _extent(extent),
    _rel_dim(RegionCoords_t::relevant_dim(_coords.values())),
    _level(RegionCoords_t::level(_coords.values())) {}

  RegionSpec()
  : _coords(), _index(_coords.index()), _extent(0),
    _rel_dim(RegionCoords_t::relevant_dim(_coords.values())),
    _level(RegionCoords_t::level(_coords.values())) {}

  /**
   * Returns the region index for a given \ref StencilPoint
   */
  template <typename StencilT>
  static region_index_t index(const StencilT& stencil) {
    region_index_t index = 0;
    if(stencil[0] == 0)
      index = 1;
    else if(stencil[0] > 0)
      index = 2;
    for(auto d(1); d < NumDimensions; ++d) {
      if(stencil[d] < 0)
        index *= RegionCoords_t::REGION_INDEX_BASE;
      else if(stencil[d] == 0)
        index = 1 + index * RegionCoords_t::REGION_INDEX_BASE;
      else
        index = 2 + index * RegionCoords_t::REGION_INDEX_BASE;
    }

    return index;
  }

  /**
   * Returns the region index
   */
  constexpr region_index_t index() const { return _index; }

  /**
   * Returns the \ref RegionCoords
   */
  constexpr const RegionCoords_t& coords() const { return _coords; }

  /**
   * Returns the extent
   */
  constexpr region_extent_t extent() const { return _extent; }

  /**
   * Returns the \ref RegionCoords for a given region index
   */
  constexpr region_coord_t operator[](const region_index_t index) const {
    return _coords[index];
  }

  constexpr bool operator==(const Self_t& other) const {
    return _coords.index() == other._coords.index() && _extent == other._extent;
  }

  constexpr bool operator!=(const Self_t& other) const {
    return !(*this == other);
  }

  /**
   * Returns the highest dimension with region values != 1
   */
  dim_t relevant_dim() const { return _rel_dim; }

  /**
   * returns the number of coordinates unequal the center (1) for all
   * dimensions
   */
  dim_t level() const { return _level; }

private:
  RegionCoords_t  _coords{};
  region_index_t  _index;
  region_extent_t _extent  = 0;
  dim_t           _rel_dim = 1;
  dim_t           _level   = 0;
};  // RegionSpec

template <dim_t NumDimensions>
std::ostream& operator<<(std::ostream&                    os,
                         const RegionSpec<NumDimensions>& rs) {
  os << "dash::halo::RegionSpec<" << NumDimensions << ">(" << (uint32_t) rs[0];
  for(auto i = 1; i < NumDimensions; ++i)
    os << "," << (uint32_t) rs[i];
  os << "), Extent:" << rs.extent();

  return os;
}

/**
 * Contains all specified Halo regions. HaloSpec can be build with
 * \ref StencilSpec.
 */
template <dim_t NumDimensions>
class HaloSpec {
private:
  using Self_t         = HaloSpec<NumDimensions>;
  using RegionCoords_t = RegionCoords<NumDimensions>;

public:
  using RegionSpec_t    = RegionSpec<NumDimensions>;
  using Specs_t         = std::array<RegionSpec_t, RegionCoords_t::NumRegionsMax>;
  using region_index_t  = typename RegionCoords_t::region_index_t;
  using region_size_t   = typename RegionCoords_t::region_index_t;
  using region_extent_t = typename RegionSpec_t::region_extent_t;

public:
  constexpr HaloSpec(const Specs_t& specs) : _specs(specs) {}

  template <typename StencilSpecT>
  HaloSpec(const StencilSpecT& stencil_spec) {
    read_stencil_points(stencil_spec);
  }

  template <typename StencilSpecT, typename... Args>
  HaloSpec(const StencilSpecT& stencil_spec, const Args&... stencil_specs)
  : HaloSpec(stencil_specs...) {
    read_stencil_points(stencil_spec);
  }

  template <typename... ARGS>
  HaloSpec(const RegionSpec_t& region_spec, const ARGS&... args) {
    std::array<RegionSpec_t, sizeof...(ARGS) + 1> tmp{ region_spec, args... };
    for(auto& spec : tmp) {
      _specs[spec.index()] = spec;
      ++_num_regions;
    }
  }

  HaloSpec(const Self_t& other) { _specs = other._specs; }

  /**
   * Matching \ref RegionSpec for a given region index
   */
  constexpr RegionSpec_t spec(const region_index_t index) const {
    return _specs[index];
  }

  /**
   * Extent for a given region index
   */
  constexpr region_extent_t extent(const region_index_t index) const {
    return _specs[index].extent();
  }

  /**
   * Number of specified regions
   */
  constexpr region_size_t num_regions() const { return _num_regions; }

  /**
   * Used \ref RegionSpec instance
   */
  const Specs_t& specs() const { return _specs; }

private:
  /*
   * Reads all stencil points of the given stencil spec and sets the region
   * specification.
   */
  template <typename StencilSpecT>
  void read_stencil_points(const StencilSpecT& stencil_spec) {
    for(const auto& stencil : stencil_spec.specs()) {
      auto stencil_combination = stencil;

      set_region_spec(stencil_combination);
      while(next_region(stencil, stencil_combination)) {
        set_region_spec(stencil_combination);
      }
    }
  }

  /*
   * Sets the region extent dependent on the given stencil point
   */
  template <typename StencilPointT>
  void set_region_spec(const StencilPointT& stencil) {
    auto index = RegionSpec_t::index(stencil);

    if(_specs[index].extent() == 0)
      ++_num_regions;

    auto max = stencil.max();
    if(max > _specs[index].extent())
      _specs[index] = RegionSpec_t(index, max);
  }

  /*
   * Makes sure, that all necessary regions are covered for a stencil point.
   * E.g. 2-D stencil point (-1,-1) needs not only region 0, it needs also
   * region 1 when the stencil is shifted to the right.
   */
  template <typename StencilPointT>
  bool next_region(const StencilPointT& stencil,
                   StencilPointT&       stencil_combination) {
    for(auto d = 0; d < NumDimensions; ++d) {
      if(stencil[d] == 0)
        continue;
      stencil_combination[d] = (stencil_combination[d] == 0) ? stencil[d] : 0;
      if(stencil_combination[d] == 0) {
        return true;
      }
    }

    return false;
  }

private:
  Specs_t       _specs{};
  region_size_t _num_regions{ 0 };
};  // HaloSpec

template <dim_t NumDimensions>
std::ostream& operator<<(std::ostream& os, const HaloSpec<NumDimensions>& hs) {
  os << "dash::halo::HaloSpec<" << NumDimensions << ">(";
  bool begin = true;
  for(const auto& region_spec : hs.specs()) {
    if(region_spec.extent() > 0) {
      if(begin) {
        os << region_spec;
        begin = false;
      } else {
        os << "," << region_spec;
      }
    }
  }
  os << "; number region: " << hs.num_regions();
  os << ")";

  return os;
}

/**
 * Contains all Boundary regions defined via a \ref StencilSpec.
 */
template <typename HaloBlockT>
class BoundaryRegionMapping {
private:
  static constexpr auto NumDimensions = HaloBlockT::ndim();

  using Self_t         = BoundaryRegionMapping<HaloBlockT>;
  using RegionCoords_t = RegionCoords<NumDimensions>;

public:
  using ViewSpec_t      = typename HaloBlockT::ViewSpec_t;
  using GlobalBndSpec_t = GlobalBoundarySpec<NumDimensions>;
  using RegionSpec_t    = RegionSpec<NumDimensions>;
  using Views_t         = std::array<ViewSpec_t, RegionCoords_t::NumRegionsMax>;
  using region_index_t  = typename RegionCoords_t::region_index_t;
  using region_size_t   = typename RegionCoords_t::region_index_t;
  using view_size_t     = typename ViewSpec_t::size_type;

public:
  constexpr BoundaryRegionMapping(const Views_t& views) : _views(views) {
    for(const auto& view : _views) {
      _num_elems += _views.size();
    }
  }

  template <typename StencilSpecT>
  BoundaryRegionMapping(const StencilSpecT& stencil_spec, HaloBlockT halo_block) {
    read_stencil_points(stencil_spec, halo_block);
  }

  BoundaryRegionMapping(const Self_t& other) { _views = other._views; }

  /**
   * Matching \ref RegionSpec for a given region index
   */
  constexpr ViewSpec_t view(const region_index_t index) const {
    return _views[index];
  }

  /**
   * Number of specified regions
   */
  constexpr region_size_t num_regions() const { return RegionCoords_t::NumRegionsMax; }

  /**
   * Number of elements reflected by all boundary views
   */
  region_size_t num_elements() const { return _num_elems; }

  /**
   * Used \ref RegionSpec instance
   */
<<<<<<< HEAD
  const Views_t& views() const { return _views; }
=======
  pattern_index_t gpos() const {
    return _pattern->global_at(glob_coords(_idx));
  }
>>>>>>> 5b1a1ec5

private:
  template<typename CoordsT, typename DistT>
  bool check_valid_region(const CoordsT& coords, region_index_t index, const DistT& dist,
    const HaloBlockT& halo_block) {

    const auto& glob_bnd_spec = halo_block.global_boundary_spec();
    for(dim_t d = 0; d < NumDimensions; ++d) {
      if(coords[d] == 1) {
        continue;
      }

      if(glob_bnd_spec[d] == BoundaryProp::NONE) {
        auto reg_index_dim = RegionCoords_t::index(d);
        if(coords[d] < 1) {
          auto bnd_region = halo_block.boundary_region(reg_index_dim.first);
          if(bnd_region == nullptr || bnd_region->border_dim(d).first) {
            return false;
          }
        }

        if(coords[d] > 1) {
          auto bnd_region = halo_block.boundary_region(reg_index_dim.second);
          if(bnd_region == nullptr || bnd_region->border_dim(d).second) {
            return false;
          }
        }
      }

      auto min = dist[d].first;
      if(coords[d] < 1 && min == 0)
        return false;

      auto max = dist[d].second;
      if(coords[d] > 1 && max == 0)
        return false;
    }

    return true;
  }

  /*
   * Reads all stencil points of the given stencil spec and sets the region
   * specification.
   */
  template <typename StencilSpecT>
  void read_stencil_points(const StencilSpecT& stencil_spec, const HaloBlockT& halo_block) {

    using view_ext_t = typename ViewSpec_t::size_type;
    const auto& view = halo_block.view_local();

    _num_elems = 0;
    auto center = RegionCoords_t::center_index();
    auto dist_dims = stencil_spec.minmax_distances();
    for(auto r = 0;  r < RegionCoords_t::NumRegionsMax; ++r) {
      auto reg_coords = RegionCoords_t::coords(r);
      if(r == center || !check_valid_region(reg_coords, r, dist_dims, halo_block)){
        continue;
      }

      auto offsets = _views[r].offsets();
      auto extents = _views[r].extents();

      for(dim_t d = 0; d < NumDimensions; ++d) {
        auto dist_min = dist_dims[d].first;
        if(reg_coords[d] < 1 && dist_min < 0) {
          extents[d] = static_cast<view_ext_t>(dist_min * -1);

          continue;
        }

        auto dist_max = dist_dims[d].second;
        if(reg_coords[d] == 1) {
          offsets[d] = static_cast<view_ext_t>(dist_min * -1);
          if(extents[d] == 0) {
            extents[d] = view.extent(d);
          }
          extents[d] = extents[d] - offsets[d] - dist_max;
          continue;
        }

        if(dist_max > 0) {
          extents[d] = static_cast<view_ext_t>(dist_max);
          offsets[d] = view.extent(d) - extents[d];
        }
      }
      _views[r] = ViewSpec_t(offsets, extents);
      _num_elems += _views[r].size();
    }
<<<<<<< HEAD
=======
    // TODO not the best solution
    return false;
  }

  std::array<pattern_index_t, NumDimensions> glob_coords(
    pattern_index_t idx) const {
    return _pattern->coords(idx, _region_view);
>>>>>>> 5b1a1ec5
  }

private:
  Views_t     _views{};
  view_size_t _num_elems;
};  // BoundaryRegionMapping

/**
 * Provides \ref RegionIter and some region metadata like \ref RegionSpec,
 * size etc.
 */
template <typename ElementT, typename PatternT, typename GlobMemT>
class Region {
private:
  using Self_t = Region<ElementT, PatternT, GlobMemT>;
  static constexpr auto NumDimensions = PatternT::ndim();

public:
  using iterator       = GlobViewIter<ElementT, PatternT, GlobMemT>;
  using const_iterator = const iterator;
  using RegionSpec_t   = RegionSpec<NumDimensions>;
  using GlobMem_t      = GlobMemT;
  using ViewSpec_t     = typename PatternT::viewspec_type;
  using BorderMeta_t   = std::pair<bool, bool>;
  using Border_t       = std::array<BorderMeta_t, NumDimensions>;
  using region_index_t = typename RegionSpec_t::region_index_t;
  using pattern_size_t = typename PatternT::size_type;

public:
  Region(const RegionSpec_t& region_spec, const ViewSpec_t& view,
         GlobMem_t& globmem, const PatternT& pattern, const Border_t& border,
         bool custom_region)
  : _region_spec(&region_spec), _view(view),
    _globmem(&globmem), _pattern(&pattern), _border(border),
    _border_region(
      std::any_of(border.begin(), border.end(),
                  [](BorderMeta_t border_dim) {
                    return border_dim.first == true ||
                           border_dim.second == true; })),
    _custom_region(custom_region),
    _beg(&globmem, *_pattern, _view, 0),
    _end(&globmem, *_pattern, _view, _view.size()) {
  }

  Region(const Self_t& other)
  : _region_spec(other._region_spec),
    _view     (other._view),
    _globmem(other._globmem),
    _pattern(other._pattern),
    _border(other._border),
    _border_region(other._border_region),
    _custom_region(other._custom_region),
    _beg(_globmem, *_pattern, _view, 0),
    _end(_globmem, *_pattern, _view, _view.size()) {
  }

  Region(const Self_t&& other)
  : _region_spec(std::move(other._region_spec)),
    _view     (std::move(other._view)),
    _globmem(std::move(other._globmem)),
    _pattern(std::move(other._pattern)),
    _border(std::move(other._border)),
    _border_region(std::move(other._border_region)),
    _custom_region(std::move(other._custom_region)),
    _beg(_globmem, *_pattern, _view, 0),
    _end(_globmem, *_pattern, _view, _view.size()) {
  }

  Self_t& operator=(const Self_t& other) {
    _region_spec = other._region_spec;
    _view      = other._view;
    _globmem = other._globmem;
    _pattern = other._pattern;
    _border = other._border;
    _border_region = other._border_region;
    _custom_region = other._custom_region;
    _beg = iterator(_globmem, *_pattern, _view, 0);
    _end = iterator(_globmem, *_pattern, _view, _view.size());

    return *this;
  }

  Self_t& operator=(const Self_t&& other) {
    _region_spec = std::move(other._region_spec);
    _view      = std::move(other._view);
    _globmem = std::move(other._globmem);
    _pattern = std::move(other._pattern);
    _border = std::move(other._border);
    _border_region = std::move(other._border_region);
    _custom_region = std::move(other._custom_region);
    _beg = iterator(_globmem, *_pattern, _view, 0);
    _end = iterator(_globmem, *_pattern, _view, _view.size());

    return *this;
  }

  const region_index_t index() const { return _region_spec->index(); }

  const RegionSpec_t& spec() const { return *_region_spec; }

  const ViewSpec_t& view() const { return _view; }

  pattern_size_t size() const { return _view.size(); }

  const Border_t& border() const { return _border; }

  bool is_border_region() const { return _border_region; };

  bool is_custom_region() const { return _custom_region; };


  /**
   * Returns a pair of two booleans for a given dimension.
   * In case the region is the global border in this dimension
   * the value is true, otherwise false
   * first -> Pre center position; second -> Post center position
   */
  BorderMeta_t border_dim(dim_t dim) const { return _border[dim]; }

  bool border_dim(dim_t dim, RegionPos pos) const {
    if(pos == RegionPos::PRE) {
      return _border[dim].first;
    }

    return _border[dim].second;
  }

  iterator begin() const { return _beg; }

  iterator end() const { return _end; }

private:
  const RegionSpec_t* _region_spec;
  ViewSpec_t          _view;
  GlobMemT*     _globmem;
  const PatternT*     _pattern;
  Border_t            _border;
  bool                _border_region;
  bool                _custom_region;
  iterator            _beg;
  iterator            _end;
};  // Region

template <typename ElementT, typename PatternT, typename GlobMemT>
std::ostream& operator<<(std::ostream&                     os,
                         const Region<ElementT, PatternT, GlobMemT>& region) {
  os << "dash::halo::Region<" << typeid(ElementT).name() << ">"
     << "( view: " << region.view() << "; region spec: " << region.spec()
     << "; border regions: {";
  const auto& border = region.border();
  for(auto d = 0; d < border.size(); ++d) {
    if(d == 0)
      os << "(" << border[d].first << border[d].first  << ")";
    else
      os << ",(" << border[d].first << border[d].first  << ")";
  }
  os << "}"
     << "; is border: " << region.is_border_region()
     << "; is custom: " << region.is_custom_region()
     << "; begin iterator: " << region.begin()
     << "; end iterator: " << region.begin() << ")";

  return os;
}

/**
 * Takes the local part of the NArray and builds halo and
 * boundary regions.
 */
template <typename ElementT, typename PatternT, typename GlobMemT>
class HaloBlock {
private:
  static constexpr auto NumDimensions = PatternT::ndim();

  using Self_t          = HaloBlock<ElementT, PatternT, GlobMemT>;
  using pattern_index_t = typename PatternT::index_type;
  using RegionSpec_t    = RegionSpec<NumDimensions>;
  using Region_t        = Region<ElementT, PatternT, GlobMemT>;
  using RegionCoords_t  = RegionCoords<NumDimensions>;
  using Coords_t        = typename RegionCoords_t::Coords_t;
  using region_extent_t = typename RegionSpec_t::region_extent_t;
  using BorderMeta_t    = typename Region_t::BorderMeta_t;
  using Border_t        = typename Region_t::Border_t;

public:
  using Element_t = ElementT;
  using Pattern_t = PatternT;
  using GlobMem_t = GlobMemT;
  using GlobBoundSpec_t = GlobalBoundarySpec<NumDimensions>;
  using pattern_size_t  = typename PatternT::size_type;
  using ViewSpec_t      = typename PatternT::viewspec_type;
  using BoundaryViews_t = std::vector<ViewSpec_t>;
  using HaloSpec_t      = HaloSpec<NumDimensions>;
  using RegionVector_t  = std::vector<Region_t>;
  using region_index_t  = typename RegionSpec_t::region_index_t;
  using ElementCoords_t = std::array<pattern_index_t, NumDimensions>;

  using HaloExtsMaxPair_t = std::pair<region_extent_t, region_extent_t>;
  using HaloExtsMax_t     = std::array<HaloExtsMaxPair_t, NumDimensions>;
  using RegIndDepVec_t    = typename RegionCoords_t::RegIndDepVec_t;

public:
  /**
   * Constructor
   */
  HaloBlock(GlobMem_t& globmem, const PatternT& pattern, const ViewSpec_t& view,
            const HaloSpec_t&      halo_reg_spec,
            const GlobBoundSpec_t& bound_spec)
  : _globmem(globmem), _pattern(pattern), _view(view),
    _halo_reg_spec(halo_reg_spec), _view_local(_view.extents()),
    _glob_bound_spec(bound_spec) {
    // setup local views
    _view_inner                 = _view_local;
    _view_inner_with_boundaries = _view_local;

    // TODO put functionallity to HaloSpec
    _halo_regions.reserve(_halo_reg_spec.num_regions());
    _boundary_regions.reserve(_halo_reg_spec.num_regions());

    Border_t border{};
    /*
     * Setup for all halo and boundary regions and properties like:
     * is the region a global boundary region and is the region custom or not
     */
    for(const auto& spec : _halo_reg_spec.specs()) {
      auto halo_extent = spec.extent();
      if(!halo_extent)
        continue;

      Border_t border_region{};
      bool     custom_region = false;

      auto halo_region_offsets = view.offsets();
      auto halo_region_extents = view.extents();
      auto bnd_region_offsets  = view.offsets();
      auto bnd_region_extents  = view.extents();

      for(dim_t d = 0; d < NumDimensions; ++d) {
        if(spec[d] == 1)
          continue;

        auto view_offset = view.offset(d);
        auto view_extent = view.extent(d);

        if(spec[d] < 1) {
          _halo_extents_max[d].first =
            std::max(_halo_extents_max[d].first, halo_extent);
          if(view_offset < _halo_extents_max[d].first) {
            border_region[d].first = true;
            border[d].first = true;

            if(bound_spec[d] == BoundaryProp::NONE) {
              halo_region_offsets[d] = 0;
              halo_region_extents[d] = 0;
              bnd_region_offsets[d]  = 0;
              bnd_region_extents[d]  = 0;
            } else {
              if(bound_spec[d] == BoundaryProp::CUSTOM)
                custom_region = true;
              halo_region_offsets[d] = _pattern.extent(d) - halo_extent;
              halo_region_extents[d] = halo_extent;
              bnd_region_extents[d]  = halo_extent;
            }

          } else {
            halo_region_offsets[d] -= halo_extent;
            halo_region_extents[d] = halo_extent;
            bnd_region_extents[d]  = halo_extent;
          }
        } else {
          _halo_extents_max[d].second =
            std::max(_halo_extents_max[d].second, halo_extent);
          auto check_extent =
            view_offset + view_extent + _halo_extents_max[d].second;
          if(check_extent > _pattern.extent(d)) {
            border_region[d].second = true;
            border[d].second = true;

            if(bound_spec[d] == BoundaryProp::NONE) {
              halo_region_offsets[d] = 0;
              halo_region_extents[d] = 0;
              bnd_region_offsets[d]  = 0;
              bnd_region_extents[d]  = 0;
            } else {
              if(bound_spec[d] == BoundaryProp::CUSTOM)
                custom_region = true;
              halo_region_offsets[d] = 0;
              halo_region_extents[d] = halo_extent;
              bnd_region_offsets[d] += view_extent - halo_extent;
              bnd_region_extents[d] = halo_extent;
            }
          } else {
            halo_region_offsets[d] += halo_region_extents[d];
            halo_region_extents[d] = halo_extent;
            bnd_region_offsets[d] += view_extent - halo_extent;
            bnd_region_extents[d] = halo_extent;
          }
        }
      }
      auto index = spec.index();
      _halo_regions.push_back(
        Region_t(spec, ViewSpec_t(halo_region_offsets, halo_region_extents),
                 _globmem, _pattern, border_region, custom_region));
      auto& region_tmp = _halo_regions.back();
      _size_halo_elems += region_tmp.size();
      _halo_reg_mapping[index] = &region_tmp;
      _boundary_regions.push_back(
        Region_t(spec, ViewSpec_t(bnd_region_offsets, bnd_region_extents),
                 _globmem, _pattern, border_region, custom_region));
      _boundary_reg_mapping[index] = &_boundary_regions.back();
    }

    /*
     * Setup for the non duplicate boundary elements and the views: inner,
     * boundary and inner + boundary
     */
    for(dim_t d = 0; d < NumDimensions; ++d) {
      const auto global_offset = view.offset(d);
      const auto view_extent   = _view_local.extent(d);

      auto bnd_elem_offsets = _view.offsets();
      auto bnd_elem_extents = _view_local.extents();
      bnd_elem_extents[d]   = _halo_extents_max[d].first;
      for(auto d_tmp = 0; d_tmp < d; ++d_tmp) {
        bnd_elem_offsets[d_tmp] -=
          _view.offset(d_tmp) - _halo_extents_max[d_tmp].first;
        bnd_elem_extents[d_tmp] -=
          _halo_extents_max[d_tmp].first + _halo_extents_max[d_tmp].second;
      }

      _view_inner.resize_dim(
        d, _halo_extents_max[d].first,
        view_extent - _halo_extents_max[d].first - _halo_extents_max[d].second);

      auto safe_offset = global_offset;
        auto safe_extent = view_extent;
      if(border[d].first && bound_spec[d] == BoundaryProp::NONE) {
        safe_offset = _halo_extents_max[d].first;
        safe_extent -= _halo_extents_max[d].first;
      } else {
        bnd_elem_offsets[d] -= global_offset;
        push_bnd_elems(d, bnd_elem_offsets, bnd_elem_extents,
                        _halo_extents_max, bound_spec);
      }

      if(border[d].second && bound_spec[d] == BoundaryProp::NONE) {
        safe_extent -= _halo_extents_max[d].second;
      } else {
        bnd_elem_offsets[d] += view_extent - _halo_extents_max[d].first;
        bnd_elem_extents[d] = _halo_extents_max[d].second;
        push_bnd_elems(d, bnd_elem_offsets, bnd_elem_extents,
                       _halo_extents_max, bound_spec);
      }
      _view_inner_with_boundaries.resize_dim(d, safe_offset - global_offset,
                                               safe_extent);
    }
  }

  HaloBlock() = delete;

  /**
   * Copy constructor.
   */
  HaloBlock(const Self_t& other) = default;

  /**
   * Assignment operator.
   */
  Self_t& operator=(const Self_t& other) = default;

  static constexpr dim_t ndim() { return NumDimensions; }

  /**
   * The pattern instance that created the encapsulated block.
   */
  const PatternT& pattern() const { return _pattern; }

  /**
   * The global memory instance that created the encapsulated block.
   */
  const GlobMem_t& globmem() const { return _globmem; }

  /**
   * Returns the \ref GlobalBoundarySpec used by the HaloBlock instance.
   */
  const GlobBoundSpec_t& global_boundary_spec() const {
    return _glob_bound_spec;
  }

  /**
   * Returns used \ref HaloSpec
   */
  const HaloSpec_t& halo_spec() const { return _halo_reg_spec; }
  /**
   * Returns a specific halo region and nullptr if no region exists
   */
  const Region_t* halo_region(const region_index_t index) const {
    return _halo_reg_mapping[index];
  }

  /**
   * Returns all halo regions
   */
  const RegionVector_t& halo_regions() const { return _halo_regions; }

  /**
   * Returns the maximal extension for a  specific dimension
   */
  const HaloExtsMaxPair_t& halo_extension_max(dim_t dim) const {
    return _halo_extents_max[dim];
  }

  /**
   * Returns the maximal halo extension for every dimension
   */
  const HaloExtsMax_t& halo_extension_max() const { return _halo_extents_max; }

  /**
   * Returns a specific region and nullptr if no region exists
   */
  const Region_t* boundary_region(const region_index_t index) const {
    return _boundary_reg_mapping[index];
  }

  /**
   * Returns all boundary regions. Between regions element reoccurences are
   * possible.
   */
  const RegionVector_t& boundary_regions() const { return _boundary_regions; }

  RegIndDepVec_t boundary_dependencies(region_index_t index) const {
    RegIndDepVec_t index_dep{};
    for(auto reg_index : RegionCoords_t::boundary_dependencies(index)) {
      auto region = halo_region(reg_index);
      if(region != nullptr) {
        index_dep.push_back(reg_index);
      }
    }

    return index_dep;
  }

  /**
   * Returns the initial global \ref ViewSpec
   */
  const ViewSpec_t& view() const { return _view; }

  /**
   * Returns the initial local \ref ViewSpec
   */
  const ViewSpec_t& view_local() const { return _view_local; }

  /**
   * Returns a local \ref ViewSpec that combines the boundary and inner view
   */
  const ViewSpec_t& view_inner_with_boundaries() const {
    return _view_inner_with_boundaries;
  }

  /**
   * Returns the inner view with global offsets depending on the used
   * \ref HaloSpec.
   */
  const ViewSpec_t& view_inner() const { return _view_inner; }

  /**
   * Returns a set of local views that contains all boundary elements.
   * No duplicates of elements included.
   */
  const BoundaryViews_t& boundary_views() const { return _boundary_views; }

  /**
   * Number of halo elements
   */
  pattern_size_t halo_size() const { return _size_halo_elems; }

  /**
   * Number of boundary elements (no duplicates)
   */
  pattern_size_t boundary_size() const { return _size_bnd_elems; }

  /**
   * Returns the index belonging to the given coordinates and \ref ViewSpec
   */
  region_index_t index_at(const ViewSpec_t&      view,
                          const ElementCoords_t& coords) const {
    using signed_extent_t = typename std::make_signed<pattern_size_t>::type;
    const auto& extents   = view.extents();
    const auto& offsets   = view.offsets();

    region_index_t index = 0;
    if(coords[0] >= offsets[0]
       && coords[0] < static_cast<signed_extent_t>(extents[0]))
      index = 1;
    else if(coords[0] >= static_cast<signed_extent_t>(extents[0]))
      index = 2;
    for(auto d = 1; d < NumDimensions; ++d) {
      if(coords[d] < offsets[d])
        index *= RegionCoords_t::REGION_INDEX_BASE;
      else if(coords[d] < static_cast<signed_extent_t>(extents[d]))
        index = 1 + index * RegionCoords_t::REGION_INDEX_BASE;
      else
        index = 2 + index * RegionCoords_t::REGION_INDEX_BASE;
    }

    return index;
  }

private:
  void push_bnd_elems(dim_t                                       dim,
                      std::array<pattern_index_t, NumDimensions>& offsets,
                      std::array<pattern_size_t, NumDimensions>&  extents,
                      const HaloExtsMax_t&                        halo_exts_max,
                      const GlobBoundSpec_t&                      bound_spec) {
    auto tmp = offsets;
    for(auto d_tmp = dim + 1; d_tmp < NumDimensions; ++d_tmp) {
      if(bound_spec[d_tmp] == BoundaryProp::NONE) {
        if(offsets[d_tmp] < halo_exts_max[d_tmp].first) {
          offsets[d_tmp] = halo_exts_max[d_tmp].first;
          tmp[d_tmp]     = halo_exts_max[d_tmp].first;
          extents[d_tmp] -= halo_exts_max[d_tmp].first;
        }
        auto check_extent_tmp =
          offsets[d_tmp] + extents[d_tmp] + halo_exts_max[d_tmp].second;
        if(check_extent_tmp > _pattern.extent(d_tmp))
          extents[d_tmp] -= halo_exts_max[d_tmp].second;
      }

      tmp[d_tmp] -= _view.offset(d_tmp);
    }

    ViewSpec_t boundary_next(tmp, extents);
    _size_bnd_elems += boundary_next.size();
    _boundary_views.push_back(std::move(boundary_next));
  }

private:
  GlobMem_t& _globmem;

  const PatternT& _pattern;

  const ViewSpec_t& _view;

  const HaloSpec_t& _halo_reg_spec;

  const ViewSpec_t _view_local;

  const GlobBoundSpec_t& _glob_bound_spec;

  ViewSpec_t _view_inner_with_boundaries;

  ViewSpec_t _view_inner;

  RegionVector_t _halo_regions;

  std::array<Region_t*, RegionCoords_t::NumRegionsMax> _halo_reg_mapping{};

  RegionVector_t _boundary_regions;

  std::array<Region_t*, RegionCoords_t::NumRegionsMax> _boundary_reg_mapping{};

  BoundaryViews_t _boundary_views;

  pattern_size_t _size_bnd_elems = 0;

  pattern_size_t _size_halo_elems = 0;

  HaloExtsMax_t _halo_extents_max{};
};  // class HaloBlock

template <typename ElementT, typename PatternT, typename GlobMemT>
std::ostream& operator<<(std::ostream&                        os,
                         const HaloBlock<ElementT, PatternT, GlobMemT>& haloblock) {
  bool begin = true;
  os << "dash::halo::HaloBlock<" << typeid(ElementT).name() << ">("
     << "view global: " << haloblock.view()
     << "; halo spec: " << haloblock.halo_spec()
     << "; view local: " << haloblock.view_local()
     << "; view inner: " << haloblock.view_inner()
     << "; view inner_bnd: " << haloblock.view_inner_with_boundaries()
     << "; halo regions { ";
  for(const auto& region : haloblock.halo_regions()) {
    if(begin) {
      os << region;
      begin = false;
    } else {
      os << "," << region;
    }
  }
  os << " } "
     << "; halo elems: " << haloblock.halo_size() << "; boundary regions: { ";
  for(const auto& region : haloblock.boundary_regions()) {
    if(begin) {
      os << region;
      begin = false;
    } else {
      os << "," << region;
    }
  }
  os << " } "
     << "; boundary views: " << haloblock.boundary_views()
     << "; boundary elems: " << haloblock.boundary_size() << ")";

  return os;
}

/**
 * Mangages the memory for all halo regions provided by the given
 * \ref HaloBlock
 */
template <typename HaloBlockT>
class HaloMemory {
private:
  static constexpr auto NumDimensions = HaloBlockT::ndim();

  using RegionCoords_t = RegionCoords<NumDimensions>;
  using Pattern_t      = typename HaloBlockT::Pattern_t;

  static constexpr auto NumRegionsMax      = RegionCoords_t::NumRegionsMax;
  static constexpr auto MemoryArrange = Pattern_t::memory_order();

public:
  using Element_t = typename HaloBlockT::Element_t;
  using ElementCoords_t =
    std::array<typename Pattern_t::index_type, NumDimensions>;
  using HaloBuffer_t   = std::vector<Element_t>;
  using region_index_t = typename RegionCoords_t::region_index_t;
  using pattern_size_t = typename Pattern_t::size_type;

  using iterator       = typename HaloBuffer_t::iterator;
  using const_iterator = const iterator;

  using MemRange_t = std::pair<iterator, iterator>;

public:
  /**
   * Constructor
   */
  HaloMemory(const HaloBlockT& haloblock) : _haloblock(haloblock) {
    _halobuffer.resize(haloblock.halo_size());
    auto it = _halobuffer.begin();
    std::fill(_halo_offsets.begin(), _halo_offsets.end(), _halobuffer.end());
    for(const auto& region : haloblock.halo_regions()) {
      _halo_offsets[region.index()] = it;
      it += region.size();
    }
  }

  /**
   * Iterator to the first halo element for the given region index
   * \param index halo region index
   * \return Iterator to the first halo element. If no region exists the
   *         end iterator will be returned.
   */
  iterator first_element_at(region_index_t index) {
    return _halo_offsets[index];
  }

  /**
   * Returns the range of all halo elements for the given region index.
   * \param index halo region index
   * \return Pair of iterator. First points ot the beginning and second to the
   *         end.
   */
  MemRange_t range_at(region_index_t index) {
    auto it = _halo_offsets[index];
    if(it == _halobuffer.end())
      return std::make_pair(it, it);

    auto* region = _haloblock.halo_region(index);

    DASH_ASSERT_MSG(
      region != nullptr,
      "HaloMemory manages memory for a region that seemed to be empty.");

    return std::make_pair(it, it + region->size());
  }

  /**
   * Returns an iterator to the first halo element
   */
  iterator begin() { return _halobuffer.begin(); }

  /**
   * Returns a const iterator to the first halo element
   */
  const_iterator begin() const { return _halobuffer.begin(); }

  /**
   * Returns an iterator to the end of the halo elements
   */
  iterator end() { return _halobuffer.end(); }

  /**
   * Returns a const iterator to the end of the halo elements
   */
  const_iterator end() const { return _halobuffer.end(); }

  /**
   * Container storing all halo elements
   *
   * \return Reference to the container storing all halo elements
   */
  const HaloBuffer_t& buffer() const { return _halobuffer; }

  /**
   * Converts coordinates to halo memory coordinates for a given
   * region index and returns true if the coordinates are valid and
   * false if not.
   */
  bool to_halo_mem_coords_check(const region_index_t region_index,
                                ElementCoords_t&     coords) const {
    const auto& extents =
      _haloblock.halo_region(region_index)->view().extents();
    for(auto d = 0; d < NumDimensions; ++d) {
      if(coords[d] < 0)
        coords[d] += extents[d];
      else if(coords[d] >= _haloblock.view().extent(d))
        coords[d] -= _haloblock.view().extent(d);

      if(coords[d] >= extents[d] || coords[d] < 0)
        return false;
    }

    return true;
  }

  /**
   * Converts coordinates to halo memory coordinates for a given region index.
   */
  void to_halo_mem_coords(const region_index_t region_index,
                          ElementCoords_t&     coords) const {
    const auto& extents =
      _haloblock.halo_region(region_index)->view().extents();
    for(auto d = 0; d < NumDimensions; ++d) {
      if(coords[d] < 0) {
        coords[d] += extents[d];
        continue;
      }

      if(coords[d] >= _haloblock.view().extent(d))
        coords[d] -= _haloblock.view().extent(d);
    }
  }

  /*
   * Retuns the offset for a given region index and coordinates within the
   * region.
   */
  pattern_size_t offset(const region_index_t   region_index,
                        const ElementCoords_t& coords) const {
    const auto& extents =
      _haloblock.halo_region(region_index)->view().extents();
    pattern_size_t off = 0;
    if(MemoryArrange == ROW_MAJOR) {
      off = coords[0];
      for(dim_t d = 1; d < NumDimensions; ++d)
        off = off * extents[d] + coords[d];
    } else {
      off = coords[NumDimensions - 1];
      for(dim_t d = NumDimensions - 1; d > 0;) {
        --d;
        off = off * extents[d] + coords[d];
      }
    }

    return off;
  }

private:
  const HaloBlockT&              _haloblock;
  HaloBuffer_t                   _halobuffer;
  std::array<iterator, NumRegionsMax> _halo_offsets{};
};  // class HaloMemory

template <typename HaloBlockT>
class HaloPackBuffer {
private:
  static constexpr auto NumDimensions = HaloBlockT::ndim();

  using RegionCoords_t = RegionCoords<NumDimensions>;
  using Team_t         = dash::Team;
  using Pattern_t      = typename HaloBlockT::Pattern_t;
  using signed_pattern_size_t =
    typename std::make_signed<typename Pattern_t::size_type>::type;
  using ViewSpec_t     = typename Pattern_t::viewspec_type;


  static constexpr auto NumRegionsMax = RegionCoords_t::NumRegionsMax;
  static constexpr auto MemoryArrange = Pattern_t::memory_order();
  // value not related to array index
  static constexpr auto FastestDim    =
    MemoryArrange == ROW_MAJOR ? NumDimensions - 1 : 0;
  static constexpr auto ContiguousDim    =
    MemoryArrange == ROW_MAJOR ? 1 : NumDimensions;

public:
  using Element_t = typename HaloBlockT::Element_t;
  using ElementCoords_t =
    std::array<typename Pattern_t::index_type, NumDimensions>;
  using HaloBuffer_t   = dash::Array<Element_t>;
  using HaloSignalBuffer_t   = dash::Array<bool>;
  using region_index_t = typename RegionCoords_t::region_index_t;
  using pattern_size_t = typename Pattern_t::size_type;

  //using iterator       = typename HaloBuffer_t::iterator;
  //using const_iterator = const iterator;

  //using MemRange_t = std::pair<iterator, iterator>;

public:
  /**
   * Constructor
   */
  HaloPackBuffer(const HaloBlockT& halo_block, Element_t* local_memory, Team_t& team)
  : _halo_block(halo_block),
    _local_memory(local_memory),
    _num_halo_elems(num_halo_elems()),
    _halo_buffer(_num_halo_elems * team.size(), team),
    _signal_buffer(NumRegionsMax * team.size(), team) {

    init_block_data();
    for(auto& signal : _signal_buffer.local) {
      signal = 0;
    }

    _signal = 1;
  }

  void pack() {
    region_index_t handle_pos = 0;
    for(auto r = 0; r < NumRegionsMax; ++r) {
      const auto& update_data = _halo_update_data[r];
      if(!update_data.put_data.needs_signal) {
        continue;
      }

      if(update_data.pack_data.needs_packing) {
        auto buffer_offset = _halo_buffer.lbegin() + update_data.pack_data.buffer_offset;
        for(auto& offset : update_data.pack_data.block_offs) {
          auto block_begin = _local_memory + offset;
          std::copy(block_begin, block_begin + update_data.pack_data.block_len, buffer_offset);
          buffer_offset += update_data.pack_data.block_len;
        }
      }

      dash::internal::put_handle(update_data.put_data.signal_gptr, &_signal, 1, &_signal_handles[handle_pos]);
      ++handle_pos;
    }

    dart_waitall_local(_signal_handles.data(), _signal_handles.size());
  }

  void pack(region_index_t region_index) {
    const auto& update_data = _halo_update_data[region_index];
    if(!update_data.needs_signal) {
      return;
    }

    if(update_data.needs_packing) {
      auto buffer_offset = _halo_buffer.lbegin() + update_data.halo_offset;
      for(auto& block : update_data.block_data) {
        auto block_begin = _local_memory + block.offset;
        std::copy(block_begin, block_begin + block.blength, buffer_offset);
        buffer_offset += block.blength;
      }
    }

    dash::internal::put_blocking(update_data.neighbor_signal, &_signal, 1);
  }

  dart_gptr_t buffer_region(region_index_t region_index) {
    return _halo_update_data[region_index].get_data.halo_gptr;
  }

  void update_ready(region_index_t region_index) {
    auto& get_data = _halo_update_data[region_index].get_data;
    if(!get_data.awaits_signal) {
      return;
    }


    bool signal = false;
    while(!signal) {
      dash::internal::get_blocking(get_data.signal_gptr, &signal, 1);
    }
    _signal_buffer.lbegin()[region_index] = 0;
  }

  void print_block_data() {
    std::cout << "BlockData:\n";
    for(auto r = 0; r < NumRegionsMax; ++r) {
      std::cout << "region [" << r << "] {";
      for(auto& offset : _halo_update_data[r].pack_data.block_offs) {
        std::cout << " (" << offset << "," << _halo_update_data[r].pack_data.block_len << ")";
      }
      std::cout << " }\n";
    }
    std::cout << std::endl;
  }

  void print_buffer_data() {
    std::cout << "bufferData: { ";
    for(auto& elem : _halo_buffer.local) {
      std::cout << elem << ",";
    }
    std::cout << " }" << std::endl;
  }

  void print_signal_data() {
    std::cout << "signalData: { ";
    for(auto& elem : _signal_buffer.local) {
      std::cout << elem << ",";
    }
    std::cout << " }" << std::endl;
  }

  void print_pack_data() {
    for(auto r = 0; r < NumRegionsMax; ++r) {
      auto& data = _halo_update_data[r];
      std::cout << "Halo Update Data (" << r << ")\n"
                << "  Get Data:\n"
                << "    awaits signal: " << data.get_data.awaits_signal << "\n"
                << "    signal gptr: " << " uid: " << data.get_data.signal_gptr.unitid << " off: " << data.get_data.signal_gptr.addr_or_offs.offset << "\n"
                << "    halo gptr: " << " uid: " << data.get_data.halo_gptr.unitid << " off: " << data.get_data.halo_gptr.addr_or_offs.offset << "\n"
                << "  Put Data:\n"
                << "    needs signal: " << data.put_data.needs_signal << "\n"
                << "    halo gptr: " << " uid: " << data.put_data.signal_gptr.unitid << " off: " << data.put_data.signal_gptr.addr_or_offs.offset << "\n"
                << "  Pack Data:\n"
                << "    needs packed: " << data.pack_data.needs_packing << "\n"
                << "    halo offset buffer: " << data.pack_data.buffer_offset << "\n"
                << "    block length: " << data.pack_data.block_len << "\n";
      std::cout << "    Block Offsets: { ";
      for(auto& offset : data.pack_data.block_offs) {
        std::cout << offset << " ";
      }
      std::cout << " }\n";
    }
    std::cout << std::endl;
  }

  void print_pack_data(region_index_t reg) {
    auto& data = _halo_update_data[reg];
    std::cout << "Halo Update Data (" << reg << ")\n"
              << "  Get Data:\n"
              << "    awaits signal: " << data.get_data.awaits_signal << "\n"
              << "    signal gptr: " << " uid: " << data.get_data.signal_gptr.unitid << " off: " << data.get_data.signal_gptr.addr_or_offs.offset << "\n"
              << "    halo gptr: " << " uid: " << data.get_data.halo_gptr.unitid << " off: " << data.get_data.halo_gptr.addr_or_offs.offset << "\n"
              << "  Put Data:\n"
              << "    needs signal: " << data.put_data.needs_signal << "\n"
              << "    halo gptr: " << " uid: " << data.put_data.signal_gptr.unitid << " off: " << data.put_data.signal_gptr.addr_or_offs.offset << "\n"
              << "  Pack Data:\n"
              << "    needs packed: " << data.pack_data.needs_packing << "\n"
              << "    halo offset buffer: " << data.put_data.buffer_offset << "\n"
              << "    block length: " << data.pack_data.block_len << "\n";
    std::cout << "    Block Offsets: { ";
    for(auto& offset : data.pack_data.block_offs) {
      std::cout << offset << " ";
    }
    std::cout << std::endl;
  }

  void print_gptr(dart_gptr_t gptr, region_index_t reg, const char* location) {
    std::cout << "[" << dash::myid() << "] loc: " << location << " reg: " << reg << " uid: " << gptr.unitid << " off: " << gptr.addr_or_offs.offset << std::endl;
  }
private:
  struct GetData {
    bool        awaits_signal{false};
    dart_gptr_t signal_gptr{DART_GPTR_NULL};
    dart_gptr_t halo_gptr{DART_GPTR_NULL};
  };

  struct PutData {
    bool        needs_signal{false};
    dart_gptr_t signal_gptr{DART_GPTR_NULL};
  };

  struct PackData{
    bool                        needs_packing{false};
    std::vector<pattern_size_t> block_offs{};
    pattern_size_t              block_len{0};
    signed_pattern_size_t       buffer_offset{-1};
  };

  struct HaloUpdateData {
    PackData pack_data;
    PutData  put_data;
    GetData  get_data;
  };

  pattern_size_t num_halo_elems() {
    const auto& halo_spec = _halo_block.halo_spec();
    const auto& view_local = _halo_block.view_local();

    pattern_size_t num_halo_elems = 0;
    for(auto r = 0; r < NumRegionsMax; ++r) {
      const auto& region_spec = halo_spec.spec(r);
      auto& pack_data = _halo_update_data[r].pack_data;
      if(region_spec.extent() == 0 ||
         (region_spec.level() == 1 && region_spec.relevant_dim() == ContiguousDim)) {
        pack_data.buffer_offset = -1;
        continue;
      }

      pattern_size_t reg_size = 1;
      for(auto d = 0; d < NumDimensions; ++d) {
        if(region_spec[d] != 1) {
          reg_size *= region_spec.extent();
        } else {
          reg_size *= view_local.extent(d);
        }
      }
      pack_data.buffer_offset = num_halo_elems;
      num_halo_elems += reg_size;
    }

    return num_halo_elems;
  }

  void init_block_data() {
    for(auto r = 0; r < NumRegionsMax; ++r) {
      auto region = _halo_block.halo_region(r);
      if(region == nullptr || region->size() == 0) {
        continue;
      }

      auto remote_region_index = NumRegionsMax - 1 - r;
      auto& update_data_loc = _halo_update_data[r];
      auto& update_data_rem = _halo_update_data[remote_region_index];

      update_data_rem.put_data.needs_signal = true;
      update_data_loc.get_data.awaits_signal = true;
      _signal_handles.push_back(nullptr);

      auto signal_gptr = _signal_buffer.begin().dart_gptr();
      // sets local signal gptr -> necessary for dart_get
      update_data_loc.get_data.signal_gptr = signal_gptr;
      update_data_loc.get_data.signal_gptr.unitid = _halo_block.pattern().team().myid();
      update_data_loc.get_data.signal_gptr.addr_or_offs.offset = r * sizeof(bool);

      // sets remote neighbor signal gptr -> necessary for dart_put
      auto neighbor_id = region->begin().dart_gptr().unitid;
      update_data_rem.put_data.signal_gptr = signal_gptr;
      update_data_rem.put_data.signal_gptr.unitid = neighbor_id;
      update_data_rem.put_data.signal_gptr.addr_or_offs.offset = remote_region_index * sizeof(bool);

      // Halo elements can be updated with one request
      if(region->spec().relevant_dim() == ContiguousDim && region->spec().level() == 1) {
        update_data_loc.get_data.halo_gptr = region->begin().dart_gptr();
        continue;
      }

      update_data_loc.get_data.halo_gptr = _halo_buffer.begin().dart_gptr();
      update_data_loc.get_data.halo_gptr.unitid = neighbor_id;
      update_data_loc.get_data.halo_gptr.addr_or_offs.offset = update_data_loc.pack_data.buffer_offset * sizeof(Element_t);

      // Setting all packing data
      // no packing needed -> all elements are contiguous
      const auto& reg_spec = _halo_block.halo_spec().spec(remote_region_index);
      if(reg_spec.extent() == 0 ||
         (reg_spec.relevant_dim() == ContiguousDim && reg_spec.level() == 1)) {
        update_data_rem.pack_data.buffer_offset = -1;
        continue;
      }

      auto& pack_data = update_data_rem.pack_data;
      pack_data.needs_packing = true;


      const auto& view_glob = _halo_block.view();
      auto reg_extents = view_glob.extents();
      auto reg_offsets = view_glob.offsets();

      for(dim_t d = 0; d < NumDimensions; ++d) {
        if(reg_spec[d] == 1) {
          continue;
        }

        reg_extents[d] = reg_spec.extent();
        if(reg_spec[d] == 0) {
          reg_offsets[d] = view_glob.extent(d) - reg_extents[d];
        } else {
          reg_offsets[d] = view_glob.offset(d);
        }
      }
      ViewSpec_t view_pack(reg_offsets, reg_extents);

      pattern_size_t num_elems_block = reg_extents[FastestDim];
      pattern_size_t num_blocks      = view_pack.size() / num_elems_block;

      pack_data.block_len = num_elems_block;
      pack_data.block_offs.resize(num_blocks);

      auto it_region = region->begin();
      decltype(it_region) it_pack_data(&(it_region.globmem()), it_region.pattern(), view_pack);
      for(auto& offset : pack_data.block_offs) {
        offset  = it_pack_data.lpos().index;
        it_pack_data += num_elems_block;
      }
    }
  }

private:
  const HaloBlockT&              _halo_block;
  std::vector<dart_handle_t>     _signal_handles;
  bool                           _signal;
  Element_t*                     _local_memory;
  std::array<HaloUpdateData,NumRegionsMax> _halo_update_data;
  pattern_size_t                 _num_halo_elems;
  HaloBuffer_t                   _halo_buffer;
  HaloSignalBuffer_t             _signal_buffer;

};  // class HaloPackBuffer

}  // namespace halo

}  // namespace dash

#endif  // DASH__HALO_HALO_H__<|MERGE_RESOLUTION|>--- conflicted
+++ resolved
@@ -990,13 +990,11 @@
   /**
    * Used \ref RegionSpec instance
    */
-<<<<<<< HEAD
   const Views_t& views() const { return _views; }
-=======
+
   pattern_index_t gpos() const {
     return _pattern->global_at(glob_coords(_idx));
   }
->>>>>>> 5b1a1ec5
 
 private:
   template<typename CoordsT, typename DistT>
@@ -1086,16 +1084,6 @@
       _views[r] = ViewSpec_t(offsets, extents);
       _num_elems += _views[r].size();
     }
-<<<<<<< HEAD
-=======
-    // TODO not the best solution
-    return false;
-  }
-
-  std::array<pattern_index_t, NumDimensions> glob_coords(
-    pattern_index_t idx) const {
-    return _pattern->coords(idx, _region_view);
->>>>>>> 5b1a1ec5
   }
 
 private:
