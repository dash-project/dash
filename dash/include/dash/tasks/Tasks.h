#ifndef DASH__TASKS_TASKS_H__
#define DASH__TASKS_TASKS_H__

#include <dash/internal/Macro.h>
#include <dash/Exception.h>

#include <dash/dart/if/dart_tasking.h>

#include <dash/tasks/internal/DependencyContainer.h>
#include <dash/tasks/internal/TaskHandle.h>
#include <dash/tasks/internal/LambdaTraits.h>

#include <utility>

// Enable for debugging to directly invoke the tasks, ignoring any dependencies
// NOTE: this won't enqueue any tasks so all but the main thread stay idle
#define DASH_TASKS_INVOKE_DIRECT 0

namespace dash {
namespace tasks {
namespace internal {
  template<typename T=void>
  using task_action_t = std::function<T()>;

  // dummy base class to catch them all
  class BaseCancellationSignal {
  public:
    BaseCancellationSignal() { }
    virtual
    ~BaseCancellationSignal() { }
  };

  template<class CancellationMethod>
  class CancellationSignal : public BaseCancellationSignal {
  public:
    CancellationSignal() { }
    // do not allow copy construction and assignment
    CancellationSignal(const CancellationSignal&) = delete;
    CancellationSignal& operator=(const CancellationSignal&) = delete;

    CancellationSignal& operator=(CancellationSignal&& other) =  delete;
    CancellationSignal(CancellationSignal&& other)
    : will_cancel(other.will_cancel)
    {
      // transfer ownership of the cancellation
      other.will_cancel = false;
    }

    virtual
    ~CancellationSignal() {
      if (will_cancel) {
        CancellationMethod::cancel();
      }
    }

  private:
    bool will_cancel = true;
  };


  struct BcastCancellation {
    static void cancel() DASH__NORETURN {
      dart_task_cancel_bcast();
    }
  };

  struct BarrierCancellation{
    static void cancel() DASH__NORETURN {
      dart_task_cancel_barrier();
    }
  };

  struct AbortCancellation{
    static void cancel() DASH__NORETURN {
      dart_task_abort();
    }
  };

  using BcastCancellationSignal  = CancellationSignal<BcastCancellation>;
  using BarrierCancellationSignal = CancellationSignal<BarrierCancellation>;
  using AbortCancellationSignal  = CancellationSignal<AbortCancellation>;



  /**
   * Emulate a final statement,
   * taken from https://github.com/Microsoft/GSL/blob/master/include/gsl/gsl_util
   */
  template <class F>
  class final_act
  {
  public:
      explicit final_act(F f) noexcept
        : f_(std::move(f)), invoke_(true) {}

      final_act(final_act&& other) noexcept
      : f_(std::move(other.f_)),
        invoke_(other.invoke_)
      {
          other.invoke_ = false;
      }

      final_act(const final_act&) = delete;
      final_act& operator=(const final_act&) = delete;

      ~final_act() noexcept
      {
          if (invoke_) f_();
      }

  private:
      F f_;
      bool invoke_;
  };

  template <class F>
  inline final_act<F> finally(const F& f) noexcept
  {
      return final_act<F>(f);
  }

  template <class F>
  inline final_act<F> finally(F&& f) noexcept
  {
      return final_act<F>(std::forward<F>(f));
  }



  template<typename ReturnT = void>
  struct TaskData {

    TaskData(task_action_t<ReturnT> func) : func(func) { }
    TaskData(
      task_action_t<ReturnT> func,
      std::shared_ptr<ReturnT> result) : func(func), result(result) { }

    task_action_t<ReturnT>   func;
    std::shared_ptr<ReturnT> result = NULL;
  };

  template<typename FuncT, typename TupleT, std::size_t... I>
  void
  invoke_function_with_params(FuncT& func, TupleT, std::index_sequence<I...>)
  {
    int i = 0;
    auto task = dart_task_current_task();
    func( (typename std::tuple_element<I, TupleT>::type::value_type*)dart_task_depinfo(task, i++)...);
  }

<<<<<<< HEAD
  template<typename T, typename ... DepTypes>
  typename std::enable_if<!std::is_same<T, void>::value, void>::type
  invoke_task_action_impl(TaskData<T>& data)
=======
  template <bool, typename>
  struct pick;

  template <typename T>
  struct pick<true, T> { using type = std::tuple<T>; };

  template <typename T>
  struct pick<false, T> { using type = std::tuple<>; };

  template<typename ...DepTypes>
  struct copyin_tuple_filter
>>>>>>> 7e38e5dc
  {
    using tuple_type = decltype(
                        std::tuple_cat(
                          typename pick<DepTypes::is_copyin, DepTypes>::type{}...));
  };

  template<typename ReturnT, typename ... DepTypes>
  typename std::enable_if<!std::is_same<ReturnT, void>::value, void>::type
  invoke_task_action_impl(TaskData<ReturnT>& data)
  {
    task_action_t<ReturnT>& func = data.func;
    assert(data.result != NULL);
    if (data.result != NULL) {
      *data.result = func();
    } else {
      func();
    }
  }

<<<<<<< HEAD

  template<typename T>
  T& ptr_to_ref(T* v)
  {
    return *v;
  }

  template<typename T>
  T& ptr_to_ref(T& v)
  {
    return v;
  }

  template<int I, typename TupleT, typename T, typename ...DepTypes>
  void
  extract_depinfo(dart_taskref_t task, TupleT &tuple) {
    std::get<I>(tuple) = static_cast<T*>(dart_task_depinfo(task, I));
    extract_depinfo<I+1, TupleT, DepTypes...>(task, tuple);
  }

  template<int I, typename TupleT>
  void
  extract_depinfo(dart_taskref_t, TupleT &)
  { }

  template<int ...>
  struct seq { };

  template<int N, int ...S>
  struct gens : gens<N-1, N-1, S...> { };

  template<int ...S>
  struct gens<0, S...> {
    typedef seq<S...> type;
  };

  template<typename FuncT, typename TupleT, int ...S>
  void
  invoke_function_with_params(FuncT& func, TupleT &params, seq<S...>)
  {
    func(ptr_to_ref(std::get<S>(params))...);
  }

=======
>>>>>>> 7e38e5dc
  template<typename T, typename ... DepTypes>
  typename std::enable_if<std::is_same<T, void>::value, void>::type
  invoke_task_action_impl(TaskData<T>& data)
  {
    task_action_t<T>& func = data.func;
<<<<<<< HEAD
    std::tuple<DepTypes*...> deps;
    extract_depinfo<0, decltype(deps), DepTypes...>(dart_task_current_task(), deps);
    invoke_function_with_params(func, deps, typename gens<sizeof...(DepTypes)>::type());
  }


=======
    using tuple_type = typename copyin_tuple_filter<DepTypes...>::tuple_type;
    constexpr const int tuple_size = std::tuple_size<tuple_type>::value;
    //tuple_type deps;
    //std::tuple<typename DepTypes::value_type*...> deps;
    //extract_depinfo<0, decltype(deps), DepTypes...>(dart_task_current_task(), deps);
    invoke_function_with_params(func, tuple_type{}, std::make_index_sequence<tuple_size>{});
  }

>>>>>>> 7e38e5dc
  template<typename T=void, typename ... DepTypes>
  void
  invoke_task_action(void *data)
  {
    try {
      TaskData<T> *td = static_cast<TaskData<T>*>(data);
      invoke_task_action_impl<T, DepTypes...>(*td);
      delete td;
    } catch (const BaseCancellationSignal& cs) {
      // nothing to be done, the cancellation is triggered by the d'tor
    } catch (...) {
      DASH_LOG_ERROR(
        "An unhandled exception is escaping one of your tasks, "
        "your application will thus abort.");
      throw;
    }
  }

  template<typename FuncT, typename ... DepTypes>
  void
  invoke_task_action_void(void *data)
  {
    try{
      FuncT& func = *static_cast<FuncT*>(data);
      // at the end we have to call the destructor on the function object,
      // the memory will be free'd by the runtime
<<<<<<< HEAD
      auto _ = internal::finally([&](){f.~FuncT();});
      std::tuple<DepTypes*...> deps;
      extract_depinfo<0, decltype(deps), DepTypes...>(dart_task_current_task(), deps);
      invoke_function_with_params(f, deps, typename gens<sizeof...(DepTypes)>::type());
=======
      auto _ = internal::finally([&](){func.~FuncT();});
      using tuple_type = typename copyin_tuple_filter<DepTypes...>::tuple_type;
      constexpr const int tuple_size = std::tuple_size<tuple_type>::value;
      constexpr const int num_args = std::min(tuple_size, lambda_traits<FuncT>::num_args);
      //tuple_type deps;
      //extract_depinfo<0, decltype(deps), DepTypes...>(dart_task_current_task(), deps);
      //invoke_function_with_params(f, deps, typename gens<std::tuple_size<tuple_type>::value>::type());

      invoke_function_with_params(func, tuple_type{}, std::make_index_sequence<tuple_size>{});
>>>>>>> 7e38e5dc
    } catch (const BaseCancellationSignal& cs) {
      // nothing to be done, the cancellation is triggered by the d'tor
    } catch (...) {
      DASH_LOG_ERROR(
        "An unhandled exception is escaping one of your tasks, "
        "your application will thus abort.");
      throw;
    }
  }

  template<typename FuncT, typename ... DepTypes>
  void
  invoke_task_action_void_delete(void *data)
  {
    try{
      FuncT& func = *static_cast<FuncT*>(data);
      // at the end we have to call the destructor on the function object and
      // free its memory explicitely
<<<<<<< HEAD
      auto _ = internal::finally([&](){delete &f;});
      std::tuple<DepTypes*...> deps;
      extract_depinfo<0, decltype(deps), DepTypes...>(dart_task_current_task(), deps);
      invoke_function_with_params(f, deps, typename gens<sizeof...(DepTypes)>::type());
=======
      auto _ = internal::finally([&](){delete &func;});
      using tuple_type = typename copyin_tuple_filter<DepTypes...>::tuple_type;
      constexpr const int tuple_size = std::tuple_size<tuple_type>::value;
      //extract_depinfo<0, decltype(deps), DepTypes...>(dart_task_current_task(), deps);
      invoke_function_with_params(func, tuple_type{}, std::make_index_sequence<tuple_size>{});
>>>>>>> 7e38e5dc
    } catch (const BaseCancellationSignal& cs) {
      // nothing to be done, the cancellation is triggered by the d'tor
    } catch (...) {
      DASH_LOG_ERROR(
        "An unhandled exception is escaping one of your tasks, "
        "your application will thus abort.");
      throw;
    }
  }

  template<typename T>
  struct is_range
  {
  private:
    // fall-back
    template<typename>
    static constexpr std::false_type test(...);

    // test for T::begin
    template<typename U=T>
    static decltype(std::begin(std::declval<U>()), std::true_type{}) test(int);

  public:
    static constexpr bool value = decltype(test<T>(0))::value;
  };

  template<typename T>
  struct has_gptr
  {
  private:
    // fall-back
    template<typename>
    static constexpr std::false_type test(...);

    // test for T::begin
    template<typename U=T>
    static decltype((std::declval<U>()).dart_gptr(), std::true_type{}) test(int);

  public:
    static constexpr bool value = decltype(test<T>(0))::value;
  };

} // namespace internal


  using DependencyContainerInserter
    = std::insert_iterator<typename dash::tasks::internal::DependencyContainer>;
  using DependencyGenerator = std::function<void(DependencyContainerInserter)>;

  /**
   * A class representing a task dependency.
   */
<<<<<<< HEAD
  template<typename ValueType, bool IsCopyin>
=======
  template<typename ValueType, bool IsCopyin = false>
>>>>>>> 7e38e5dc
  class TaskDependency {
  public:

    using value_type = ValueType;
<<<<<<< HEAD
    using is_copyin  = IsCopyin;
=======
    static constexpr const bool is_copyin  = IsCopyin;
>>>>>>> 7e38e5dc

    /**
     * Create an empty dependency that will be ignored.
     */
    constexpr
    TaskDependency() { }

    /**
     * Create a data dependency using a DART global pointer.
     */
    TaskDependency(
      dart_gptr_t         gptr,
      dart_task_deptype_t type,
      dart_taskphase_t    phase = DART_PHASE_TASK)
      : _dep({{gptr}, type, phase})
    { }

    /**
     * Create a data dependency using a local pointer.
     */
    TaskDependency(
      const ValueType     * lptr,
      dart_task_deptype_t   type,
      dart_taskphase_t      phase = DART_PHASE_TASK) {
      _dep.gptr  = DART_GPTR_NULL;
      _dep.gptr.addr_or_offs.addr = const_cast<ValueType*>(lptr);
      _dep.gptr.segid  = -1; // segment ID for attached memory, not translated
      _dep.gptr.unitid = dash::myid();
      _dep.gptr.teamid = dash::Team::All().dart_id();
      _dep.type  = type;
      _dep.phase = phase;
    }

    /**
     * Create a copy-in dependency using a DART global pointer.
     */
    TaskDependency(
      dart_gptr_t         gptr,
      size_t              num_bytes,
      void               *ptr,
      dart_task_deptype_t type = DART_DEP_COPYIN,
      dart_taskphase_t    phase = DART_PHASE_TASK)
    {
      _dep.copyin.gptr = gptr;
      _dep.copyin.dest = ptr;
      _dep.copyin.size = num_bytes;
      _dep.type  = DART_DEP_COPYIN;
      _dep.phase = phase;
    }

    /**
     * Create a direct task dependency using a \ref TaskHandle created
     * previously.
     */
    TaskDependency(const TaskHandle<ValueType>& handle) {
      _dep.task  = handle.dart_handle();
      _dep.type  = DART_DEP_DIRECT;
    }

    /**
     * Return the underlying DART dependency descriptor.
     */
    constexpr
    operator dart_task_dep_t() const {
      return _dep;
    }

  protected:
    dart_task_dep_t _dep = {{DART_GPTR_NULL}, DART_DEP_IGNORE, DART_PHASE_ANY};
  };

  /**
   * Create an input dependency using the global memory reference \c globref.
   *
   * \sa TaskDependency
   */
  template<typename GlobRefT>
  auto
  in(GlobRefT&& globref, int32_t phase = DART_PHASE_TASK)
    -> decltype((void)(globref.dart_gptr()), TaskDependency<typename GlobRefT::value_type>()) {
    return TaskDependency<typename GlobRefT::value_type, false>(globref.dart_gptr(), DART_DEP_IN, phase);
  }

#if 0
  /**
   * Create an input dependency using the global memory range \c globref.
   *
   * \sa TaskDependency
   */
  template<typename RangeT>
  auto
  in(RangeT&& range, int32_t phase = DART_PHASE_TASK)
    -> decltype((void)(range.begin().dart_gptr()), TaskDependency()) {
    return TaskDependency(range.begin().dart_gptr(), DART_DEP_IN, phase);
  }


  /**
   * Create an input dependency using the local memory pointer \c lptr.
   *
   * \sa TaskDependency
   */
  template<typename T>
  TaskDependency
  in(const T* lptr, int32_t phase = DART_PHASE_TASK) {
    return TaskDependency(lptr, DART_DEP_IN, phase);
  }
#endif

  /**
   * Create an input dependency using the local memory reference \c lptr.
   *
   * \note The value referenced by \c lref is never accessed but it is non-const
   *       to prohibit temporary values.
   *
   * \sa TaskDependency
   */
  template<typename T>
  constexpr
  auto
  in(T& lref, int32_t phase = DART_PHASE_TASK)
    // exclude range types covered above
    -> typename std::enable_if<!(internal::has_gptr<T>::value),
                               TaskDependency<T, false>>::type
  {
    return TaskDependency<T, false>(&lref, DART_DEP_IN, phase);
  }

  /**
   * Create a copyin dependency using the global memory range starting at
   * \c globref.
   *
   * The data in \c range will be copied into \c target. Multiple tasks with
   * similar copyin dependencies in the same phase will use the same copy.
   * Only consecutive global memory ranges on a single unit can be used.
   *
   * \note currently, copyin dependencies are identified using their target. It
   *       is thus erroneous to mix output and copyin dependencies on \c target.
   * \note only  copyin dependencies in the same phase share a copy. If a
   *       copy created in one phase is also valid in subsequent phases you
   *       may explicitely specify the phase a copyin dependency refers to.
   * \sa TaskDependency
   */
  template<typename GlobRefT, typename ValueT = typename GlobRefT::value_type>
  auto
  copyin(
    GlobRefT&& globref,
    size_t     nelem,
    ValueT   * target = nullptr_t,
    int32_t    phase = DART_PHASE_TASK)
    -> decltype((void)(globref.dart_gptr()), TaskDependency<ValueT, true>()) {
    return TaskDependency<ValueT, true>(globref.dart_gptr(), nelem*sizeof(ValueT),
<<<<<<< HEAD
                          target, phase);
=======
                          target, DART_DEP_COPYIN, phase);
>>>>>>> 7e38e5dc
  }

  /**
   * Create a copyin dependency using the global memory range [begin, end).
   *
   * The data in \c range will be copied into \c target. Multiple tasks with
   * similar copyin dependencies in the same phase will use the same copy.
   * Only consecutive global memory ranges on a single unit can be used.
   *
   * \note currently, copyin dependencies are identified using their target. It
   *       is thus erroneous to mix output and copyin dependencies on \c target.
   * \note only  copyin dependencies in the same phase share a copy. If a
   *       copy created in one phase is also valid in subsequent phases you
   *       may explicitely specify the phase a copyin dependency refers to.
   *
   * \sa TaskDependency
   */
  template<typename IterT, typename ValueT = typename IterT::value_type>
  auto
  copyin(
    IterT&&   begin,
    IterT&&   end,
    ValueT  * target = nullptr_t,
    int32_t   phase = DART_PHASE_TASK)
    -> decltype((void)(begin.dart_gptr()), TaskDependency<typename IterT::value_type, true>()) {
#if defined(DASH_DEBUG)
    auto pattern = begin.pattern();
    auto g_begin = begin.global();
    auto u_begin = pattern.unit_at(g_begin.pos());
    auto g_end   = end.global();
    auto u_end   = pattern.unit_at(g_end.pos() - 1);
    if (u_begin != u_end) {
      DASH_LOG_ERROR("dash::tasks::copyin",
                     "Cannot copy-in across unit boundaries: begin ",
                     u_begin, ", end ", u_end);
    }
#endif // DASH_DEBUG
    return TaskDependency<typename IterT::value_type, true>(
                          begin.dart_gptr(),
                          dash::distance(begin, end)*sizeof(ValueT),
                          target, DART_DEP_COPYIN, phase);
  }


  /**
   * Create a copyin dependency using the global memory \c range.
   *
   * The data in \c range will be copied into \c target. Multiple tasks with
   * similar copyin dependencies in the same phase will use the same copy.
   * Only consecutive global memory ranges on a single unit can be used.
   *
   * \note currently, copyin dependencies are identified using their target. It
   *       is thus erroneous to mix output and copyin dependencies on \c target.
   * \note only  copyin dependencies in the same phase share a copy. If a
   *       copy created in one phase is also valid in subsequent phases you
   *       may explicitely specify the phase a copyin dependency refers to.
   *
   * \sa TaskDependency
   */
  template<typename RangeT, typename ValueT = typename IterT::value_type>
  auto
  copyin(
    RangeT&&  range,
    ValueT  * target = nullptr_t,
    int32_t   phase = DART_PHASE_TASK)
    -> decltype((void)(range.begin()), (void)(range.end()),
                TaskDependency<typename IterT::value_type, true>()) {
      return copyin(range.begin(), range.end(), target, phase);
  }


  /**
   * Create a copyin dependency using the global memory range starting at
   * \c globref.
   *
   * The data in \c range will be copied into \c target if the range is remote.
   * Multiple tasks with similar copyin dependencies in the same phase will use
   * the same copy.
   * Only consecutive global memory ranges on a single unit can be used.
   *
   * If the range is local, the dependency will be in input dependency. It is
   * left to the user to handle the buffer correctly.
   *
   * \note currently, copyin dependencies are identified using their target. It
   *       is thus erroneous to mix output and copyin dependencies on \c target.
   * \note only  copyin dependencies in the same phase share a copy. If a
   *       copy created in one phase is also valid in subsequent phases you
   *       may explicitely specify the phase a copyin dependency refers to.
   * \sa TaskDependency
   */
  template<typename GlobRefT, typename ValueT = typename GlobRefT::value_type>
  auto
  copyin_r(
    GlobRefT&& globref,
    size_t     nelem,
    ValueT   * target = nullptr_t,
    int32_t    phase = DART_PHASE_TASK)
    -> decltype((void)(globref.dart_gptr()),
                  TaskDependency<typename GlobRefT::value_type, true>()) {
<<<<<<< HEAD
    if (globref.is_local()) {
      return TaskDependency<typename GlobRefT::value_type, true>(
                          globref.dart_gptr(), DART_DEP_IN, phase);
    }
    return TaskDependency<typename GlobRefT::value_type, true>(
                          globref.dart_gptr(), nelem*sizeof(ValueT),
                          target, phase);
=======
    return TaskDependency<typename GlobRefT::value_type, true>(
                          globref.dart_gptr(), nelem*sizeof(ValueT),
                          target, DART_DEP_COPYIN_R, phase);
>>>>>>> 7e38e5dc
  }

  /**
   * Create a copyin dependency using the global memory range [begin, end).
   *
   * The data in \c range will be copied into \c target if the range is remote.
   * Multiple tasks with similar copyin dependencies in the same phase will use
   * the same copy.
   * Only consecutive global memory ranges on a single unit can be used.
   *
   * If the range is local, the dependency will be in input dependency. It is
   * left to the user to handle the buffer correctly.
   *
   * \note currently, copyin dependencies are identified using their target. It
   *       is thus erroneous to mix output and copyin dependencies on \c target.
   * \note only  copyin dependencies in the same phase share a copy. If a
   *       copy created in one phase is also valid in subsequent phases you
   *       may explicitely specify the phase a copyin dependency refers to.
   *
   * \sa TaskDependency
   */
  template<typename IterT, typename ValueT = typename IterT::value_type>
  auto
  copyin_r(
    IterT&&   begin,
    IterT&&   end,
    ValueT  * target = nullptr_t,
    int32_t   phase = DART_PHASE_TASK)
    -> decltype((void)(begin.dart_gptr()), TaskDependency<typename IterT::value_type, true>()) {
#if defined(DASH_DEBUG)
    auto pattern = begin.pattern();
    auto g_begin = begin.global();
    auto u_begin = pattern.unit_at(g_begin.pos());
    auto g_end   = end.global();
    auto u_end   = pattern.unit_at(g_end.pos() - 1);
    if (u_begin != u_end) {
      DASH_LOG_ERROR("dash::tasks::copyin",
                     "Cannot copy-in across unit boundaries: begin ",
                     u_begin, ", end ", u_end);
    }
#endif // DASH_DEBUG
<<<<<<< HEAD
    if (begin.is_local()) {
      return TaskDependency<typename IterT::value_type, true>(begin.dart_gptr(), DART_DEP_IN, phase);
    }
=======
>>>>>>> 7e38e5dc
    return TaskDependency<typename IterT::value_type, true>(
                          begin.dart_gptr(),
                          dash::distance(begin, end)*sizeof(ValueT),
                          target, DART_DEP_COPYIN, phase);
  }

  /**
   * Create a copyin dependency using the global memory \c range.
   *
   * The data in \c range will be copied into \c target if the range is remote.
   * Multiple tasks with similar copyin dependencies in the same phase will use
   * the same copy.
   * Only consecutive global memory ranges on a single unit can be used.
   *
   * If the range is local, the dependency will be in input dependency. It is
   * left to the user to handle the buffer correctly.
   *
   * \note currently, copyin dependencies are identified using their target. It
   *       is thus erroneous to mix output and copyin dependencies on \c target.
   * \note only  copyin dependencies in the same phase share a copy. If a
   *       copy created in one phase is also valid in subsequent phases you
   *       may explicitely specify the phase a copyin dependency refers to.
   *
   * \sa TaskDependency
   */
  template<typename RangeT, typename ValueT = typename IterT::value_type>
  auto
  copyin_r(
    RangeT&&  range,
    ValueT  * target = nullptr_t,
    int32_t   phase = DART_PHASE_TASK)
    -> decltype((void)(range.begin()), (void)(range.end()),
                TaskDependency<typename IterT::value_type, true>()) {
      return copyin_r(range.begin(), range.end(), target, phase);
  }

  /**
   * Create an output dependency using the global memory reference \c globref.
   *
   * \sa TaskDependency
   */
  template<typename GlobRefT>
  auto
  out(GlobRefT&& globref, int32_t phase = DART_PHASE_TASK)
    -> decltype((void)(globref.dart_gptr()), TaskDependency<typename GlobRefT::value_type>())  {
    return TaskDependency<typename GlobRefT::value_type>(globref.dart_gptr(), DART_DEP_OUT, phase);
  }

#if 0
  /**
   * Create an output dependency using the global memory range \c globref.
   *
   * The first element in the range is used as a sentinel, i.e., no sub-range
   * matching is performed.
   *
   * \sa TaskDependency
   */
  template<typename RangeT>
  auto
  out(RangeT&& range, int32_t phase = DART_PHASE_TASK)
    -> decltype((void)(range.begin().dart_gptr()), TaskDependency()) {
    return TaskDependency(range.begin().dart_gptr(), DART_DEP_OUT, phase);
  }

  /**
   * Create an output dependency using the local memory pointer \c lptr.
   *
   * \sa TaskDependency
   */
  template<typename T>
  TaskDependency
  out(const T* lptr, int32_t phase = DART_PHASE_TASK) {
    return TaskDependency(lptr, DART_DEP_OUT, phase);
  }
#endif

  /**
   * Create an output dependency using the local memory pointer \c lptr.
   *
   * \note The value referenced by \c lref is never accessed but it is non-const
   *       to prohibit temporary values.
   *
   * \sa TaskDependency
   */
  template<typename T>
  constexpr
  auto
  out(T& lref, int32_t phase = DART_PHASE_TASK)
    // exclude range types covered above
    -> typename std::enable_if<!(internal::has_gptr<T>::value),
                               TaskDependency<T>>::type {
    return TaskDependency<T>(&lref, DART_DEP_OUT, phase);
  }


  /**
   * Create a direct dependency to the task referenced by \c TaskHandle.
   *
   * \sa TaskDependency
   */
  template<typename T>
  TaskDependency<T>
  direct(const TaskHandle<T>& taskref) {
    return TaskDependency<T>(taskref);
  }

  /**
   * Create an empty dependency that will be ignored.
   *
   * \sa TaskDependency
   */
  template<typename T=int>
  constexpr
  TaskDependency<T>
  none() {
    return TaskDependency<T>();
  }

  /**
   * Abort the execution of the current task.
   *
   * This function does not return.
   */
  template<typename T=int>
  [[noreturn]]
  void
  abort_task() {
    throw(dash::tasks::internal::AbortCancellationSignal());
  }

  /**
   * Abort the execution of the current and all remaining tasks and wait for
   * all other units to abort.
   *
   * This function does not return.
   */
  template<typename T=int>
  [[noreturn]]
  void
  cancel_barrier() {
    // check to avoid double abort
    if (dart_task_should_abort()) abort_task();
    throw(dash::tasks::internal::BarrierCancellationSignal());
  }

  /**
   * Abort the execution of the current all remaining tasks and broadcast a
   * cancellation request to all other units.
   *
   * This function does not return.
   */
  template<typename T=int>
  [[noreturn]]
  void
  cancel_bcast() {
    // check to avoid double abort
    if (dart_task_should_abort()) abort_task();
    throw(dash::tasks::internal::BcastCancellationSignal());
  }

namespace internal{
  template<class TaskFunc, typename DepContainer, typename ... DepTypes>
  void
  async(
    TaskFunc            f,
    dart_task_prio_t    prio,
    DepContainer&       deps,
    const char         *name = nullptr) {
#if DASH_TASKS_INVOKE_DIRECT
    f();
#else // DASH_TASKS_INVOKE_DIRECT
    if (dart_task_should_abort()) abort_task();

    if (std::is_trivially_copyable<TaskFunc>::value &&
        sizeof(f) <= DART_TASKING_INLINE_DATA_SIZE) {
      // the function is small enough to fit into the task inline so don't
      // allocate extra memory
      dart_task_create(
        &dash::tasks::internal::invoke_task_action_void<TaskFunc, DepTypes...>,
        &f, sizeof(f), deps.data(), deps.size(), prio, name);
    } else {
      dart_task_create(
        &dash::tasks::internal::invoke_task_action_void_delete<TaskFunc, DepTypes...>,
        new TaskFunc(std::move(f)), 0,
                      deps.data(), deps.size(), prio, name);
    }
#endif // DASH_TASKS_INVOKE_DIRECT
  }

  template<class TaskFunc, typename DepContainer>
  void
  async(
    TaskFunc            f,
    DepContainer&&      deps,
    const char         *name = nullptr) {
    internal::async(f, DART_PRIO_PARENT, std::forward<DepContainer>(deps), name);
  }
} // namespace internal

  /**
   * Create an asynchronous task that will execute \c f with priority \c prio
   * without any dependencies.
   *
   * \note This function is a cancellation point.
   */
  template<class TaskFunc>
  void
  async(
    TaskFunc         f,
    dart_task_prio_t prio){
    std::array<dart_task_dep_t, 0> deps;
    internal::async(f, prio, deps);
  }

  /**
   * Create an asynchronous task that will execute \c f with priority \c prio
   * after all specified dependencies have been satisfied.
   *
   * \note This function is a cancellation point.
   */
<<<<<<< HEAD
  template<class TaskFunc, typename T, typename ... Args>
=======
  template<class TaskFunc, typename T, bool FirstIsCopyin, typename ... Args>
>>>>>>> 7e38e5dc
  void
  async(
    TaskFunc                f,
    dart_task_prio_t        prio,
<<<<<<< HEAD
    TaskDependency<T>       dep,
    Args&&...               args){
=======
    TaskDependency<T, FirstIsCopyin> dep,
    Args&&...               args) {
>>>>>>> 7e38e5dc
    std::array<dart_task_dep_t, sizeof...(args)+1> deps(
    {{
      static_cast<dart_task_dep_t>(dep),
      static_cast<dart_task_dep_t>(args)...
    }});
<<<<<<< HEAD
    internal::async<TaskFunc, decltype(deps), T, typename Args::value_type...>(f, prio, deps);
=======
    internal::async<TaskFunc, decltype(deps), decltype(dep), Args...>(f, prio, deps);
>>>>>>> 7e38e5dc
  }


  /**
   * Create an asynchronous task that will execute \c f with priority \c prio
   * after all specified dependencies have been satisfied.
   *
   * \note This function is a cancellation point.
   */
  template<class TaskFunc, typename DependencyGeneratorFunc>
  void
  async(
    TaskFunc                  f,
    dart_task_prio_t          prio,
    DependencyGeneratorFunc   dependency_generator)
  {
    typename dash::tasks::internal::DependencyContainer deps;
    dependency_generator(std::inserter(deps, deps.begin()));
    internal::async(f, prio, deps);
  }

  /**
   * Create an asynchronous task that will execute \c f with normal priority
   * after all dependencies specified in \c deps have been satisfied.
   *
   * \note This function is a cancellation point.
   */
  template<class TaskFunc, typename ... Args>
  void
  async(TaskFunc f, Args&&... args){
    async<TaskFunc, Args...>(f, DART_PRIO_PARENT, std::forward<Args>(args)...);
  }


  /**
   * Create an asynchronous task that will execute \c f with priority \c prio
   * without any dependencies.
   *
   * \note This function is a cancellation point.
   */
  template<class TaskFunc>
  void
  async(
    const char*      name,
    TaskFunc         f,
    dart_task_prio_t prio){
    std::array<dart_task_dep_t, 0> deps;
    internal::async(f, prio, deps, name);
  }

  /**
   * Create an asynchronous task that will execute \c f with priority \c prio
   * after all specified dependencies have been satisfied.
   *
   * \note This function is a cancellation point.
   */
<<<<<<< HEAD
  template<class TaskFunc, typename T, typename ... Args>
=======
  template<class TaskFunc, typename T, bool FirstIsCopyin, typename ... Args>
>>>>>>> 7e38e5dc
  void
  async(
    const char*             name,
    TaskFunc                f,
    dart_task_prio_t        prio,
<<<<<<< HEAD
    TaskDependency<T>       dep,
=======
    TaskDependency<T, FirstIsCopyin> dep,
>>>>>>> 7e38e5dc
    Args&&...               args){
    std::array<dart_task_dep_t, sizeof...(args)+1> deps(
    {{
      static_cast<dart_task_dep_t>(dep),
      static_cast<dart_task_dep_t>(args)...
    }});
<<<<<<< HEAD
    internal::async<TaskFunc, decltype(deps), T, typename Args::value_type...>(f, prio, deps, name);
=======
    internal::async<TaskFunc, decltype(deps), decltype(dep), Args...>(f, prio, deps, name);
>>>>>>> 7e38e5dc
  }


  /**
   * Create an asynchronous task that will execute \c f with priority \c prio
   * after all specified dependencies have been satisfied.
   *
   * \note This function is a cancellation point.
   */
  template<class TaskFunc, typename DependencyGeneratorFunc>
  void
  async(
    const char*               name,
    TaskFunc                  f,
    dart_task_prio_t          prio,
    DependencyGeneratorFunc   dependency_generator)
  {
    dash::tasks::internal::DependencyContainer deps;
    dependency_generator(std::inserter(deps, deps.begin()));
    internal::async(f, prio, deps, name);
  }

  /**
   * Create an asynchronous task that will execute \c f with normal priority
   * after all dependencies specified in \c deps have been satisfied.
   *
   * \note This function is a cancellation point.
   */
  template<class TaskFunc, typename ... Args>
  void
  async(
    const char* name,
    TaskFunc    f,
    Args&&...   args){
    async(name, f, DART_PRIO_PARENT, std::forward<Args>(args)...);
  }

#define SLOC_(__file, __delim, __line) __file # __delim # __line
#define SLOC(__file, __line)  SLOC_(__file, :, __line)
#define ASYNC(...) async(SLOC(__FILE__, __LINE__), __VA_ARGS__)

  /**
   * Return a handle to an asynchronous task that will execute \c f with
   * priority \c prio after all dependencies specified in \c deps have been
   * satisfied.
   *
   * \note This function is a cancellation point.
   *
   * \sa TaskHandle
   */
  template<class TaskFunc, typename DepContainer>
  auto
  async_handle(
    TaskFunc f,
    dart_task_prio_t prio,
    const DepContainer& deps) -> TaskHandle<decltype(f())>
  {
    using return_t = decltype(f());
    if (dart_task_should_abort()) abort_task();
    dart_taskref_t handle;
    std::shared_ptr<return_t> retval = std::make_shared<return_t>();
    dart_task_create_handle(
      &dash::tasks::internal::invoke_task_action<return_t>,
      new dash::tasks::internal::TaskData<return_t>(
            dash::tasks::internal::task_action_t<return_t>(std::move(f)), retval),
      0, deps.data(), deps.size(), prio, &handle);
    return TaskHandle<return_t>(handle, retval);
  }

  /**
   * Return a handle to an asynchronous task that will execute \c f with
   * priority \c prio.
   *
   * \note This function is a cancellation point.
   *
   * \sa TaskHandle
   */
  template<class TaskFunc>
  auto
  async_handle(
    TaskFunc f,
    dart_task_prio_t prio) -> TaskHandle<decltype(f())>
  {
    std::array<dart_task_dep_t, 0> deps;
    return async_handle(f, prio, deps);
  }

  /**
   * Return a handle to an asynchronous task that will execute \c f with
   * priority \c prio after all specified dependencies have been
   * satisfied.
   *
   * \note This function is a cancellation point.
   *
   * \sa TaskHandle
   */
  template<class TaskFunc, typename T, typename ... Args>
  auto
  async_handle(
    TaskFunc f,
    dart_task_prio_t  prio,
    TaskDependency<T> dep,
    Args&&...         args) -> TaskHandle<decltype(f())>
  {
    std::array<dart_task_dep_t, sizeof...(args)+1> deps(
    {{
      static_cast<dart_task_dep_t>(dep),
      static_cast<dart_task_dep_t>(args)...
    }});
    return async_handle(f, prio, deps);
  }

  /**
   * Return a handle to an asynchronous task that will execute \c f with normal
   * priority after all specified dependencies have been satisfied.
   *
   * \sa TaskHandle
   */
  template<class TaskFunc, typename ... Args>
  auto
  async_handle(
    TaskFunc  f,
    Args&&... args) -> TaskHandle<decltype(f())>
  {
    return async_handle(f, DART_PRIO_PARENT, std::forward<Args>(args)...);
  }

  /**
   * Return a handle to an asynchronous task that will execute \c f with normal
   * priority after all specified dependencies have been satisfied.
   *
   * \sa TaskHandle
   */
  template<class TaskFunc, typename DepGeneratorFunc>
  auto
  async_handle(
    TaskFunc             f,
    DependencyGenerator  dependency_generator,
    dart_task_prio_t     prio = DART_PRIO_PARENT) -> TaskHandle<decltype(f())>
  {
    dash::tasks::internal::DependencyContainer deps;
    dependency_generator(std::inserter(deps, deps.begin()));
    return async_handle(f, prio, deps);
  }

  /**
   * Perform an asynchronous barrier to signal the completion of the current
   * task execution phase.
   *
   * This operation does not block but should be called on all units
   * synchronously, i.e., all units should perform the same number of
   * \c async_fence calls to phases synchronized.
   * This function should only be called on the main task and will have no
   * effect in any other task.
   */
  template<typename T=int>
  void async_fence() {
    dart_task_phase_advance();
  }

  template<typename T=int>
  void resync_barrier(dash::Team& team = dash::Team::All()) {
    dart_task_phase_resync(team.dart_id());
  }

  /**
   * Yield the current thread in order to execute another task.
   *
   * \note This function is a cancellation point.
   */
  template<typename T=int>
  void
  yield(int delay = -1) {
    if (dart_task_should_abort()) abort_task();
    dart_task_yield(delay);
  }

  /**
   * Wait for the execution of all previously created tasks to complete.
   *
   * If the optional parameter \c local_only is set to \c true then the unit
   * does attempt to handle remote dependencies and the call is not collective.
   * Otherwise, if the call is made from the \c root_task the call is collective
   * across all units.
   *
   * \note This function is a cancellation point.
   */
  template<typename T=int>
  void
  complete(bool local_only = false) {
    if (dart_task_should_abort()) abort_task();
    dart_task_complete(local_only);
  }

  template<typename T=int>
  size_t
  numthreads() {
    return dart_task_num_threads ? dart_task_num_threads() : 1;
  }

  template<typename T=int>
  size_t
  threadnum() {
    return dart_task_thread_num ? dart_task_thread_num() : 0;
  }

} // namespace tasks

} // namespace dash

#endif // DASH__TASKS_TASKS_H__<|MERGE_RESOLUTION|>--- conflicted
+++ resolved
@@ -148,11 +148,6 @@
     func( (typename std::tuple_element<I, TupleT>::type::value_type*)dart_task_depinfo(task, i++)...);
   }
 
-<<<<<<< HEAD
-  template<typename T, typename ... DepTypes>
-  typename std::enable_if<!std::is_same<T, void>::value, void>::type
-  invoke_task_action_impl(TaskData<T>& data)
-=======
   template <bool, typename>
   struct pick;
 
@@ -164,7 +159,6 @@
 
   template<typename ...DepTypes>
   struct copyin_tuple_filter
->>>>>>> 7e38e5dc
   {
     using tuple_type = decltype(
                         std::tuple_cat(
@@ -184,65 +178,11 @@
     }
   }
 
-<<<<<<< HEAD
-
-  template<typename T>
-  T& ptr_to_ref(T* v)
-  {
-    return *v;
-  }
-
-  template<typename T>
-  T& ptr_to_ref(T& v)
-  {
-    return v;
-  }
-
-  template<int I, typename TupleT, typename T, typename ...DepTypes>
-  void
-  extract_depinfo(dart_taskref_t task, TupleT &tuple) {
-    std::get<I>(tuple) = static_cast<T*>(dart_task_depinfo(task, I));
-    extract_depinfo<I+1, TupleT, DepTypes...>(task, tuple);
-  }
-
-  template<int I, typename TupleT>
-  void
-  extract_depinfo(dart_taskref_t, TupleT &)
-  { }
-
-  template<int ...>
-  struct seq { };
-
-  template<int N, int ...S>
-  struct gens : gens<N-1, N-1, S...> { };
-
-  template<int ...S>
-  struct gens<0, S...> {
-    typedef seq<S...> type;
-  };
-
-  template<typename FuncT, typename TupleT, int ...S>
-  void
-  invoke_function_with_params(FuncT& func, TupleT &params, seq<S...>)
-  {
-    func(ptr_to_ref(std::get<S>(params))...);
-  }
-
-=======
->>>>>>> 7e38e5dc
   template<typename T, typename ... DepTypes>
   typename std::enable_if<std::is_same<T, void>::value, void>::type
   invoke_task_action_impl(TaskData<T>& data)
   {
     task_action_t<T>& func = data.func;
-<<<<<<< HEAD
-    std::tuple<DepTypes*...> deps;
-    extract_depinfo<0, decltype(deps), DepTypes...>(dart_task_current_task(), deps);
-    invoke_function_with_params(func, deps, typename gens<sizeof...(DepTypes)>::type());
-  }
-
-
-=======
     using tuple_type = typename copyin_tuple_filter<DepTypes...>::tuple_type;
     constexpr const int tuple_size = std::tuple_size<tuple_type>::value;
     //tuple_type deps;
@@ -251,7 +191,6 @@
     invoke_function_with_params(func, tuple_type{}, std::make_index_sequence<tuple_size>{});
   }
 
->>>>>>> 7e38e5dc
   template<typename T=void, typename ... DepTypes>
   void
   invoke_task_action(void *data)
@@ -278,12 +217,6 @@
       FuncT& func = *static_cast<FuncT*>(data);
       // at the end we have to call the destructor on the function object,
       // the memory will be free'd by the runtime
-<<<<<<< HEAD
-      auto _ = internal::finally([&](){f.~FuncT();});
-      std::tuple<DepTypes*...> deps;
-      extract_depinfo<0, decltype(deps), DepTypes...>(dart_task_current_task(), deps);
-      invoke_function_with_params(f, deps, typename gens<sizeof...(DepTypes)>::type());
-=======
       auto _ = internal::finally([&](){func.~FuncT();});
       using tuple_type = typename copyin_tuple_filter<DepTypes...>::tuple_type;
       constexpr const int tuple_size = std::tuple_size<tuple_type>::value;
@@ -293,7 +226,6 @@
       //invoke_function_with_params(f, deps, typename gens<std::tuple_size<tuple_type>::value>::type());
 
       invoke_function_with_params(func, tuple_type{}, std::make_index_sequence<tuple_size>{});
->>>>>>> 7e38e5dc
     } catch (const BaseCancellationSignal& cs) {
       // nothing to be done, the cancellation is triggered by the d'tor
     } catch (...) {
@@ -312,18 +244,11 @@
       FuncT& func = *static_cast<FuncT*>(data);
       // at the end we have to call the destructor on the function object and
       // free its memory explicitely
-<<<<<<< HEAD
-      auto _ = internal::finally([&](){delete &f;});
-      std::tuple<DepTypes*...> deps;
-      extract_depinfo<0, decltype(deps), DepTypes...>(dart_task_current_task(), deps);
-      invoke_function_with_params(f, deps, typename gens<sizeof...(DepTypes)>::type());
-=======
       auto _ = internal::finally([&](){delete &func;});
       using tuple_type = typename copyin_tuple_filter<DepTypes...>::tuple_type;
       constexpr const int tuple_size = std::tuple_size<tuple_type>::value;
       //extract_depinfo<0, decltype(deps), DepTypes...>(dart_task_current_task(), deps);
       invoke_function_with_params(func, tuple_type{}, std::make_index_sequence<tuple_size>{});
->>>>>>> 7e38e5dc
     } catch (const BaseCancellationSignal& cs) {
       // nothing to be done, the cancellation is triggered by the d'tor
     } catch (...) {
@@ -376,20 +301,12 @@
   /**
    * A class representing a task dependency.
    */
-<<<<<<< HEAD
-  template<typename ValueType, bool IsCopyin>
-=======
   template<typename ValueType, bool IsCopyin = false>
->>>>>>> 7e38e5dc
   class TaskDependency {
   public:
 
     using value_type = ValueType;
-<<<<<<< HEAD
-    using is_copyin  = IsCopyin;
-=======
     static constexpr const bool is_copyin  = IsCopyin;
->>>>>>> 7e38e5dc
 
     /**
      * Create an empty dependency that will be ignored.
@@ -542,11 +459,7 @@
     int32_t    phase = DART_PHASE_TASK)
     -> decltype((void)(globref.dart_gptr()), TaskDependency<ValueT, true>()) {
     return TaskDependency<ValueT, true>(globref.dart_gptr(), nelem*sizeof(ValueT),
-<<<<<<< HEAD
-                          target, phase);
-=======
                           target, DART_DEP_COPYIN, phase);
->>>>>>> 7e38e5dc
   }
 
   /**
@@ -646,19 +559,9 @@
     int32_t    phase = DART_PHASE_TASK)
     -> decltype((void)(globref.dart_gptr()),
                   TaskDependency<typename GlobRefT::value_type, true>()) {
-<<<<<<< HEAD
-    if (globref.is_local()) {
-      return TaskDependency<typename GlobRefT::value_type, true>(
-                          globref.dart_gptr(), DART_DEP_IN, phase);
-    }
-    return TaskDependency<typename GlobRefT::value_type, true>(
-                          globref.dart_gptr(), nelem*sizeof(ValueT),
-                          target, phase);
-=======
     return TaskDependency<typename GlobRefT::value_type, true>(
                           globref.dart_gptr(), nelem*sizeof(ValueT),
                           target, DART_DEP_COPYIN_R, phase);
->>>>>>> 7e38e5dc
   }
 
   /**
@@ -700,12 +603,6 @@
                      u_begin, ", end ", u_end);
     }
 #endif // DASH_DEBUG
-<<<<<<< HEAD
-    if (begin.is_local()) {
-      return TaskDependency<typename IterT::value_type, true>(begin.dart_gptr(), DART_DEP_IN, phase);
-    }
-=======
->>>>>>> 7e38e5dc
     return TaskDependency<typename IterT::value_type, true>(
                           begin.dart_gptr(),
                           dash::distance(begin, end)*sizeof(ValueT),
@@ -926,32 +823,19 @@
    *
    * \note This function is a cancellation point.
    */
-<<<<<<< HEAD
-  template<class TaskFunc, typename T, typename ... Args>
-=======
   template<class TaskFunc, typename T, bool FirstIsCopyin, typename ... Args>
->>>>>>> 7e38e5dc
   void
   async(
     TaskFunc                f,
     dart_task_prio_t        prio,
-<<<<<<< HEAD
-    TaskDependency<T>       dep,
-    Args&&...               args){
-=======
     TaskDependency<T, FirstIsCopyin> dep,
     Args&&...               args) {
->>>>>>> 7e38e5dc
     std::array<dart_task_dep_t, sizeof...(args)+1> deps(
     {{
       static_cast<dart_task_dep_t>(dep),
       static_cast<dart_task_dep_t>(args)...
     }});
-<<<<<<< HEAD
-    internal::async<TaskFunc, decltype(deps), T, typename Args::value_type...>(f, prio, deps);
-=======
     internal::async<TaskFunc, decltype(deps), decltype(dep), Args...>(f, prio, deps);
->>>>>>> 7e38e5dc
   }
 
 
@@ -1008,32 +892,20 @@
    *
    * \note This function is a cancellation point.
    */
-<<<<<<< HEAD
-  template<class TaskFunc, typename T, typename ... Args>
-=======
   template<class TaskFunc, typename T, bool FirstIsCopyin, typename ... Args>
->>>>>>> 7e38e5dc
   void
   async(
     const char*             name,
     TaskFunc                f,
     dart_task_prio_t        prio,
-<<<<<<< HEAD
-    TaskDependency<T>       dep,
-=======
     TaskDependency<T, FirstIsCopyin> dep,
->>>>>>> 7e38e5dc
     Args&&...               args){
     std::array<dart_task_dep_t, sizeof...(args)+1> deps(
     {{
       static_cast<dart_task_dep_t>(dep),
       static_cast<dart_task_dep_t>(args)...
     }});
-<<<<<<< HEAD
-    internal::async<TaskFunc, decltype(deps), T, typename Args::value_type...>(f, prio, deps, name);
-=======
     internal::async<TaskFunc, decltype(deps), decltype(dep), Args...>(f, prio, deps, name);
->>>>>>> 7e38e5dc
   }
 
 
