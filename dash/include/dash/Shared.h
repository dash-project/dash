--- conflicted
+++ resolved
@@ -1,13 +1,8 @@
 #ifndef DASH__SHARED_H_
 #define DASH__SHARED_H_
 
-<<<<<<< HEAD
-#include <dash/std/memory.h>
-#include <memory>
-=======
 #include <memory>
 #include <dash/std/memory.h>
->>>>>>> 4f710f99
 
 #include <dash/dart/if/dart_types.h>
 
@@ -16,11 +11,6 @@
 
 #include <dash/iterator/GlobIter.h>
 
-<<<<<<< HEAD
-=======
-
-
->>>>>>> 4f710f99
 namespace dash {
 
 /**
@@ -58,11 +48,7 @@
   dash::Team*                m_team{nullptr};
   team_unit_t                m_owner{DART_UNDEFINED_UNIT_ID};
   std::unique_ptr<GlobMem_t> m_globmem{nullptr};
-<<<<<<< HEAD
   pointer_t                  m_dart_gptr{};
-=======
-  dart_gptr_t                m_dart_gptr{DART_GPTR_NULL};
->>>>>>> 4f710f99
 
 public:
   /**
@@ -84,7 +70,6 @@
    * The element is initialized with the given value.
    */
   Shared(
-<<<<<<< HEAD
       /// The value to initialize the element with
       const value_type& val,
       /// Unit id of the shared value's owner.
@@ -96,20 +81,6 @@
     , m_globmem(std::make_unique<GlobMem_t>(0, team))
   {
     DASH_LOG_DEBUG_VAR("Shared.Shared(value,team,owner)()", owner);
-
-=======
-    /// The value to initialize the element with
-    const value_type & val,
-    /// Unit id of the shared value's owner.
-    team_unit_t   owner = team_unit_t(0),
-    /// Team containing all units accessing the element in shared memory
-    Team     &    team  = dash::Team::All())
-    : m_team(&team),
-      m_owner(owner),
-      m_dart_gptr(DART_GPTR_NULL)
-  {
-    DASH_LOG_DEBUG_VAR("Shared.Shared(value,team,owner)()", owner);
->>>>>>> 4f710f99
     if (dash::is_initialized()) {
       DASH_ASSERT_RETURNS(init(val), true);
     }
@@ -205,52 +176,6 @@
   }
 
   /**
-   * Collective allocation of a shared variable with an initial value.
-   *
-   * NOTE: This call succeeds only once during the lifetime of a single
-   * object.
-   *
-   * @param the initial value of the globally shared variable.
-   * @return true, if allocation and initialization succeeds.
-   *         false otherwise.
-   */
-  bool init(value_type val = value_type{})
-  {
-    if (!dash::is_initialized()) {
-      DASH_THROW(
-          dash::exception::RuntimeError, "runtime not properly initialized");
-    }
-
-    if (!(DART_GPTR_ISNULL(m_dart_gptr))) {
-      DASH_LOG_ERROR("Shared scalar is already initialized");
-      return false;
-    }
-
-    // Shared value is only allocated at unit 0:
-    if (m_team->myid() == m_owner) {
-      DASH_LOG_DEBUG(
-          "Shared.init(value,team,owner)",
-          "allocating shared value in local memory");
-      m_globmem          = std::make_unique<GlobMem_t>(1, *m_team);
-      m_dart_gptr        = m_globmem->begin().dart_gptr();
-      auto       lbegin = m_globmem->lbegin();
-      auto const lend   = m_globmem->lend();
-
-      DASH_LOG_DEBUG_VAR("Shared.init(value,team,owner) >", val);
-      std::uninitialized_fill(lbegin, lend, val);
-    }
-    // Broadcast global pointer of shared value at unit 0 to all units:
-    dash::dart_storage<dart_gptr_t> ds(1);
-    DASH_ASSERT_RETURNS(
-        dart_bcast(
-            &m_dart_gptr, ds.nelem, ds.dtype, m_owner, m_team->dart_id()),
-        DART_OK);
-    DASH_LOG_DEBUG_VAR("Shared.init(value,team,owner) >", m_dart_gptr);
-
-    return !(DART_GPTR_ISNULL(m_dart_gptr));
-  }
-
-  /**
    * Set the value of the shared element.
    */
   void set(const value_type& val)
@@ -258,11 +183,7 @@
     DASH_LOG_DEBUG_VAR("Shared.set()", val);
     DASH_LOG_DEBUG_VAR("Shared.set",   m_owner);
     DASH_LOG_DEBUG_VAR("Shared.set",   m_dart_gptr);
-<<<<<<< HEAD
-    DASH_ASSERT(static_cast<bool>(m_dart_gptr));
-=======
-    DASH_ASSERT(!DART_GPTR_ISNULL(m_dart_gptr));
->>>>>>> 4f710f99
+    DASH_ASSERT(static_cast<bool>(m_dart_gptr));
     this->get().set(val);
     DASH_LOG_DEBUG("Shared.set >");
   }
@@ -275,13 +196,8 @@
     DASH_LOG_DEBUG("Shared.cget()");
     DASH_LOG_DEBUG_VAR("Shared.cget", m_owner);
     DASH_LOG_DEBUG_VAR("Shared.get", m_dart_gptr);
-<<<<<<< HEAD
     DASH_ASSERT(static_cast<bool>(m_dart_gptr));
     return reference(m_dart_gptr.dart_gptr());
-=======
-    DASH_ASSERT(!DART_GPTR_ISNULL(m_dart_gptr));
-    return reference(m_dart_gptr);
->>>>>>> 4f710f99
   }
 
   /**
@@ -292,29 +208,16 @@
     DASH_LOG_DEBUG("Shared.get()");
     DASH_LOG_DEBUG_VAR("Shared.get", m_owner);
     DASH_LOG_DEBUG_VAR("Shared.get", m_dart_gptr);
-<<<<<<< HEAD
     DASH_ASSERT(static_cast<bool>(m_dart_gptr));
     return const_reference(m_dart_gptr.dart_gptr());
-=======
-    DASH_ASSERT(!DART_GPTR_ISNULL(m_dart_gptr));
-    return const_reference(m_dart_gptr);
->>>>>>> 4f710f99
   }
 
   /**
    * Native pointer to the starting address of the local memory of
-<<<<<<< HEAD
    * the unit that initialized this dash::Shared instance.
    */
   constexpr value_type const * local() const noexcept {
     return (m_team->myid() == m_owner) ? m_dart_gptr.local() : nullptr;
-=======
-   * the unit that initialized this dash::Shared instance. For other units
-   * it returns a nullptr
-   */
-  constexpr value_type const * local() const noexcept {
-    return (m_team->myid() == m_owner) ? m_globmem->lbegin() : nullptr;
->>>>>>> 4f710f99
   }
 
   /**
@@ -322,11 +225,7 @@
    * the unit that initialized this dash::Shared instance.
    */
   value_type * local() noexcept {
-<<<<<<< HEAD
     return (m_team->myid() == m_owner) ? m_dart_gptr.local() : nullptr;
-=======
-    return (m_team->myid() == m_owner) ? m_globmem->lbegin() : nullptr;
->>>>>>> 4f710f99
   }
 
   /**
@@ -334,15 +233,9 @@
    */
   void flush()
   {
-<<<<<<< HEAD
     DASH_ASSERT(static_cast<bool>(m_dart_gptr));
     DASH_ASSERT_RETURNS(
       dart_flush(m_dart_gptr.raw()),
-=======
-    DASH_ASSERT(!DART_GPTR_ISNULL(m_dart_gptr));
-    DASH_ASSERT_RETURNS(
-      dart_flush(m_dart_gptr),
->>>>>>> 4f710f99
       DART_OK);
   }
 
