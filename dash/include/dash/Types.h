--- conflicted
+++ resolved
@@ -84,81 +84,72 @@
   ::std::array<SizeType, NumDimensions> sizes;
 };
 
-
-namespace internal {
-
+#ifdef DOXYGEN
+
+/**
+ * Type trait for mapping to DART data types.
+ */
 template<typename Type>
-struct dart_datatype_ {
+struct dart_datatype {
+  static constexpr const dart_datatype_t value;
+};
+
+/**
+ * Type trait for mapping to punned DART data type for reduce operations.
+ */
+template <typename T>
+struct dart_punned_datatype {
+  static constexpr const dart_datatype_t value;
+};
+
+#else
+
+template<typename Type>
+struct dart_datatype {
   static constexpr const dart_datatype_t value = DART_TYPE_UNDEFINED;
 };
 
 template<>
-struct dart_datatype_<char> {
+struct dart_datatype<char> {
   static constexpr const dart_datatype_t value = DART_TYPE_BYTE;
 };
 
 template<>
-struct dart_datatype_<unsigned char> {
+struct dart_datatype<unsigned char> {
   static constexpr const dart_datatype_t value = DART_TYPE_BYTE;
 };
 
 template<>
-struct dart_datatype_<short> {
+struct dart_datatype<short> {
   static constexpr const dart_datatype_t value = DART_TYPE_SHORT;
 };
 
 template<>
-struct dart_datatype_<unsigned short> {
+struct dart_datatype<unsigned short> {
   static constexpr const dart_datatype_t value = DART_TYPE_SHORT;
 };
 
 template<>
-struct dart_datatype_<int> {
+struct dart_datatype<int> {
   static constexpr const dart_datatype_t value = DART_TYPE_INT;
 };
 
 template<>
-struct dart_datatype_<unsigned int> {
+struct dart_datatype<unsigned int> {
   static constexpr const dart_datatype_t value = DART_TYPE_UINT;
 };
 
 template<>
-<<<<<<< HEAD
-struct dart_datatype_<float> {
-  static constexpr const dart_datatype_t value = DART_TYPE_FLOAT;
-};
-
-template<>
-struct dart_datatype_<long> {
-=======
 struct dart_datatype<long> {
->>>>>>> 3d8fec09
   static constexpr const dart_datatype_t value = DART_TYPE_LONG;
 };
 
 template<>
-struct dart_datatype_<unsigned long> {
+struct dart_datatype<unsigned long> {
   static constexpr const dart_datatype_t value = DART_TYPE_ULONG;
 };
 
 template<>
-<<<<<<< HEAD
-struct dart_datatype_<double> {
-  static constexpr const dart_datatype_t value = DART_TYPE_DOUBLE;
-};
-
-} // namespace internal
-
-/**
- * Type trait for mapping to DART data types.
- */
-template<typename Type>
-struct dart_datatype
-: public dash::internal::dart_datatype_<
-           typename std::remove_const<
-             typename std::remove_reference<Type>::type
-           >::type > {
-=======
 struct dart_datatype<long long> {
   static constexpr const dart_datatype_t value = DART_TYPE_LONGLONG;
 };
@@ -181,7 +172,6 @@
 template<>
 struct dart_datatype<long double> {
   static constexpr const dart_datatype_t value = DART_TYPE_LONG_DOUBLE;
->>>>>>> 3d8fec09
 };
 
 template<typename T>
@@ -189,6 +179,7 @@
 
 template<typename T>
 struct dart_datatype<volatile T> : public dart_datatype<T> { };
+
 
 namespace internal {
 
@@ -219,34 +210,16 @@
 
 } // namespace internal
 
-#ifdef DOXYGEN
-
-/**
- * Type trait for mapping to punned DART data type for reduce operations.
- */
 template <typename T>
 struct dart_punned_datatype {
-  static constexpr const dart_datatype_t value;
-};
-
-#else
-
-template <typename T>
-struct dart_punned_datatype {
-private:
-  typedef typename std::remove_const<
-                     typename std::remove_reference<T>::type
-                   >::type
-    TDec;
-public:
   static constexpr const dart_datatype_t value
                            = std::conditional<
                                // only use type punning if T is not a DART
                                // data type:
-                               dash::dart_datatype<TDec>::value
+                               dash::dart_datatype<T>::value
                                  == DART_TYPE_UNDEFINED,
-                               internal::dart_pun_datatype_size<sizeof(TDec)>,
-                               dash::dart_datatype<TDec>
+                               internal::dart_pun_datatype_size<sizeof(T)>,
+                               dash::dart_datatype<T>
                              >::type::value;
 };
 
@@ -260,24 +233,10 @@
 struct is_container_compatible :
   public std::integral_constant<bool,
               std::is_standard_layout<T>::value
-<<<<<<< HEAD
-#if ( !defined(__CRAYC) && !defined(__GNUC__) ) || \
-    ( defined(__GNUG__) && __GNUC__ >= 5 )
-              // The Cray compiler (as of CCE8.5.6) does not support
-              // std::is_trivially_copyable.
-           && std::is_trivially_copyable<T>::value
-#elif defined(__GNUG__) && __GNUC__ < 5
-           // deprecated in C++14
-        // && std::has_trivial_copy_constructor<T>::value
-           && std::is_trivially_copy_constructible<T>::value
-           // no test for assignment as const element type is
-           // allowed
-=======
 #ifdef DASH_HAVE_STD_TRIVIALLY_COPYABLE
               && std::is_trivially_copyable<T>::value
 #elif defined DASH_HAVE_TRIVIAL_COPY_INTRINSIC
               && __has_trivial_copy(T)
->>>>>>> 3d8fec09
 #endif
          >
 { };
