#ifndef DASH__MATRIX__LOCAL_MATRIX_REF_H__
#define DASH__MATRIX__LOCAL_MATRIX_REF_H__

#include <dash/dart/if/dart.h>

#include <dash/Team.h>
#include <dash/Pattern.h>
#include <dash/GlobRef.h>
#include <dash/HView.h>
#include <dash/Container.h>

#include <dash/iterator/GlobIter.h>
#include <dash/iterator/GlobViewIter.h>

#include <dash/Matrix.h>


namespace dash {

/// Forward-declaration
template <
  typename T,
  dim_t NumDimensions,
  typename IndexT,
  class PatternT >
class Matrix;
/// Forward-declaration
template <
  typename T,
  dim_t NumDimensions,
  dim_t CUR,
  class PatternT >
class MatrixRef;
/// Forward-declaration
template <
  typename T,
  dim_t NumDimensions,
  dim_t CUR,
  class PatternT >
class LocalMatrixRef;

/**
 * Local part of a Matrix, provides local operations.
 *
 * \see DashMatrixConcept
 *
 * \ingroup Matrix
 */
template <
  typename T,
  dim_t NumDimensions,
  dim_t CUR = NumDimensions,
  class PatternT =
    TilePattern<NumDimensions, ROW_MAJOR, dash::default_index_t> >
class LocalMatrixRef
{
private:
  typedef MatrixRefView<T, NumDimensions, PatternT>
    MatrixRefView_t;
  typedef std::array<typename PatternT::size_type, NumDimensions>
    Extents_t;
  typedef std::array<typename PatternT::index_type, NumDimensions>
    Offsets_t;
  typedef dash::ViewSpec<NumDimensions,typename PatternT::index_type>
    ViewSpec_t;
  template <dim_t NumViewDim>
    using LocalMatrixRef_t =
          LocalMatrixRef<T, NumDimensions, NumViewDim, PatternT>;

public:
  template<
    typename T_,
    dim_t NumDimensions_,
    typename IndexT_,
    class PatternT_ >
  friend class Matrix;
  template<
    typename T_,
    dim_t NumDimensions1,
    dim_t NumDimensions2,
    class PatternT_ >
  friend class LocalMatrixRef;

public:
  typedef T                                                        value_type;
  typedef PatternT                                               pattern_type;
  typedef typename PatternT::index_type                            index_type;

  typedef typename PatternT::size_type                              size_type;
  typedef typename PatternT::index_type                       difference_type;

  typedef       GlobViewIter<value_type, PatternT>                   iterator;
  typedef const GlobViewIter<value_type, PatternT>             const_iterator;
  typedef std::reverse_iterator<iterator>                    reverse_iterator;
  typedef std::reverse_iterator<const_iterator>        const_reverse_iterator;

  typedef       GlobRef<value_type>                                 reference;
  typedef const GlobRef<value_type>                           const_reference;

  typedef       GlobViewIter<value_type, PatternT>                    pointer;
  typedef const GlobViewIter<value_type, PatternT>              const_pointer;

  typedef       T *                                             local_pointer;
  typedef const T *                                       const_local_pointer;

  template <dim_t NumViewDim>
    using view_type =
          LocalMatrixRef<T, NumDimensions, NumViewDim, PatternT>;

public:

  static constexpr dim_t ndim() {
    return CUR;
  }

public:
  /**
   * Default constructor.
   */
  LocalMatrixRef<T, NumDimensions, CUR, PatternT>()
<<<<<<< HEAD
  : _refview()
=======
>>>>>>> b6c58b5b
  {
    DASH_LOG_TRACE_VAR("LocalMatrixRef<T,D,C>()", NumDimensions);
    DASH_LOG_TRACE_VAR("LocalMatrixRef<T,D,C>()", CUR);
  }

  LocalMatrixRef<T, NumDimensions, CUR, PatternT>(
    const LocalMatrixRef<T, NumDimensions, CUR+1, PatternT> & previous,
    index_type coord);

#if 0
  /**
   * Constructor, creates a local view reference to a Matrix.
   */
  LocalMatrixRef<T, NumDimensions, CUR, PatternT>(
    MatrixRef<T, NumDimensions, CUR, PatternT> * matref);
#endif

  /**
   * Constructor, creates a local view reference to a Matrix view.
   */
  LocalMatrixRef<T, NumDimensions, CUR, PatternT>(
    Matrix<T, NumDimensions, index_type, PatternT> * mat
  );

  /**
   * View at local block at given local block coordinates.
   */
  LocalMatrixRef<T, NumDimensions, CUR, PatternT> block(
    const std::array<index_type, NumDimensions> & block_lcoords
  );

  /**
   * View at local block at given local block offset.
   */
  LocalMatrixRef<T, NumDimensions, CUR, PatternT> block(
    index_type block_lindex
  );

  inline operator LocalMatrixRef<T, NumDimensions, CUR-1, PatternT> && ();

  // SHOULD avoid cast from MatrixRef to LocalMatrixRef.
  // Different operation semantics.
  inline operator MatrixRef<T, NumDimensions, CUR, PatternT> ();

  inline T                 & local_at(size_type pos);

  inline Team              & team();

  inline size_type           size()                const noexcept;
  inline size_type           local_size()          const noexcept;
  inline size_type           local_capacity()      const noexcept;
  inline size_type           extent(dim_t dim)     const noexcept;
  inline Extents_t           extents()             const noexcept;
  inline index_type          offset(dim_t dim)     const noexcept;
  inline Offsets_t           offsets()             const noexcept;
  inline bool                empty()               const noexcept;

  /**
   * Synchronize units associated with the matrix.
   *
   * \see  DashContainerConcept
   */
  inline void                barrier()             const;

  /**
   * The pattern used to distribute matrix elements to units in its
   * associated team.
   *
   * NOTE: This method is not implemented as local matrix views do
   *       not have a pattern. The pattern of the referenced matrix
   *       refers to the global data domain.
   */
  inline const PatternT    & pattern()             const;

  inline       iterator      begin()                     noexcept;
  inline const_iterator      begin()               const noexcept;
  inline       iterator      end()                       noexcept;
  inline const_iterator      end()                 const noexcept;

  inline       local_pointer lbegin()                    noexcept;
  inline const_local_pointer lbegin()              const noexcept;
  inline       local_pointer lend()                      noexcept;
  inline const_local_pointer lend()                const noexcept;

  /**
   * Fortran-style subscript operator.
   * As an example, the operation \c matrix(i,j) is equivalent to
   * \c matrix[i][j].
   *
   * \returns  A global reference to the element at the given global
   *           coordinates.
   */
  template<typename ... Args>
  inline T & at(
    /// Global coordinates
    Args... args);

  /**
   * Fortran-style subscript operator, alias for \c at().
   * As an example, the operation \c matrix(i,j) is equivalent to
   * \c matrix[i][j].
   *
   * \returns  A global reference to the element at the given global
   *           coordinates.
   * \see  at
   */
  template<typename... Args>
  inline T & operator()(
    /// Coordinates of element in global cartesian index space.
    Args... args);

  /**
   * Subscript assignment operator, access element at given offset
   * in global element range.
   */
  LocalMatrixRef<T, NumDimensions, CUR-1, PatternT>
    operator[](index_type n);

  /**
   * Subscript operator, access element at given offset in
   * global element range.
   */
  const LocalMatrixRef<T, NumDimensions, CUR-1, PatternT>
    operator[](index_type n) const;

  template<dim_t NumSubDimensions>
  LocalMatrixRef<T, NumDimensions, NumDimensions-1, PatternT>
    sub(size_type n);
  inline LocalMatrixRef<T, NumDimensions, NumDimensions-1, PatternT>
    col(size_type n);
  inline LocalMatrixRef<T, NumDimensions, NumDimensions-1, PatternT>
    row(size_type n);

  template<dim_t SubDimension>
  LocalMatrixRef<T, NumDimensions, NumDimensions, PatternT> sub(
    size_type n,
    size_type range);

  /**
   * Create a view representing the matrix slice within a row
   * range.
   * Same as \c sub<0>(offset, extent).
   *
   * \returns  A matrix local view
   *
   * \see  sub
   */
  inline LocalMatrixRef<T, NumDimensions, NumDimensions, PatternT> rows(
    /// Offset of first row in range
    size_type offset,
    /// Number of rows in the range
    size_type range);

  /**
   * Create a view representing the matrix slice within a column
   * range.
   * Same as \c sub<1>(offset, extent).
   *
   * \returns  A matrix local view
   *
   * \see  sub
   */
  inline LocalMatrixRef<T, NumDimensions, NumDimensions, PatternT> cols(
    /// Offset of first column in range
    size_type offset,
    /// Number of columns in the range
    size_type extent);

private:
  MatrixRefView_t _refview;
};

/**
 * Local Matrix representation, provides local operations.
 * Partial Specialization for value deferencing.
 *
 * \ingroup Matrix
 */
template <
  typename T,
  dim_t NumDimensions,
  class PatternT >
class LocalMatrixRef<T, NumDimensions, 0, PatternT>
{
 private:
   typedef LocalMatrixRef<T, NumDimensions, 0, PatternT> self_t;

 public:
  template<
    typename T_,
    dim_t NumDimensions_,
    typename IndexT_,
    class PatternT_ >
  friend class Matrix;
  template<
    typename T_,
    dim_t NumDimensions1,
    dim_t NumDimensions2,
    class PatternT_ >
  friend class LocalMatrixRef;

 public:
  typedef typename PatternT::index_type  index_type;
  typedef typename PatternT::size_type   size_type;

 public:
  /**
   * Default constructor.
   */
  LocalMatrixRef<T, NumDimensions, 0, PatternT>()
  {
    DASH_LOG_TRACE_VAR("LocalMatrixRef<T,D,0>()", NumDimensions);
  }

  /**
   * Copy constructor.
   */
  LocalMatrixRef<T, NumDimensions, 0, PatternT>(
    const self_t & other)
  : _refview(other._refview)
  {
    DASH_LOG_TRACE_VAR("LocalMatrixRef<T,D,0>(other)", NumDimensions);
  }

  LocalMatrixRef<T, NumDimensions, 0, PatternT>(
    const LocalMatrixRef<T, NumDimensions, 1, PatternT> & previous,
    index_type coord);

  inline T * local_at(index_type pos) const;

  inline bool is_local() const {
    return true;
  }

  inline operator T() const;

  /**
   * Assignment operator.
   */
  inline T operator= (const T & value);
  inline T operator+=(const T & value);
  inline T operator+ (const T & value);
  inline T operator-=(const T & value);
  inline T operator- (const T & value);
  inline T operator*=(const T & value);
  inline T operator* (const T & value);
  inline T operator/=(const T & value);
  inline T operator/ (const T & value);

 private:
  MatrixRefView<T, NumDimensions, PatternT> _refview;
};

} // namespace dash

#include <dash/matrix/internal/LocalMatrixRef-inl.h>

#endif<|MERGE_RESOLUTION|>--- conflicted
+++ resolved
@@ -118,10 +118,6 @@
    * Default constructor.
    */
   LocalMatrixRef<T, NumDimensions, CUR, PatternT>()
-<<<<<<< HEAD
-  : _refview()
-=======
->>>>>>> b6c58b5b
   {
     DASH_LOG_TRACE_VAR("LocalMatrixRef<T,D,C>()", NumDimensions);
     DASH_LOG_TRACE_VAR("LocalMatrixRef<T,D,C>()", CUR);
