#ifndef DASH__INTERNAL__STREAM_CONVERSION_H_
#define DASH__INTERNAL__STREAM_CONVERSION_H_

#include <dash/internal/Macro.h>
#include <dash/dart/if/dart_types.h>

#include <array>
#include <vector>
#include <map>
#include <set>
#include <sstream>
#include <iostream>
#include <iomanip>
#include <iterator>
#include <cstring>

namespace dash {

<<<<<<< HEAD
template<typename T = void>
std::ostream & operator<<(
=======
static std::ostream & operator<<(
>>>>>>> b4a81985
  std::ostream & o,
  dart_global_unit_t uid)
{
  o << uid.id;
  return o;
}

<<<<<<< HEAD
template<typename T = void>
std::ostream & operator<<(
=======
static std::ostream & operator<<(
>>>>>>> b4a81985
  std::ostream & o,
  dart_team_unit_t uid)
{
  o << uid.id;
  return o;
}

// To print std::array to ostream
template <typename T, std::size_t N>
std::ostream & operator<<(
  std::ostream & o,
  const std::array<T, N> & arr)
{
  std::ostringstream ss;
  auto nelem = arr.size();
  ss << "{ ";
  int i = 1;
  for (auto e : arr) {
    ss << e
       << (i++ < nelem ? "," : "");
  }
  ss << " }";
  operator<<(o, ss.str());
  return o;
}
// To print std::vector to ostream
template <typename T>
std::ostream & operator<<(
  std::ostream & o,
  const std::vector<T> & vec)
{
  std::ostringstream ss;
  auto nelem = vec.size();
  ss << "{ ";
  int i = 1;
  for (auto e : vec) {
    ss << e
       << (i++ < nelem ? "," : "");
  }
  ss << " }";
  operator<<(o, ss.str());
  return o;
}
// To print std::set to ostream
template <typename T>
std::ostream & operator<<(
  std::ostream & o,
  const std::set<T> & set)
{
  std::ostringstream ss;
  auto nelem = set.size();
  ss << "{ ";
  int i = 1;
  for (auto e : set) {
    ss << e
       << (i++ < nelem ? "," : "");
  }
  ss << " }";
  operator<<(o, ss.str());
  return o;
}
// To print std::map to ostream
template <typename T1, typename T2>
std::ostream & operator<<(
  std::ostream & o,
  const std::map<T1,T2> & map)
{
  std::ostringstream ss;
  auto nelem = map.size();
  ss << "{ ";
  int i = 1;
  for (auto kv : map) {
    ss << "(" << kv.first
       << ":" << kv.second << ")"
       << (i++ < nelem ? "," : "");
  }
  ss << " }";
  operator<<(o, ss.str());
  return o;
}
// To print std::initializer_list to ostream
template <typename T>
std::ostream & operator<<(
  std::ostream & o,
  const std::initializer_list<T> & lst)
{
  std::ostringstream ss;
  auto nelem = lst.size();
  ss << "{ ";
  int i = 1;
  for (auto e : lst) {
    ss << e
       << (i++ < nelem ? "," : "");
  }
  ss << " }";
  operator<<(o, ss.str());
  return o;
}

} // namespace dash

#endif // DASH__INTERNAL__STREAM_CONVERSION_H_<|MERGE_RESOLUTION|>--- conflicted
+++ resolved
@@ -16,12 +16,7 @@
 
 namespace dash {
 
-<<<<<<< HEAD
-template<typename T = void>
-std::ostream & operator<<(
-=======
 static std::ostream & operator<<(
->>>>>>> b4a81985
   std::ostream & o,
   dart_global_unit_t uid)
 {
@@ -29,12 +24,7 @@
   return o;
 }
 
-<<<<<<< HEAD
-template<typename T = void>
-std::ostream & operator<<(
-=======
 static std::ostream & operator<<(
->>>>>>> b4a81985
   std::ostream & o,
   dart_team_unit_t uid)
 {
