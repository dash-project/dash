#ifndef ARRAY_H_INCLUDED
#define ARRAY_H_INCLUDED

#include <dash/Types.h>
#include <dash/Team.h>
#include <dash/Exception.h>
#include <dash/Cartesian.h>
#include <dash/Dimensional.h>
#include <dash/memory/GlobStaticMem.h>
#include <dash/GlobRef.h>
#include <dash/GlobAsyncRef.h>
#include <dash/Shared.h>
#include <dash/HView.h>
#include <dash/Meta.h>

#include <dash/pattern/BlockPattern1D.h>

#include <dash/iterator/GlobIter.h>

#include <iterator>
#include <initializer_list>
#include <type_traits>


/**
 * \defgroup  DashArrayConcept  Array Concept
 *
 * \ingroup DashContainerConcept
 * \{
 * \par Description
 *
 * A distributed array of fixed size.
 *
 * Like all DASH containers, \c dash::Array is initialized by specifying
  * an arrangement of units in a team (\c dash::TeamSpec) and a
 * distribution pattern (\c dash::Pattern).
 *
 * DASH arrays support delayed allocation (\c dash::Array::allocate),
 * so global memory of an array instance can be allocated any time after
 * declaring a \c dash::Array variable.
 *
 * \par Types
 *
 * Type name                       | Description
 * ------------------------------- | --------------------------------------------------------------------------------------------------------------------
 * <tt>value_type</tt>             | Type of the container elements.
 * <tt>difference_type</tt>        | Integer type denoting a distance in cartesian index space.
 * <tt>index_type</tt>             | Integer type denoting an offset/coordinate in cartesian index space.
 * <tt>size_type</tt>              | Integer type denoting an extent in cartesian index space.
 * <tt>iterator</tt>               | Iterator on container elements in global index space.
 * <tt>const_iterator</tt>         | Iterator on const container elements in global index space.
 * <tt>reverse_iterator</tt>       | Reverse iterator on container elements in global index space.
 * <tt>const_reverse_iterator</tt> | Reverse iterator on const container elements in global index space.
 * <tt>reference</tt>              | Reference on container elements in global index space.
 * <tt>const_reference</tt>        | Reference on const container elements in global index space.
 * <tt>local_pointer</tt>          | Native pointer on local container elements.
 * <tt>const_local_pointer</tt>    | Native pointer on const local container elements.
 * <tt>view_type</tt>              | View specifier on container elements, model of \c DashViewConcept.
 * <tt>local_type</tt>             | Reference to local element range, allows range-based iteration.
 * <tt>pattern_type</tt>           | Concrete model of the Pattern concept that specifies the container's data distribution and cartesian access pattern.
 *
 * \par Methods
 *
 * Return Type              | Method                | Parameters                                            | Description
 * ------------------------ | --------------------- | ----------------------------------------------------- | -------------------------------------------------------------------------------------------------------------------------
 * <tt>local_type</tt>      | <tt>local</tt>        | &nbsp;                                                | Container proxy object representing a view specifier on the container's local elements.
 * <tt>pattern_type</tt>    | <tt>pattern</tt>      | &nbsp;                                                | Object implementing the Pattern concept specifying the container's data distribution and iteration pattern.
 * <tt>iterator</tt>        | <tt>begin</tt>        | &nbsp;                                                | Iterator referencing the first container element.
 * <tt>iterator</tt>        | <tt>end</tt>          | &nbsp;                                                | Iterator referencing the element past the last container element.
 * <tt>Element *</tt>       | <tt>lbegin</tt>       | &nbsp;                                                | Native pointer referencing the first local container element, same as <tt>local().begin()</tt>.
 * <tt>Element *</tt>       | <tt>lend</tt>         | &nbsp;                                                | Native pointer referencing the element past the last local container element, same as <tt>local().end()</tt>.
 * <tt>size_type</tt>       | <tt>size</tt>         | &nbsp;                                                | Number of elements in the container.
 * <tt>size_type</tt>       | <tt>local_size</tt>   | &nbsp;                                                | Number of local elements in the container, same as <tt>local().size()</tt>.
 * <tt>bool</tt>            | <tt>is_local</tt>     | <tt>index_type gi</tt>                                | Whether the element at the given linear offset in global index space <tt>gi</tt> is local.
 * <tt>bool</tt>            | <tt>allocate</tt>     | <tt>size_type n, DistributionSpec<DD> ds, Team t</tt> | Allocation of <tt>n</tt> container elements distributed in Team <tt>t</tt> as specified by distribution spec <tt>ds</tt>
 * <tt>void</tt>            | <tt>deallocate</tt>   | &nbsp;                                                | Deallocation of the container and its elements.
 *
 * \}
 *
 */

namespace dash {

// forward declaration
template<
  typename ElementType,
  typename IndexType,
  class    PatternType >
class Array;

/**
 * Proxy type representing local access to elements in a \c dash::Array.
 *
 * \todo  Expression \c dash::index(dash:begin(dash:local(array))) should
 *        be valid; requires \c dash::LocalArrayRef<T,...>::pointer to
 *        provide method \c .pos().
 *
 * \concept{DashArrayConcept}
 */
template<
  typename T,
  typename IndexType,
  class    PatternType >
class LocalArrayRef
{
private:
  static const dim_t NumDimensions = 1;

  typedef LocalArrayRef<T, IndexType, PatternType>
    self_t;
  typedef Array<T, IndexType, PatternType>
    Array_t;
  typedef ViewSpec<NumDimensions, IndexType>
    ViewSpec_t;
  typedef std::array<typename PatternType::size_type, NumDimensions>
    Extents_t;

public:
  template <typename T_, typename I_, typename P_>
    friend class LocalArrayRef;

public:
  typedef T                                                  value_type;

  typedef typename std::make_unsigned<IndexType>::type        size_type;
  typedef IndexType                                          index_type;

  typedef IndexType                                     difference_type;

  typedef       T &                                           reference;
  typedef const T &                                     const_reference;

  typedef       T *                                             pointer;
  typedef const T *                                       const_pointer;

  typedef       T *                                            iterator;
  typedef const T *                                      const_iterator;

public:
  /// Type alias for LocalArrayRef<T,I,P>::view_type
  typedef LocalArrayRef<T, IndexType, PatternType>                 View;
  typedef self_t                                             local_type;
  typedef PatternType                                      pattern_type;

public:
  typedef std::integral_constant<dim_t, 1>
    rank;

  static constexpr dim_t ndim() {
    return 1;
  }

public:
  /**
   * Constructor, creates a local access proxy for the given array.
   */
  LocalArrayRef(
    const Array<T, IndexType, PatternType> * array)
  : _array(array)
  { }

  LocalArrayRef(
    /// Pointer to array instance referenced by this view.
    const Array<T, IndexType, PatternType> * array,
    /// The view's offset and extent within the referenced array.
    const ViewSpec_t & viewspec)
  : _array(array),
    _viewspec(viewspec)
  { }

  /**
   * Pointer to initial local element in the array.
   */
  constexpr const_iterator begin() const noexcept {
    return _array->m_lbegin;
  }

  /**
   * Pointer to initial local element in the array.
   */
  inline iterator begin() noexcept {
    return _array->m_lbegin;
  }

  /**
   * Pointer past final local element in the array.
   */
  constexpr const_iterator end() const noexcept {
    return _array->m_lend;
  }

  /**
   * Pointer past final local element in the array.
   */
  inline iterator end() noexcept {
    return _array->m_lend;
  }

  /**
   * Number of array elements in local memory.
   */
  constexpr size_type size() const noexcept {
    return end() - begin();
  }

  /**
   * Subscript operator, access to local array element at given position.
   */
  constexpr const_reference operator[](const size_t n) const {
    return (_array->m_lbegin)[n];
  }

  /**
   * Subscript operator, access to local array element at given position.
   */
  inline reference operator[](const size_t n) {
    return (_array->m_lbegin)[n];
  }

  /**
   * Checks whether the given local index is local to the calling unit.
   *
   * \return  True
   */
  constexpr bool is_local(
    /// A global array index
    index_type local_index) const {
    return true;
  }

  /**
   * View at block at given global block offset.
   */
  constexpr self_t block(index_type block_lindex) const
  {
    return self_t(_array, pattern().local_block(block_lindex));
  }

  /**
   * The pattern used to distribute array elements to units.
   */
  constexpr const PatternType & pattern() const noexcept {
    return _array->pattern();
  }

private:
  /// Pointer to array instance referenced by this view.
  const Array_t * const _array;
  /// The view's offset and extent within the referenced array.
  ViewSpec_t            _viewspec;
};

#ifndef DOXYGEN

template<
  typename T,
  typename IndexType,
  class    PatternType >
class AsyncArrayRef
{
private:
  typedef AsyncArrayRef<T, IndexType, PatternType>
    self_t;

public:
  template <typename T_, typename I_, typename P_>
    friend class AsyncArrayRef;

public:
  typedef T                                                  value_type;
  typedef typename std::make_unsigned<IndexType>::type        size_type;
  typedef IndexType                                     difference_type;

  typedef       T &                                           reference;
  typedef const T &                                     const_reference;

  typedef       T *                                            iterator;
  typedef const T *                                      const_iterator;

  typedef       T *                                             pointer;
  typedef const T *                                       const_pointer;

  typedef GlobAsyncRef<      T>                         async_reference;
  typedef GlobAsyncRef<const T>                   const_async_reference;

public:
  typedef std::integral_constant<dim_t, 1>
    rank;

  static constexpr dim_t ndim() {
    return 1;
  }

private:
  Array<T, IndexType, PatternType> * const _array;

public:
  /**
   * Constructor, creates a local access proxy for the given array.
   */
  AsyncArrayRef(
    Array<T, IndexType, PatternType> * const array)
  : _array(array) {
  }

  /**
   * Pointer to initial local element in the array.
   *
   * TODO: Should return GlobAsyncPtr<...>(_array->begin())
   */
  constexpr const_iterator begin() const noexcept {
    return _array->m_begin;
  }

  /**
   * Pointer to initial local element in the array.
   *
   * TODO: Should return GlobAsyncPtr<...>(_array->begin())
   */
  inline iterator begin() noexcept {
    return _array->m_begin;
  }

  /**
   * Pointer past final local element in the array.
   *
   * TODO: Should return GlobAsyncPtr<...>(_array->end())
   */
  constexpr const_iterator end() const noexcept {
    return _array->m_end;
  }

  /**
   * Pointer past final local element in the array.
   *
   * TODO: Should return GlobAsyncPtr<...>(_array->end())
   */
  inline iterator end() noexcept {
    return _array->m_end;
  }

  /**
   * Number of array elements in local memory.
   */
  constexpr size_type size() const noexcept {
    return _array->size();
  }

  /**
   * Subscript operator, access to local array element at given position.
   */
  constexpr const_async_reference operator[](const size_t n) const  {
    return async_reference(
             _array->m_globmem,
             (*(_array->begin() + n)).dart_gptr());
  }

  /**
   * Subscript operator, access to local array element at given position.
   */
  async_reference operator[](const size_t n) {
    return async_reference(
             _array->m_globmem,
             (*(_array->begin() + n)).dart_gptr());
  }

  /**
   * Complete all outstanding asynchronous operations on the referenced array
   * on all units.
   */
  inline void flush() const {
    // could also call _array->flush();
    _array->m_globmem->flush();
  }

  inline void flush_local() const {
    // could also call _array->flush_local();
    _array->m_globmem->flush_local();
  }

  inline void flush_all() const {
    // could also call _array->flush();
    _array->m_globmem->flush_all();
  }

  inline void flush_local_all() const {
    // could also call _array->flush_local_all();
    _array->m_globmem->flush_local_all();
  }

  /**
   * Block until all locally invoked operations on global memory have been
   * communicated.
   *
   * \see DashAsyncProxyConcept
   */
  inline void push() const {
    flush_local_all();
  }

  /**
   * Block until all remote operations on this unit's local memory have been
   * completed.
   *
   * \see DashAsyncProxyConcept
   */
  inline void fetch() const {
    flush_all();
  }
};

#endif // DOXYGEN

/**
 * Proxy type representing a view specifier on elements in a
 * \c dash::Array.
 *
 * \concept{DashArrayConcept}
 */
template<
  typename T,
  class    PatternT >
class ArrayRefView
{
 public:
  typedef typename PatternT::index_type             index_type;

 private:
  Array<T, index_type, PatternT>                  * _arr;
  ViewSpec<1, index_type>                           _viewspec;
};

/**
 * Proxy type representing an access modifier on elements in a
 * \c dash::Array.
 *
 * \concept{DashArrayConcept}
 */
template<
  typename ElementType,
  typename IndexType,
  class    PatternType>
class ArrayRef
{
private:
  static const dim_t NumDimensions = 1;

  typedef ArrayRef<ElementType, IndexType, PatternType>
    self_t;
  typedef Array<ElementType, IndexType, PatternType>
    Array_t;
  typedef ViewSpec<NumDimensions, IndexType>
    ViewSpec_t;
  typedef std::array<typename PatternType::size_type, NumDimensions>
    Extents_t;

/// Public types as required by iterator concept
public:
  typedef ElementType                                             value_type;
  typedef IndexType                                               index_type;
  typedef typename std::make_unsigned<IndexType>::type             size_type;
  typedef typename std::make_unsigned<IndexType>::type       difference_type;

  typedef GlobIter<      value_type, PatternType>                   iterator;
  typedef GlobIter<const value_type, PatternType>             const_iterator;

  typedef std::reverse_iterator<      iterator>             reverse_iterator;
  typedef std::reverse_iterator<const_iterator>       const_reverse_iterator;

  typedef GlobRef<      value_type>                                reference;
  typedef GlobRef<const value_type>                          const_reference;

  typedef GlobIter<      value_type, PatternType>                    pointer;
  typedef GlobIter<const value_type, PatternType>              const_pointer;

/// Public types as required by dash container concept
public:
  /// The type of the pattern used to distribute array elements to units
  typedef PatternType
    pattern_type;
  typedef ArrayRef<ElementType, IndexType, PatternType>
    view_type;
  typedef LocalArrayRef<value_type, IndexType, PatternType>
    local_type;
  typedef AsyncArrayRef<value_type, IndexType, PatternType>
    async_type;

public:
  typedef std::integral_constant<dim_t, 1>
    rank;

  static constexpr dim_t ndim() {
    return 1;
  }

public:
  ArrayRef(
    /// Pointer to array instance referenced by this view.
    const Array_t    * array,
    /// The view's offset and extent within the referenced array.
    const ViewSpec_t & viewspec)
  : _arr(array),
    _viewspec(viewspec),
    _begin(array->begin() + _viewspec.offsets()[0]),
    _end(array->begin()   + _viewspec.offsets()[0] + _viewspec.extents()[0]),
    _size(_viewspec.size())
  { }

public:
  constexpr Team              & team() const {
    return _arr->team();
  }

  constexpr size_type           size()             const noexcept {
    return _size;
  }

  constexpr size_type           local_size()       const noexcept;
  constexpr size_type           local_capacity()   const noexcept;

  constexpr size_type           extent(dim_t dim)  const noexcept {
    return _viewspec.extents()[dim];
  }
  constexpr Extents_t           extents()          const noexcept {
    return _viewspec.extents();
  }
  constexpr bool                empty()            const noexcept {
    return _size == 0;
  }

  inline    void                barrier()          const;

  constexpr const_pointer       data()             const noexcept {
    return _begin;
  }
  inline    iterator            begin()                  noexcept {
    return _begin;
  }
  constexpr const_iterator      begin()            const noexcept {
    return _begin;
  }
  inline    iterator            end()                    noexcept {
    return _end;
  }
  constexpr const_iterator      end()              const noexcept {
    return _end;
  }
  /// View representing elements in the active unit's local memory.
  inline    local_type          sub_local()              noexcept;
  /// Pointer to first element in local range.
  constexpr ElementType       * lbegin()           const noexcept;
  /// Pointer past final element in local range.
  constexpr ElementType       * lend()             const noexcept;

  reference operator[](
    /// The position of the element to return
    size_type global_index)
  {
    DASH_LOG_TRACE("ArrayRef.[]=", global_index);
    return _arr->_begin[global_index];
  }

  constexpr const_reference operator[](
    /// The position of the element to return
    size_type global_index) const
  {
    return _arr->_begin[global_index];
  }

  reference at(
    /// The position of the element to return
    size_type global_pos)
  {
    if (global_pos >= size()) {
      DASH_THROW(
          dash::exception::OutOfRange,
          "Position " << global_pos
          << " is out of range " << size()
          << " in ArrayRef.at()" );
    }
    return _arr->_begin[global_pos];
  }

  const_reference at(
    /// The position of the element to return
    size_type global_pos) const
  {
    if (global_pos >= size()) {
      DASH_THROW(
          dash::exception::OutOfRange,
          "Position " << global_pos
          << " is out of range " << size()
          << " in ArrayRef.at()" );
    }
    return _arr->_begin[global_pos];
  }

  /**
   * The pattern used to distribute array elements to units.
   */
  constexpr const PatternType & pattern() const {
    return _arr->pattern();
  }

private:
  /// Pointer to array instance referenced by this view.
  const Array_t * const _arr;
  /// The view's offset and extent within the referenced array.
  ViewSpec_t            _viewspec;
  /// Iterator to initial element in the array
  iterator              _begin;
  /// Iterator to final element in the array
  iterator              _end;
  /// Total number of elements in the array
  size_type             _size;
}; // class ArrayRef

/**
 * A distributed array.
 *
 * \concept{DashArrayConcept}
 *
 * \todo  Add template parameter:
<<<<<<< HEAD
 *        <tt>class GlobStaticMemType = dash::GlobStaticMem<ElementType></tt>
=======
 *        <tt>class GlobMemType = dash::GlobStaticMem<ElementType></tt>
>>>>>>> 15c107e8
 *
 * \note: Template parameter IndexType could be deduced from pattern
 *        type <tt>PatternT::index_type</tt>
 */
template<
  typename ElementType,
  typename IndexType    = dash::default_index_t,
  /// Pattern type used to distribute array elements among units.
  /// Default is \c dash::BlockPattern<1, ROW_MAJOR> as it supports all
  /// distribution types (BLOCKED, TILE, BLOCKCYCLIC, CYCLIC).
  class    PatternType  = BlockPattern<1, ROW_MAJOR, IndexType>
>
class Array
{
  static_assert(
    dash::is_container_compatible<ElementType>::value,
    "Type not supported for DASH containers");

private:
  typedef Array<ElementType, IndexType, PatternType> self_t;

/// Public types as required by iterator concept
public:
  typedef ElementType                                             value_type;
  typedef IndexType                                               index_type;
  typedef typename std::make_unsigned<IndexType>::type             size_type;
  typedef typename std::make_unsigned<IndexType>::type       difference_type;

  typedef GlobIter<      value_type, PatternType>                   iterator;
  typedef GlobIter<const value_type, PatternType>             const_iterator;

  typedef std::reverse_iterator<      iterator>             reverse_iterator;
  typedef std::reverse_iterator<const_iterator>       const_reverse_iterator;

  typedef GlobRef<      value_type>                                reference;
  typedef GlobRef<const value_type>                          const_reference;

  typedef GlobIter<      value_type, PatternType>                    pointer;
  typedef GlobIter<const value_type, PatternType>              const_pointer;

  typedef dash::GlobStaticMem<value_type>                            glob_mem_type;

public:
  template<
    typename T_,
    typename I_,
    class P_>
  friend class LocalArrayRef;
  template<
    typename T_,
    typename I_,
    class P_>
  friend class AsyncArrayRef;

/// Public types as required by dash container concept
public:
  /// The type of the pattern used to distribute array elements to units
  typedef PatternType
    pattern_type;

  typedef LocalArrayRef<value_type, IndexType, PatternType>
    local_type;
  typedef ArrayRef<ElementType, IndexType, PatternType>
    view_type;
  typedef AsyncArrayRef<value_type, IndexType, PatternType>
    async_type;

public:
  typedef std::integral_constant<dim_t, 1>
    rank;

  static constexpr dim_t ndim() {
    return 1;
  }

private:
  typedef DistributionSpec<1>
    DistributionSpec_t;
  typedef SizeSpec<1, size_type>
    SizeSpec_t;

public:
  /// Local proxy object, allows use in range-based for loops.
  local_type           local;
  /// Proxy object, provides non-blocking operations on array.
  async_type           async;

private:
  /// Team containing all units interacting with the array
  dash::Team         * m_team      = nullptr;
  /// DART id of the unit that created the array
  team_unit_t          m_myid;
  /// Element distribution pattern
  PatternType          m_pattern;
  /// Global memory allocation and -access
  glob_mem_type      * m_globmem   = nullptr;
  /// Iterator to initial element in the array
  iterator             m_begin;
  /// Iterator to final element in the array
  iterator             m_end;
  /// Total number of elements in the array
  size_type            m_size;
  /// Number of local elements in the array
  size_type            m_lsize;
  /// Number allocated local elements in the array
  size_type            m_lcapacity;
  /// Native pointer to first local element in the array
  ElementType        * m_lbegin    = nullptr;
  /// Native pointer past last local element in the array
  ElementType        * m_lend      = nullptr;

public:
/*
   Check requirements on element type
   is_trivially_copyable is not implemented presently, and is_trivial
   is too strict (e.g. fails on std::pair).

   static_assert(std::is_trivially_copyable<ElementType>::value,
     "Element type must be trivially copyable");
   static_assert(std::is_trivial<ElementType>::value,
     "Element type must be trivially copyable");
*/

public:
  /**
   * Default constructor, for delayed allocation.
   *
   * Sets the associated team to DART_TEAM_NULL for global array instances
   * that are declared before \c dash::Init().
   */
  Array(
    Team & team = dash::Team::Null())
  : local(this),
    async(this),
    m_team(&team),
    m_pattern(
      SizeSpec_t(0),
      DistributionSpec_t(dash::BLOCKED),
      team),
    m_globmem(nullptr),
    m_size(0),
    m_lsize(0),
    m_lcapacity(0),
    m_lbegin(nullptr),
    m_lend(nullptr)
  {
    DASH_LOG_TRACE("Array() >", "finished default constructor");
  }

  /**
   * Constructor, specifies the array's global capacity and distribution.
   */
  Array(
    size_type                  nelem,
    const DistributionSpec_t & distribution,
    Team                     & team = dash::Team::All())
  : local(this),
    async(this),
    m_team(&team),
    m_pattern(
      SizeSpec_t(nelem),
      distribution,
      team),
    m_size(0),
    m_lsize(0),
    m_lcapacity(0)
  {
    DASH_LOG_TRACE("Array(nglobal,dist,team)()", "size:", nelem);
    allocate(m_pattern);
    DASH_LOG_TRACE("Array(nglobal,dist,team) >");
  }

  /**
   * Delegating constructor, specifies the array's global capacity.
   */
  Array(
    size_type   nelem,
    Team      & team = dash::Team::All())
  : Array(nelem, dash::BLOCKED, team)
  {
    DASH_LOG_TRACE("Array(nglobal,team) >",
                   "finished delegating constructor");
  }

  /**
   * Constructor, specifies the array's global capacity, values of local
   * elements and distribution.
   */
  Array(
    size_type                           nelem,
    std::initializer_list<value_type>   local_elements,
    const DistributionSpec_t          & distribution,
    Team                              & team = dash::Team::All())
  : local(this),
    async(this),
    m_team(&team),
    m_myid(team.myid()),
    m_pattern(
      SizeSpec_t(nelem),
      distribution,
      team),
    m_size(0),
    m_lsize(0),
    m_lcapacity(0)
  {
    DASH_LOG_TRACE("Array(nglobal,lvals,dist,team)()",
                   "size:",   nelem,
                   "nlocal:", local_elements.size());
    allocate(m_pattern, local_elements);
    DASH_LOG_TRACE("Array(nglobal,lvals,dist,team) >");
  }

  /**
   * Delegating constructor, specifies the array's global capacity and values
   * of local elements.
   */
  Array(
    size_type                           nelem,
    std::initializer_list<value_type>   local_elements,
    Team                              & team = dash::Team::All())
  : Array(nelem, local_elements, dash::BLOCKED, team)
  {
    DASH_LOG_TRACE("Array(nglobal,lvals,team) >",
                   "finished delegating constructor");
  }

  /**
   * Constructor, specifies distribution pattern explicitly.
   */
  Array(
    const PatternType & pattern)
  : local(this),
    async(this),
    m_team(&pattern.team()),
    m_myid(m_team->myid()),
    m_pattern(pattern),
    m_size(0),
    m_lsize(0),
    m_lcapacity(0)
  {
    DASH_LOG_TRACE("Array()", "pattern instance constructor");
    allocate(m_pattern);
  }

  /**
   * Copy constructor is deleted to prevent unintentional copies of - usually
   * huge - distributed arrays.
   *
   * To create a copy of a \c dash::Array instance, instantiate the copy
   * instance explicitly and use \c dash::copy to clone elements.
   *
   * Example:
   *
   * \code
   * dash::Array<int> a1(1024 * dash::size());
   * dash::fill(a1.begin(), a1.end(), 123);
   * 
   * // create copy of array a1:
   * dash::Array<int> a2(a1.size());
   * dash::copy(a1.begin(), a1.end(), a2.begin());
   * \endcode
   */
  Array(const self_t & other) = delete;

  Array(self_t && other)      = delete;

  /**
   * Assignment operator is deleted to prevent unintentional copies of
   * - usually huge - distributed arrays.
   *
   * To create a copy of a \c dash::Array instance, instantiate the copy
   * instance explicitly and use \c dash::copy to clone elements.
   *
   * Example:
   *
   * \code
   * dash::Array<int> a1(1024 * dash::size());
   * dash::fill(a1.begin(), a1.end(), 123);
   * 
   * // create copy of array a1:
   * dash::Array<int> a2(a1.size());
   * dash::copy(a1.begin(), a1.end(), a2.begin());
   * \endcode
   */
  self_t & operator=(const self_t & rhs) = delete;

  self_t & operator=(self_t && other)    = delete;

  /**
   * Destructor, deallocates array elements.
   */
  ~Array()
  {
    DASH_LOG_TRACE_VAR("Array.~Array()", this);
    deallocate();
    DASH_LOG_TRACE_VAR("Array.~Array >", this);
  }

  /**
   * View at block at given global block offset.
   */
  constexpr const view_type block(index_type block_gindex) const
  {
    return View(this, ViewSpec<1>(pattern().block(block_gindex)));
  }

  /**
   * The instance of \c GlobStaticMem used by this iterator to resolve addresses
   * in global memory.
   */
  constexpr const glob_mem_type & globmem() const noexcept
  {
    return *m_globmem;
  }

  /**
   * Global const pointer to the beginning of the array.
   */
  constexpr const_pointer data() const noexcept
  {
    return m_begin;
  }

  /**
   * Global pointer to the beginning of the array.
   */
  iterator begin() noexcept
  {
    return m_begin;
  }

  /**
   * Global pointer to the beginning of the array.
   */
  constexpr const_iterator begin() const noexcept
  {
    return (const_cast<iterator &>(m_begin));
  }

  /**
   * Global pointer to the end of the array.
   */
  iterator end() noexcept {
    return m_end;
  }

  /**
   * Global pointer to the end of the array.
   */
  constexpr const_iterator end() const noexcept {
    return (const_cast<iterator &>(m_end));
  }

  /**
   * Native pointer to the first local element in the array.
   */
  constexpr const ElementType * lbegin() const noexcept {
    return m_lbegin;
  }

  /**
   * Native pointer to the first local element in the array.
   */
  ElementType * lbegin() noexcept {
    return m_lbegin;
  }

  /**
   * Native pointer to the end of the array.
   */
  constexpr const ElementType * lend() const noexcept {
    return m_lend;
  }

  /**
   * Native pointer to the end of the array.
   */
  ElementType * lend() noexcept {
    return m_lend;
  }

  /**
   * Subscript assignment operator, not range-checked.
   *
   * \return  A global reference to the element in the array at the given
   *          index.
   */
  reference operator[](
    /// The position of the element to return
    size_type global_index)
  {
    return m_begin[global_index];
  }

  /**
   * Subscript operator, not range-checked.
   *
   * \return  A global reference to the element in the array at the given
   *          index.
   */
  constexpr const_reference operator[](
    /// The position of the element to return
    size_type global_index) const
  {
    return m_begin[global_index];
  }

  /**
   * Random access assignment operator, range-checked.
   *
   * \see operator[]
   *
   * \return  A global reference to the element in the array at the given
   *          index.
   */
  reference at(
    /// The position of the element to return
    size_type global_pos)
  {
    if (global_pos >= size())  {
      DASH_THROW(
          dash::exception::OutOfRange,
          "Position " << global_pos
          << " is out of range " << size()
          << " in Array.at()" );
    }
    return m_begin[global_pos];
  }

  /**
   * Random access operator, range-checked.
   *
   * \see operator[]
   *
   * \return  A global reference to the element in the array at the given
   *          index.
   */
  const_reference at(
    /// The position of the element to return
    size_type global_pos) const
  {
    if (global_pos >= size())  {
      DASH_THROW(
          dash::exception::OutOfRange,
          "Position " << global_pos
          << " is out of range " << size()
          << " in Array.at()" );
    }
    return m_begin[global_pos];
  }

  /**
   * The size of the array.
   *
   * \return  The number of elements in the array.
   */
  constexpr size_type size() const noexcept
  {
    return m_size;
  }

  /**
   * The number of elements that can be held in currently allocated storage
   * of the array.
   *
   * \return  The number of elements in the array.
   */
  constexpr size_type capacity() const noexcept
  {
    return m_size;
  }

  /**
   * The team containing all units accessing this array.
   *
   * \return  The instance of Team that this array has been instantiated
   *          with
   */
  constexpr const Team & team() const noexcept
  {
    return *m_team;
  }

  /**
   * The number of elements in the local part of the array.
   *
   * \return  The number of elements in the array that are local to the
   *          calling unit.
   */
  constexpr size_type lsize() const noexcept
  {
    return m_lsize;
  }

  /**
   * The capacity of the local part of the array.
   *
   * \return  The number of allocated elements in the array that are local
   *          to the calling unit.
   */
  constexpr size_type lcapacity() const noexcept
  {
    return m_lcapacity;
  }

  /**
   * Checks whether the array is empty.
   *
   * \return  True if \c size() is 0, otherwise false
   */
  constexpr bool empty() const noexcept
  {
    return size() == 0;
  }

  constexpr view_type local_in(dash::util::Locality::Scope scope) const
  {
    return view_type(); // TODO
  }

  /**
   * Checks whether the given global index is local to the calling unit.
   *
   * \return  True if the array element referenced by the index is held
   *          in the calling unit's local memory
   */
  constexpr bool is_local(
    /// A global array index
    index_type global_index) const
  {
    return m_pattern.is_local(global_index, m_myid);
  }

  /**
   * Establish a barrier for all units operating on the array, publishing all
   * changes to all units.
   */
  void barrier() const
  {
    DASH_LOG_TRACE_VAR("Array.barrier()", m_team);
    if (nullptr != m_globmem) {
      m_globmem->flush_all();
    }
    if (nullptr != m_team && *m_team != dash::Team::Null()) {
      m_team->barrier();
    }
    DASH_LOG_TRACE("Array.barrier >", "passed barrier");
  }

  /**
   * The pattern used to distribute array elements to units.
   */
  constexpr const PatternType & pattern() const noexcept
  {
    return m_pattern;
  }

  bool allocate(
    size_type                   nelem,
    dash::DistributionSpec<1>   distribution,
    dash::Team                & team = dash::Team::All())
  {
    DASH_LOG_TRACE_VAR("Array.allocate(nlocal,ds,team)", nelem);
    DASH_LOG_TRACE_VAR("Array.allocate", m_team->dart_id());
    DASH_LOG_TRACE_VAR("Array.allocate", team.dart_id());
    // Check requested capacity:
    if (nelem == 0) {
      DASH_LOG_WARN("Array.allocate", "allocating dash::Array with size 0");
    }
    if (m_team == nullptr || *m_team == dash::Team::Null()) {
      DASH_LOG_TRACE("Array.allocate",
                     "initializing with specified team -",
                     "team size:", team.size());
      m_team    = &team;
      m_pattern = PatternType(nelem, distribution, team);
      DASH_LOG_TRACE_VAR("Array.allocate", team.dart_id());
      DASH_LOG_TRACE_VAR("Array.allocate", m_pattern.team().dart_id());
    } else {
      DASH_LOG_TRACE("Array.allocate",
                     "initializing pattern with initial team");
      m_pattern = PatternType(nelem, distribution, *m_team);
    }
    bool ret = allocate(m_pattern);
    DASH_LOG_TRACE("Array.allocate(nlocal,ds,team) >");
    return ret;
  }

  bool allocate(
    size_type                           nelem,
    std::initializer_list<value_type>   local_elements,
    dash::DistributionSpec<1>           distribution,
    dash::Team                        & team = dash::Team::All())
  {
    DASH_LOG_TRACE_VAR("Array.allocate(lvals,ds,team)",
                       local_elements.size());
    DASH_LOG_TRACE_VAR("Array.allocate", m_team->dart_id());
    DASH_LOG_TRACE_VAR("Array.allocate", team.dart_id());
    // Check requested capacity:
    if (nelem == 0) {
      DASH_THROW(
        dash::exception::InvalidArgument,
        "Tried to allocate dash::Array with size 0");
    }
    if (m_team == nullptr || *m_team == dash::Team::Null()) {
      DASH_LOG_TRACE("Array.allocate",
                     "initializing pattern with Team::All()");
      m_team    = &team;
      m_pattern = PatternType(nelem, distribution, team);
      DASH_LOG_TRACE_VAR("Array.allocate", team.dart_id());
      DASH_LOG_TRACE_VAR("Array.allocate", m_pattern.team().dart_id());
    } else {
      DASH_LOG_TRACE("Array.allocate",
                     "initializing pattern with initial team");
      m_pattern = PatternType(nelem, distribution, *m_team);
    }
    bool ret = allocate(m_pattern, local_elements);
    DASH_LOG_TRACE("Array.allocate(lvals,ds,team) >");
    return ret;
  }

  void deallocate()
  {
    DASH_LOG_TRACE_VAR("Array.deallocate()", this);
    DASH_LOG_TRACE_VAR("Array.deallocate()", m_size);
    // Assure all units are synchronized before deallocation, otherwise
    // other units might still be working on the array:
    if (dash::is_initialized()) {
      barrier();
    }
    // Remove this function from team deallocator list to avoid
    // double-free:
    m_team->unregister_deallocator(
      this, std::bind(&Array::deallocate, this));
    // Actual destruction of the array instance:
    DASH_LOG_TRACE_VAR("Array.deallocate()", m_globmem);
    if (m_globmem != nullptr) {
      delete m_globmem;
      m_globmem = nullptr;
    }
    m_size = 0;
    DASH_LOG_TRACE_VAR("Array.deallocate >", this);
  }

  bool allocate(const PatternType & pattern)
  {
		DASH_LOG_TRACE("Array._allocate()", "pattern",
                   pattern.memory_layout().extents());
    if (&m_pattern != &pattern) {
      DASH_LOG_TRACE("Array.allocate()", "using specified pattern");
      m_pattern = pattern;
    }
    // Check requested capacity:
    m_size      = m_pattern.capacity();
    m_team      = &(m_pattern.team());
    if (m_size == 0) {
      DASH_LOG_WARN("Array.allocate", "allocating dash::Array with size 0");
    }
    // Initialize members:
    m_lsize     = m_pattern.local_size();
    m_lcapacity = m_pattern.local_capacity();
    m_myid      = m_team->myid();
    // Allocate local memory of identical size on every unit:
    DASH_LOG_TRACE_VAR("Array._allocate", m_lcapacity);
    DASH_LOG_TRACE_VAR("Array._allocate", m_lsize);
    m_globmem   = new glob_mem_type(m_lcapacity, *m_team);
    // Global iterators:
    m_begin     = iterator(m_globmem, m_pattern);
    m_end       = iterator(m_begin) + m_size;
    // Local iterators:
    m_lbegin    = m_globmem->lbegin();
    // More efficient than using m_globmem->lend as this a second mapping
    // of the local memory segment:
    m_lend      = m_lbegin + m_lsize;
    DASH_LOG_TRACE_VAR("Array._allocate", m_myid);
    DASH_LOG_TRACE_VAR("Array._allocate", m_size);
    DASH_LOG_TRACE_VAR("Array._allocate", m_lsize);
    // Register deallocator of this array instance at the team
    // instance that has been used to initialized it:
    m_team->register_deallocator(
      this, std::bind(&Array::deallocate, this));
    // Assure all units are synchronized after allocation, otherwise
    // other units might start working on the array before allocation
    // completed at all units:
    if (dash::is_initialized()) {
      DASH_LOG_TRACE("Array._allocate",
                     "waiting for allocation of all units");
      m_team->barrier();
    }
    DASH_LOG_TRACE("Array._allocate >", "finished");
    return true;
  }

private:
  bool allocate(
    const PatternType                 & pattern,
    std::initializer_list<value_type>   local_elements)
  {
    DASH_LOG_TRACE("Array._allocate()", "pattern",
                   pattern.memory_layout().extents());
    // Check requested capacity:
    m_size      = pattern.capacity();
    m_team      = &pattern.team();
    if (m_size == 0) {
      DASH_THROW(
        dash::exception::InvalidArgument,
        "Tried to allocate dash::Array with size 0");
    }
    // Initialize members:
    m_lsize     = pattern.local_size();
    m_lcapacity = pattern.local_capacity();
    m_myid      = pattern.team().myid();
    // Allocate local memory of identical size on every unit:
    DASH_LOG_TRACE_VAR("Array._allocate", m_lcapacity);
    DASH_LOG_TRACE_VAR("Array._allocate", m_lsize);
    m_globmem   = new glob_mem_type(local_elements, *m_team);
    // Global iterators:
    m_begin     = iterator(m_globmem, pattern);
    m_end       = iterator(m_begin) + m_size;
    // Local iterators:
    m_lbegin    = m_globmem->lbegin();
    // More efficient than using m_globmem->lend as this a second mapping
    // of the local memory segment:
    m_lend      = m_lbegin + pattern.local_size();
    DASH_LOG_TRACE_VAR("Array._allocate", m_myid);
    DASH_LOG_TRACE_VAR("Array._allocate", m_size);
    DASH_LOG_TRACE_VAR("Array._allocate", m_lsize);
    // Register deallocator of this array instance at the team
    // instance that has been used to initialized it:
    m_team->register_deallocator(
      this, std::bind(&Array::deallocate, this));
    // Assure all units are synchronized after allocation, otherwise
    // other units might start working on the array before allocation
    // completed at all units:
    if (dash::is_initialized()) {
      DASH_LOG_TRACE("Array._allocate",
                     "waiting for allocation of all units");
      m_team->barrier();
    }
    DASH_LOG_TRACE("Array._allocate >", "finished");
    return true;
  }

};

} // namespace dash

#endif /* ARRAY_H_INCLUDED */<|MERGE_RESOLUTION|>--- conflicted
+++ resolved
@@ -621,11 +621,7 @@
  * \concept{DashArrayConcept}
  *
  * \todo  Add template parameter:
-<<<<<<< HEAD
- *        <tt>class GlobStaticMemType = dash::GlobStaticMem<ElementType></tt>
-=======
  *        <tt>class GlobMemType = dash::GlobStaticMem<ElementType></tt>
->>>>>>> 15c107e8
  *
  * \note: Template parameter IndexType could be deduced from pattern
  *        type <tt>PatternT::index_type</tt>
