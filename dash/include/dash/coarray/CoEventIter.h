#ifndef DASH__COARRAY__COEVENTITER_H
#define DASH__COARRAY__COEVENTITER_H

#include <iterator>

#include <dash/Team.h>
#include <dash/Atomic.h>
#include <dash/coarray/CoEventRef.h>

#include <dash/memory/MemorySpace.h>

namespace dash {
namespace coarray {

class CoEventIter {
private:
  using self_t = CoEventIter;
<<<<<<< HEAD
  using globmem_t = dash::GlobStaticMem<int, HostSpace>;
  using gptr_t = GlobPtr<int, globmem_t>;

=======
  using gptr_t = GlobPtr<dash::Atomic<int>>;
>>>>>>> 79b68869
public:
  using difference_type   = typename gptr_t::gptrdiff_t;
  using value_type        = CoEventRef;
  using pointer           = CoEventRef *;
  using reference         = CoEventRef &;
  using iterator_category = std::random_access_iterator_tag;

public:

  explicit CoEventIter(
    const gptr_t & pos,
    Team & team = dash::Team::Null())
  : _team(team),
    _gptr(pos) {}

  inline Team & team() {
    return _team;
  }
  inline value_type operator[] (int pos) const {
    return value_type(_gptr + pos, _team);
  }

  inline value_type operator* () const {
    return value_type(_gptr, _team);
  }
  /*
   * Comparison operators
   */
  inline bool operator <(const self_t & other) const noexcept {
    return _gptr < other._gptr;
  }
  inline bool operator >(const self_t & other) const noexcept {
    return _gptr > other._gptr;
  }
  inline bool operator <=(const self_t & other) const noexcept {
    return _gptr <= other._gptr;
  }
  inline bool operator >=(const self_t & other) const noexcept {
    return _gptr >= other._gptr;
  }
  inline bool operator ==(const self_t & other) const noexcept {
    return (_gptr == other._gptr) && (_team == other._team);
  }
  inline bool operator !=(const self_t & other) const noexcept {
    return !(*this == other);
  }
  /*
   * Arith. operators
   */
  inline self_t & operator +=(int i) noexcept {
    _gptr += i;
    return *this;
  }
  inline self_t & operator -=(int i) noexcept {
    _gptr -= i;
    return *this;
  }
  inline self_t & operator ++() noexcept {
    ++_gptr;
    return *this;
  }
  inline self_t operator ++(int) noexcept {
    auto oldptr = _gptr++;
    return self_t(oldptr);
  }
  inline self_t & operator --() noexcept{
    --_gptr;
    return *this;
  }
  inline self_t operator --(int) noexcept {
    auto oldptr = _gptr--;
    return self_t(oldptr);
  }
  inline self_t operator +(int i) const noexcept {
    return self_t(_gptr + i);
  }
  inline self_t operator -(int i) const noexcept {
    return self_t(_gptr - i);
  }

private:
  Team   & _team = dash::Team::Null();
  gptr_t   _gptr;
};

} // namespace coarray
} // namespace dash


#endif /* DASH__COARRAY__COEVENTITER_H */<|MERGE_RESOLUTION|>--- conflicted
+++ resolved
@@ -15,13 +15,9 @@
 class CoEventIter {
 private:
   using self_t = CoEventIter;
-<<<<<<< HEAD
-  using globmem_t = dash::GlobStaticMem<int, HostSpace>;
-  using gptr_t = GlobPtr<int, globmem_t>;
+  using globmem_t = dash::GlobStaticMem<dash::Atomic<int>, HostSpace>;
+  using gptr_t = GlobPtr<dash::Atomic<int>, globmem_t>;
 
-=======
-  using gptr_t = GlobPtr<dash::Atomic<int>>;
->>>>>>> 79b68869
 public:
   using difference_type   = typename gptr_t::gptrdiff_t;
   using value_type        = CoEventRef;
