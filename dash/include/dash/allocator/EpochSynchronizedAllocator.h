#ifndef DASH__ALLOCATOR__EPOCH_SYNCHRONIZED_ALLOCATOR_H__INCLUDED
#define DASH__ALLOCATOR__EPOCH_SYNCHRONIZED_ALLOCATOR_H__INCLUDED

#include <dash/dart/if/dart.h>

#include <dash/Team.h>
#include <dash/Types.h>

#include <dash/internal/Logging.h>

#include <dash/GlobPtr.h>
#include <dash/allocator/AllocatorTraits.h>
#include <dash/allocator/internal/Types.h>
#include <dash/memory/MemorySpace.h>

#include <algorithm>
#include <utility>
#include <vector>

namespace dash {

/**
 * Encapsulates a memory allocation and deallocation strategy of global
 * memory regions distributed across local memory of units in a specified
 * team.
 *
 * Satisfied STL concepts:
 *
 * - Allocator
 * - CopyAssignable
 *
 * \concept{DashAllocatorConcept}
 */
template <
    /// The Element Type
    typename ElementType,
    /// The Memory Space
    typename LMemSpace = dash::HostSpace,
    /// Allocation Policy
    global_allocation_policy AllocationPolicy =
        global_allocation_policy::epoch_synchronized,
    /// The Allocator Strategy to allocate from the local memory space
    template <class T, class MemSpace> class LocalAlloc =
        allocator::DefaultAllocator>
class EpochSynchronizedAllocator {
  template <class T, class U>
  friend bool operator==(
      const EpochSynchronizedAllocator<
          T,
          LMemSpace,
          AllocationPolicy,
          LocalAlloc> &lhs,
      const EpochSynchronizedAllocator<
          U,
          LMemSpace,
          AllocationPolicy,
          LocalAlloc> &rhs);
  template <class T, class U>
  friend bool operator!=(
      const EpochSynchronizedAllocator<
          T,
          LMemSpace,
          AllocationPolicy,
          LocalAlloc> &lhs,
      const EpochSynchronizedAllocator<
          U,
          LMemSpace,
          AllocationPolicy,
          LocalAlloc> &rhs);

  /// Type definitions required for std::allocator concept:
  using memory_traits = typename dash::memory_space_traits<LMemSpace>;

  static_assert(memory_traits::is_local::value, "memory space must be local");

  static_assert(
      AllocationPolicy == global_allocation_policy::epoch_synchronized,
      "currently, only the epoch_synchronized allocation policy is "
      "supported");

  using self_t = EpochSynchronizedAllocator<
      ElementType,
      LMemSpace,
      AllocationPolicy,
      LocalAlloc>;

  static constexpr size_t const alignment = alignof(ElementType);

  using allocator_traits =
      std::allocator_traits<LocalAlloc<ElementType, LMemSpace>>;

  using policy_type = allocator::AttachDetachPolicy<ElementType>;

  // tuple to hold the local pointer
  using allocation_rec_t =
      allocator::allocation_rec<typename allocator_traits::pointer>;

public:
  using local_allocator_type = LocalAlloc<ElementType, LMemSpace>;
  /// Allocator Traits
  using value_type      = ElementType;
  using size_type       = dash::default_size_t;
  using difference_type = dash::default_index_t;

  using pointer            = dart_gptr_t;
  using const_pointer      = dart_gptr_t const;
  using void_pointer       = dart_gptr_t;
  using const_void_pointer = dart_gptr_t const;

  using local_pointer       = typename allocator_traits::pointer;
  using const_local_pointer = typename allocator_traits::const_pointer;
  using local_void_pointer  = typename allocator_traits::void_pointer;
  using const_local_void_pointer =
      typename allocator_traits::const_void_pointer;

  using allocation_policy =
      std::integral_constant<global_allocation_policy, AllocationPolicy>;

  /// Convert EpochSynchronizedAllocator<T> to EpochSynchronizedAllocator<U>.
  template <class U>
  using rebind = dash::
      EpochSynchronizedAllocator<U, LMemSpace, AllocationPolicy, LocalAlloc>;

public:
  /**
   * Constructor.
   * Creates a new instance of \c dash::EpochSynchronizedAllocator for a
   * given team.
   */
  explicit EpochSynchronizedAllocator(
      Team const &team, LMemSpace *r = nullptr) noexcept;

  /**
   * Copy constructor.
   *
   * \see DashAllocatorConcept
   */
  EpochSynchronizedAllocator(const self_t &other) noexcept;

  /**
   * Copy Assignment operator.
   *
   * \see DashAllocatorConcept
   */
  self_t &operator=(const self_t &other) noexcept;

  /**
   * Move-constructor.
   * Takes ownership of the moved instance's allocation.
   */
  EpochSynchronizedAllocator(self_t &&other) noexcept;

  /**
   * Move-assignment operator.
   */
  self_t &operator=(self_t &&other) noexcept;

  /**
   * Swap two collective Allocators
   */
  void swap(self_t &other) noexcept;

  /**
   * Destructor.
   * Frees all global memory regions allocated by this allocator instance.
   */
  ~EpochSynchronizedAllocator() noexcept;

  /**
   * Estimate the largest supported size
   */
  size_type max_size() const noexcept
  {
    return size_type(-1) / sizeof(ElementType);
  }
  /**
   * Register pre-allocated local memory segment of \c num_local_elem
   * elements in global memory space.
   *
   * Collective operation.
   * The number of allocated elements may differ between units.
   *
   * \see DashEpochSynchronizedAllocatorConcept
   */
  pointer attach(local_pointer lptr, size_type num_local_elem);

  /**
   * Unregister local memory segment from global memory space.
   * Does not deallocate local memory.
   *
   * Collective operation.
   *
   * \see DashEpochSynchronizedAllocatorConcept
   */
  void detach(pointer gptr, size_type num_local_elem);

  /**
   * Allocates \c num_local_elem local elements in the active unit's local
   * memory.
   *
   * Local operation.
   *
   * \see DashEpochSynchronizedAllocatorConcept
   */
  local_pointer allocate_local(size_type num_local_elem);

  /**
   * Deallocates memory segment in the active unit's local memory.
   *
   * Local operation.
   *
   * \see DashEpochSynchronizedAllocatorConcept
   */
  void deallocate_local(local_pointer lptr, size_type num_local_elem);

  /**
   * Allocates a global memory segment with at least num_local_elem bytes. It
   * is semantically identical to call allocate_local (obtaining a local
   * pointer) and subsequently attaching it to obtain a global pointer. it.
   * Collective operation.
   *
   * \see DashAllocatorConcept
   */
  pointer allocate(size_type num_local_elem);

  /**
   * Deallocates a memory segment from global memory space. It is semantically
   * identical to first call detach on the specified global pointer and
   * subsequently locally deallocate it.
   *
   * Collective operation.
   *
   * \see DashAllocatorConcept
   */
  void deallocate(pointer gptr, size_type num_local_elem);

  /**
   * Returns a copy of the local allocator object associated with the vector.
   */
  inline local_allocator_type get_local_allocator() const noexcept
  {
    return _alloc;
  }

private:
  /**
   * Frees and detaches all global memory regions allocated by this allocator
   * instance.
   */
  void clear() DASH_ASSERT_NOEXCEPT
  {
    DASH_LOG_DEBUG("EpochSynchronizedAllocator.clear()");
<<<<<<< HEAD

    auto &     alloc_capture = _alloc;
    auto const teamId        = _team->dart_id();
    for (auto & segment : _segments) {
      deallocate(segment.gptr(), segment.length());
=======
    for (auto & e : _allocated) {
      // Null-buckets have lptr set to nullptr
      if (e.first != nullptr) {
        DASH_LOG_DEBUG("EpochSynchronizedAllocator.clear",
                       "deallocate local memory:", e.first);
        delete[] e.first;
        e.first = nullptr;
      }
      if (!DART_GPTR_ISNULL(e.second)) {
        DASH_LOG_DEBUG("EpochSynchronizedAllocator.clear",
                       "detach global memory:", e.second);
        DASH_ASSERT_RETURNS(dart_team_memderegister(e.second),
                            DART_OK);
      }
>>>>>>> 3c4d5d8a
    }
    _segments.clear();
    DASH_LOG_DEBUG("EpochSynchronizedAllocator.clear >");
  }

  template <class ForwardIt, class Compare>
  ForwardIt binary_find(
      ForwardIt               first,
      ForwardIt               last,
      const allocation_rec_t &value,
      Compare                 comp)
  {
    first = std::lower_bound(first, last, value, comp);
    return first != last && !comp(value, *first) ? first : last;
  }

private:
  dash::Team const *_team;
  // size_t                        _nunits = 0;
  std::vector<allocation_rec_t> _segments;
  local_allocator_type          _alloc;
  policy_type                   _policy;

};  // class EpochSynchronizedAllocator

///////////// Implementation ///////////////////

template <
    typename ElementType,
    typename LMemSpace,
    global_allocation_policy AllocationPolicy,
    template <class, class> class LocalAlloc>
EpochSynchronizedAllocator<
    ElementType,
    LMemSpace,
    AllocationPolicy,
    LocalAlloc>::
    EpochSynchronizedAllocator(Team const &team, LMemSpace *r) noexcept
  : _team(&team)
  , _alloc(
        r ? r
          : static_cast<LMemSpace *>(
                get_default_local_memory_space<
                    typename memory_traits::memory_space_type_category>()))
  , _policy{}
{
  DASH_LOG_DEBUG("EpochSynchronizedAllocator.SymmetricAllocator(team, alloc) >");
  _segments.reserve(1);
}

template <
    typename ElementType,
    typename LMemSpace,
    global_allocation_policy AllocationPolicy,
    template <class, class> class LocalAlloc>
EpochSynchronizedAllocator<
    ElementType,
    LMemSpace,
    AllocationPolicy,
    LocalAlloc>::EpochSynchronizedAllocator(self_t const &other) noexcept
{
  operator=(other);
}

template <
    typename ElementType,
    typename LMemSpace,
    global_allocation_policy AllocationPolicy,
    template <class, class> class LocalAlloc>
EpochSynchronizedAllocator<
    ElementType,
    LMemSpace,
    AllocationPolicy,
    LocalAlloc>::EpochSynchronizedAllocator(self_t &&other) noexcept
  : _team(other._team)
  , _alloc(std::move(other._alloc))
  , _segments(std::move(other._segments))
  , _policy(other._policy)
{
  other.clear();
}

template <
    typename ElementType,
    typename LMemSpace,
    global_allocation_policy AllocationPolicy,
    template <class, class> class LocalAlloc>
typename EpochSynchronizedAllocator<
    ElementType,
    LMemSpace,
    AllocationPolicy,
    LocalAlloc>::self_t &
                 EpochSynchronizedAllocator<
                     ElementType,
                     LMemSpace,
                     AllocationPolicy,
                     LocalAlloc>::operator=(self_t const &other) noexcept
{
  if (&other == this) return *this;

  _alloc = other._alloc;

  _team = other._team;

  _policy = other._policy;

  return *this;
}

template <
    typename ElementType,
    typename LMemSpace,
    global_allocation_policy AllocationPolicy,
    template <class, class> class LocalAlloc>
typename EpochSynchronizedAllocator<
    ElementType,
    LMemSpace,
    AllocationPolicy,
    LocalAlloc>::self_t &
                 EpochSynchronizedAllocator<
                     ElementType,
                     LMemSpace,
                     AllocationPolicy,
                     LocalAlloc>::operator=(self_t &&other) noexcept
{
  if (&other == this) return *this;

  if (_alloc == other._alloc) {
    // If the local allocators equal each other we can move everything
    clear();
    swap(other);
  }
  else {
    // otherwise we do not touch any data and copy assign it
    operator=(other);
  }

  return *this;
}

template <
    typename ElementType,
    typename LMemSpace,
    global_allocation_policy AllocationPolicy,
    template <class, class> class LocalAlloc>
EpochSynchronizedAllocator<
    ElementType,
    LMemSpace,
    AllocationPolicy,
    LocalAlloc>::~EpochSynchronizedAllocator() noexcept
{
  clear();
}

template <
    typename ElementType,
    typename LMemSpace,
    global_allocation_policy AllocationPolicy,
    template <class, class> class LocalAlloc>
void EpochSynchronizedAllocator<
    ElementType,
    LMemSpace,
    AllocationPolicy,
    LocalAlloc>::swap(self_t &other) noexcept
{
  std::swap(_team, other._team);
  std::swap(_alloc, other._alloc);
  std::swap(_segments, other._segments);
  std::swap(_policy, other._policy);
}

template <
    typename ElementType,
    typename LMemSpace,
    global_allocation_policy AllocationPolicy,
    template <class, class> class LocalAlloc>
typename EpochSynchronizedAllocator<
    ElementType,
    LMemSpace,
    AllocationPolicy,
    LocalAlloc>::local_pointer
EpochSynchronizedAllocator<
    ElementType,
    LMemSpace,
    AllocationPolicy,
    LocalAlloc>::allocate_local(size_type num_local_elem)
{
  DASH_LOG_DEBUG(
      "SymmetricAllocator.allocate_local(n)",
      "number of local values:",
      num_local_elem);

  auto lp = allocator_traits::allocate(_alloc, num_local_elem);

  if (!lp && num_local_elem > 0) {
    DASH_LOG_ERROR(
        "EpochSynchronizedAllocator.allocate_local",
        "cannot allocate local memory segment",
        num_local_elem);
    throw std::bad_alloc{};
  }

  auto const comp = [](const allocation_rec_t &a, const allocation_rec_t &b) {
    return reinterpret_cast<const uintptr_t>(a.lptr()) <
           reinterpret_cast<const uintptr_t>(b.lptr());
  };

  allocation_rec_t rec{lp, num_local_elem, DART_GPTR_NULL};

  auto pos =
      std::lower_bound(std::begin(_segments), std::end(_segments), rec, comp);

  _segments.insert(pos, rec);

  return lp;
}

template <
    typename ElementType,
    typename LMemSpace,
    global_allocation_policy AllocationPolicy,
    template <class, class> class LocalAlloc>
void EpochSynchronizedAllocator<
    ElementType,
    LMemSpace,
    AllocationPolicy,
    LocalAlloc>::
    deallocate_local(local_pointer lptr, size_type num_local_elem)
{
  DASH_LOG_DEBUG(
      "EpochSynchronizedAllocator.deallocate_local(n)",
      "local pointer",
      lptr,
      "length:",
      num_local_elem);

  auto const comp = [](const allocation_rec_t &a, const allocation_rec_t &b) {
    return reinterpret_cast<const uintptr_t>(a.lptr()) <
           reinterpret_cast<const uintptr_t>(b.lptr());
  };

  allocation_rec_t rec{lptr, num_local_elem, DART_GPTR_NULL};

  auto pos =
      binary_find(std::begin(_segments), std::end(_segments), rec, comp);

  if (pos == std::end(_segments)) {
    DASH_LOG_ERROR(
        "EpochSynchronizedAllocator.deallocate_local",
        "invalid local pointer",
        lptr);
    return;
  }

  if (!DART_GPTR_ISNULL(pos->gptr())) {
    DASH_LOG_ERROR(
        "EpochSynchronizedAllocator.deallocate_local",
        "local pointer must not be attach to global memory",
        lptr);
    return;
  }

  DASH_ASSERT_EQ(pos->length(), num_local_elem, "Invalid block length");

  allocator_traits::deallocate(_alloc, pos->lptr(), pos->length());

  _segments.erase(pos);
}

template <
    typename ElementType,
    typename LMemSpace,
    global_allocation_policy AllocationPolicy,
    template <class, class> class LocalAlloc>
typename EpochSynchronizedAllocator<
    ElementType,
    LMemSpace,
    AllocationPolicy,
    LocalAlloc>::pointer
EpochSynchronizedAllocator<
    ElementType,
    LMemSpace,
    AllocationPolicy,
    LocalAlloc>::attach(local_pointer const lptr, size_type num_local_elem)
{
  DASH_LOG_DEBUG(
      "EpochSynchronizedAllocator.attach",
      "local_pointer:",
      lptr,
      "length:",
      num_local_elem);

  auto const comp = [](const allocation_rec_t &a, const allocation_rec_t &b) {
    return reinterpret_cast<const uintptr_t>(a.lptr()) <
           reinterpret_cast<const uintptr_t>(b.lptr());
  };

  allocation_rec_t rec{lptr, num_local_elem, DART_GPTR_NULL};

  auto pos =
      binary_find(std::begin(_segments), std::end(_segments), rec, comp);

  if (pos == std::end(_segments)) {
    DASH_LOG_ERROR(
        "EpochSynchronizedAllocator.attach", "Invalid local pointer", lptr);
    return DART_GPTR_NULL;
  }

  DASH_ASSERT_EQ(num_local_elem, pos->length(), "invalid block length");

  auto gptr =
      _policy.do_global_attach(_team->dart_id(), pos->lptr(), pos->length());

  DASH_ASSERT_MSG(!DART_GPTR_ISNULL(gptr), "gptr must not be null");

  pos->gptr() = gptr;

  return gptr;
}

template <
    typename ElementType,
    typename LMemSpace,
    global_allocation_policy AllocationPolicy,
    template <class, class> class LocalAlloc>
void EpochSynchronizedAllocator<
    ElementType,
    LMemSpace,
    AllocationPolicy,
    LocalAlloc>::detach(pointer const gptr, size_type num_local_elem)
{
  DASH_LOG_DEBUG(
      "EpochSynchronizedAllocator.detach",
      "global pointer:",
      gptr,
      "length:",
      num_local_elem);

  if (DART_GPTR_ISNULL(gptr)) {
    return;
  }

  auto pos = std::find_if(
      std::begin(_segments),
      std::end(_segments),
      [&gptr](const allocation_rec_t &a) {
        return DART_GPTR_EQUAL(a.gptr(), gptr);
      });

  if (pos == std::end(_segments)) {
    DASH_LOG_ERROR(
        "EpochSynchronizedAllocator.detach", "Invalid global pointer", gptr);
    return;
  }

  DASH_ASSERT_EQ(num_local_elem, pos->length(), "invalid block length");

  _policy.do_global_detach(pos->gptr());

  pos->gptr() = DART_GPTR_NULL;
}

template <
    typename ElementType,
    typename LMemSpace,
    global_allocation_policy AllocationPolicy,
    template <class, class> class LocalAlloc>
void EpochSynchronizedAllocator<
    ElementType,
    LMemSpace,
    AllocationPolicy,
    LocalAlloc>::deallocate(pointer gptr, size_type num_local_elem)
{
  DASH_LOG_DEBUG(
      "EpochSynchronizedAllocator.deallocate", "deallocate local memory");

  if (DART_GPTR_ISNULL(gptr)) return;

  auto pos = std::find_if(
      std::begin(_segments),
      std::end(_segments),
      [gptr](const allocation_rec_t &a) {
        return DART_GPTR_EQUAL(a.gptr(), gptr);
      });

  if (pos == std::end(_segments)) {
    DASH_LOG_ERROR(
        "EpochSynchronizedAllocator.detach", "Invalid global pointer", gptr);
    return;
  }

  DASH_ASSERT_EQ(pos->length(), num_local_elem, "invalid block length");

  detach(gptr, num_local_elem);

  deallocate_local(pos->lptr(), num_local_elem);
}

template <
    typename ElementType,
    typename LMemSpace,
    global_allocation_policy AllocationPolicy,
    template <class, class> class LocalAlloc>
typename EpochSynchronizedAllocator<
    ElementType,
    LMemSpace,
    AllocationPolicy,
    LocalAlloc>::pointer
EpochSynchronizedAllocator<
    ElementType,
    LMemSpace,
    AllocationPolicy,
    LocalAlloc>::allocate(size_type num_local_elem)
{
  DASH_LOG_DEBUG(
      "EpochSynchronizedAllocator.allocate",
      "num_local_elem",
      num_local_elem);

  local_pointer lptr = allocate_local(num_local_elem);

  pointer gptr = attach(lptr, num_local_elem);

  return gptr;
}

template <
    class T,
    class U,
    class LocalMemSpace,
    global_allocation_policy AllocationPolicy,
    template <class, class> class LocalAlloc>
bool operator==(
    const EpochSynchronizedAllocator<
        T,
        LocalMemSpace,
        AllocationPolicy,
        LocalAlloc> &lhs,
    const EpochSynchronizedAllocator<
        U,
        LocalMemSpace,
        AllocationPolicy,
        LocalAlloc> &rhs)
{
  return (
      sizeof(T) == sizeof(U) && lhs._team == rhs._team &&
      lhs._alloc == rhs._alloc);
}

template <
    class T,
    class U,
    class LocalMemSpace,
    global_allocation_policy AllocationPolicy,
    template <class, class> class LocalAlloc>
bool operator!=(
    const EpochSynchronizedAllocator<
        T,
        LocalMemSpace,
        AllocationPolicy,
        LocalAlloc> &lhs,
    const EpochSynchronizedAllocator<
        U,
        LocalMemSpace,
        AllocationPolicy,
        LocalAlloc> &rhs)
{
  return !(lhs == rhs);
}

}  // namespace dash

#endif  // DASH__ALLOCATOR__EPOCH_SYNCHRONIZED_ALLOCATOR_H__INCLUDED<|MERGE_RESOLUTION|>--- conflicted
+++ resolved
@@ -250,28 +250,11 @@
   void clear() DASH_ASSERT_NOEXCEPT
   {
     DASH_LOG_DEBUG("EpochSynchronizedAllocator.clear()");
-<<<<<<< HEAD
 
     auto &     alloc_capture = _alloc;
     auto const teamId        = _team->dart_id();
     for (auto & segment : _segments) {
       deallocate(segment.gptr(), segment.length());
-=======
-    for (auto & e : _allocated) {
-      // Null-buckets have lptr set to nullptr
-      if (e.first != nullptr) {
-        DASH_LOG_DEBUG("EpochSynchronizedAllocator.clear",
-                       "deallocate local memory:", e.first);
-        delete[] e.first;
-        e.first = nullptr;
-      }
-      if (!DART_GPTR_ISNULL(e.second)) {
-        DASH_LOG_DEBUG("EpochSynchronizedAllocator.clear",
-                       "detach global memory:", e.second);
-        DASH_ASSERT_RETURNS(dart_team_memderegister(e.second),
-                            DART_OK);
-      }
->>>>>>> 3c4d5d8a
     }
     _segments.clear();
     DASH_LOG_DEBUG("EpochSynchronizedAllocator.clear >");
