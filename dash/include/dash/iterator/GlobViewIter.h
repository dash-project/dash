--- conflicted
+++ resolved
@@ -21,7 +21,7 @@
 template<
   typename ElementType,
   class    PatternType,
-  class    GlobStaticMemType,
+  class    GlobMemType,
   class    PointerType,
   class    ReferenceType >
 class GlobIter;
@@ -29,7 +29,7 @@
 template<
   typename ElementType,
   class    PatternType,
-  class    GlobStaticMemType,
+  class    GlobMemType,
   class    PointerType,
   class    ReferenceType >
 class GlobStencilIter;
@@ -43,17 +43,10 @@
 template<
   typename ElementType,
   class    PatternType,
-<<<<<<< HEAD
-  class    GlobStaticMemType   = GlobStaticMem<
-                             typename std::decay<ElementType>::type
-                           >,
-  class    PointerType   = typename GlobStaticMemType::pointer,
-=======
   class    GlobMemType   = GlobStaticMem<
                              typename std::decay<ElementType>::type
                            >,
   class    PointerType   = typename GlobMemType::pointer,
->>>>>>> 15c107e8
   class    ReferenceType = GlobRef<ElementType> >
 class GlobViewIter
 : public std::iterator<
@@ -66,7 +59,7 @@
   typedef GlobViewIter<
             ElementType,
             PatternType,
-            GlobStaticMemType,
+            GlobMemType,
             PointerType,
             ReferenceType>
     self_t;
@@ -74,7 +67,7 @@
   typedef GlobIter<
             ElementType,
             PatternType,
-            GlobStaticMemType,
+            GlobMemType,
             PointerType,
             ReferenceType>
     global_type;
@@ -82,7 +75,7 @@
   typedef GlobIter<
             const ElementType,
             PatternType,
-            GlobStaticMemType,
+            GlobMemType,
             PointerType,
             ReferenceType>
     const_global_type;
@@ -104,8 +97,8 @@
   typedef          PointerType                            pointer;
   typedef typename PointerType::const_type          const_pointer;
 
-  typedef typename GlobStaticMemType::local_pointer       local_pointer;
-  typedef typename GlobStaticMemType::local_pointer          local_type;
+  typedef typename GlobMemType::local_pointer       local_pointer;
+  typedef typename GlobMemType::local_pointer          local_type;
 
   typedef          PatternType                       pattern_type;
   typedef typename PatternType::index_type             index_type;
@@ -114,7 +107,7 @@
   typedef GlobViewIter<
             const ElementType,
             PatternType,
-            GlobStaticMemType,
+            GlobMemType,
             const_pointer,
             const_reference >
     self_const_t;
@@ -165,7 +158,7 @@
 
 protected:
   /// Global memory used to dereference iterated values.
-  GlobStaticMemType                * _globmem;
+  GlobMemType                * _globmem;
   /// Pattern that specifies the iteration order (access pattern).
   const PatternType          * _pattern;
   /// View that specifies the iterator's index range relative to the global
@@ -208,7 +201,7 @@
     const ViewSpecType   & viewspec,
 	  IndexType              position          = 0,
     IndexType              view_index_offset = 0)
-  : _globmem(reinterpret_cast<GlobStaticMemType *>(gmem))
+  : _globmem(reinterpret_cast<GlobMemType *>(gmem))
   , _pattern(&pat)
   , _viewspec(&viewspec)
   , _idx(position)
@@ -228,7 +221,7 @@
 	  const PatternType & pat,
 	  IndexType           position          = 0,
     IndexType           view_index_offset = 0)
-  : _globmem(reinterpret_cast<GlobStaticMemType *>(gmem))
+  : _globmem(reinterpret_cast<GlobMemType *>(gmem))
   , _pattern(&pat)
   , _viewspec(nullptr)
   , _idx(position)
@@ -759,7 +752,7 @@
    * The instance of \c GlobStaticMem used by this iterator to resolve addresses
    * in global memory.
    */
-  constexpr const GlobStaticMemType & globmem() const noexcept
+  constexpr const GlobMemType & globmem() const noexcept
   {
     return *_globmem;
   }
@@ -768,7 +761,7 @@
    * The instance of \c GlobStaticMem used by this iterator to resolve addresses
    * in global memory.
    */
-  inline GlobStaticMemType & globmem() noexcept
+  inline GlobMemType & globmem() noexcept
   {
     return *_globmem;
   }
