#ifndef DASH__BLOCK_PATTERN_H_
#define DASH__BLOCK_PATTERN_H_

#include <dash/Types.h>
#include <dash/Distribution.h>
#include <dash/Exception.h>
#include <dash/Dimensional.h>
#include <dash/Cartesian.h>
#include <dash/Team.h>

#include <dash/pattern/PatternProperties.h>
#include <dash/pattern/internal/PatternArguments.h>

#include <dash/internal/Math.h>
#include <dash/internal/Logging.h>

#include <functional>
#include <array>
#include <type_traits>


namespace dash {

/**
 * Defines how a list of global indices is mapped to single units
 * within a Team.
 *
 * \tparam  NumDimensions  The number of dimensions of the pattern
 * \tparam  Arrangement    The memory order of the pattern (ROW_MAJOR
 *                         or COL_MAJOR), defaults to ROW_MAJOR.
 *                         Memory order defines how elements in the
 *                         pattern will be iterated predominantly
 *                         \see MemArrange
 *
 * \concept{DashPatternConcept}
 */
template<
  dim_t      NumDimensions,
  MemArrange Arrangement   = ROW_MAJOR,
  typename   IndexType     = dash::default_index_t
>
class BlockPattern
{
public:
  static constexpr const char * PatternName = "BlockPattern";

public:
  /// Satisfiable properties in pattern property category Partitioning:
  typedef pattern_partitioning_properties<
              // Block extents are constant for every dimension.
              pattern_partitioning_tag::rectangular,
              // Identical number of elements in every block.
              pattern_partitioning_tag::balanced,
              // Size of blocks may differ.
              pattern_partitioning_tag::unbalanced
          > partitioning_properties;
  /// Satisfiable properties in pattern property category Mapping:
  typedef pattern_mapping_properties<
              // Number of blocks assigned to a unit may differ.
              pattern_mapping_tag::unbalanced
          > mapping_properties;
  /// Satisfiable properties in pattern property category Layout:
  typedef pattern_layout_properties<
              // Local indices iterate over block boundaries.
              pattern_layout_tag::canonical,
              // Local element order corresponds to canonical linearization
              // within entire local memory.
              pattern_layout_tag::linear
          > layout_properties;

private:
  /// Derive size type from given signed index / ptrdiff type
  typedef typename std::make_unsigned<IndexType>::type
    SizeType;
  /// Fully specified type definition of self
  typedef BlockPattern<NumDimensions, Arrangement, IndexType>
    self_t;
  typedef CartesianIndexSpace<NumDimensions, Arrangement, IndexType>
    MemoryLayout_t;
  typedef CartesianIndexSpace<NumDimensions, Arrangement, IndexType>
    LocalMemoryLayout_t;
  typedef CartesianIndexSpace<NumDimensions, Arrangement, IndexType>
    BlockSpec_t;
  typedef CartesianIndexSpace<NumDimensions, Arrangement, IndexType>
    BlockSizeSpec_t;
  typedef DistributionSpec<NumDimensions>
    DistributionSpec_t;
  typedef TeamSpec<NumDimensions, IndexType>
    TeamSpec_t;
  typedef SizeSpec<NumDimensions, SizeType>
    SizeSpec_t;
  typedef ViewSpec<NumDimensions, IndexType>
    ViewSpec_t;
  typedef internal::PatternArguments<NumDimensions, IndexType>
    PatternArguments_t;

public:
  typedef IndexType   index_type;
  typedef SizeType    size_type;
  typedef ViewSpec_t  viewspec_type;
  typedef struct {
    team_unit_t unit;
    IndexType   index;
  } local_index_t;
  typedef struct {
    team_unit_t unit;
    std::array<index_type, NumDimensions> coords;
  } local_coords_t;

private:
  PatternArguments_t          _arguments;
  /// Distribution type (BLOCKED, CYCLIC, BLOCKCYCLIC, TILE or NONE) of
  /// all dimensions. Defaults to BLOCKED in first, and NONE in higher
  /// dimensions
  DistributionSpec_t          _distspec;
  /// Team containing the units to which the patterns element are mapped
  dash::Team *                _team            = nullptr;
  /// Cartesian arrangement of units within the team
  TeamSpec_t                  _teamspec;
  /// Total amount of units to which this pattern's elements are mapped
  SizeType                    _nunits          = 0;
  /// The global layout of the pattern's elements in memory respective to
  /// memory order. Also specifies the extents of the pattern space.
  MemoryLayout_t              _memory_layout;
  /// Maximum extents of a block in this pattern
  BlockSizeSpec_t             _blocksize_spec;
  /// Number of blocks in all dimensions
  BlockSpec_t                 _blockspec;
  /// A projected view of the global memory layout representing the
  /// local memory layout of this unit's elements respective to memory
  /// order.
  LocalMemoryLayout_t         _local_memory_layout;
  /// Arrangement of local blocks in all dimensions
  BlockSpec_t                 _local_blockspec;
  /// Maximum number of elements assigned to a single unit
  SizeType                    _local_capacity;
  /// Corresponding global index to first local index of the active unit
  IndexType                   _lbegin;
  /// Corresponding global index past last local index of the active unit
  IndexType                   _lend;

public:
  /**
   * Constructor, initializes a pattern from an argument list consisting
   * of the pattern size (extent, number of elements) in every dimension
   * followed by optional distribution types.
   *
   * Examples:
   *
   * \code
   *   // A 5x3 rectangle with blocked distribution in the first dimension
   *   Pattern p1(5,3, BLOCKED);
   *   // Same as
   *   Pattern p1(SizeSpec<2>(5,3),
   *              DistributionSpec<2>(BLOCKED, NONE));
   *   // Same as
   *   Pattern p1(SizeSpec<2>(5,3),
   *              DistributionSpec<2>(BLOCKED, NONE),
   *              TeamSpec<2>(dash::Team::All(), 1));
   *   // Same as
   *   Pattern p1(SizeSpec<2>(5,3),
   *              DistributionSpec<2>(BLOCKED, NONE),
   *              // How teams are arranged in all dimensions, default is
   *              // an extent of all units in first, and 1 in all higher
   *              // dimensions:
   *              TeamSpec<2>(dash::Team::All(), 1),
   *              // The team containing the units to which the pattern
   *              // maps the global indices. Defaults to all all units:
   *              dash::Team::All());
   *   // A cube with sidelength 3 with blockwise distribution in the first
   *   // dimension
   *   Pattern p2(3,3,3, BLOCKED);
   *   // Same as p2
   *   Pattern p3(3,3,3);
   *   // A cube with sidelength 3 with blockwise distribution in the third
   *   // dimension
   *   Pattern p4(3,3,3, NONE, NONE, BLOCKED);
   * \endcode
   */
  template<typename ... Args>
  BlockPattern(
    /// Argument list consisting of the pattern size (extent, number of
    /// elements) in every dimension followed by optional distribution
    /// types.
    SizeType arg,
    /// Argument list consisting of the pattern size (extent, number of
    /// elements) in every dimension followed by optional distribution
    /// types.
    Args && ... args)
  : _arguments(arg, args...),
    _distspec(_arguments.distspec()),
    _team(&_arguments.team()),
    _teamspec(_arguments.teamspec()),
    _nunits(_teamspec.size()),
    _memory_layout(_arguments.sizespec().extents()),
    _blocksize_spec(initialize_blocksizespec(
        _arguments.sizespec(),
        _distspec,
        _teamspec)),
    _blockspec(initialize_blockspec(
        _arguments.sizespec(),
        _distspec,
        _blocksize_spec,
        _teamspec)),
    _local_memory_layout(
        initialize_local_extents(_team->myid())),
    _local_blockspec(initialize_local_blockspec(
        _blockspec,
        _blocksize_spec,
        _distspec,
        _teamspec,
        _local_memory_layout)),
    _local_capacity(initialize_local_capacity())
  {
    DASH_LOG_TRACE("BlockPattern()", "Constructor with argument list");
    initialize_local_range();
    DASH_LOG_TRACE("BlockPattern()", "BlockPattern initialized");
  }

  /**
   * Constructor, initializes a pattern from explicit instances of
   * \c SizeSpec, \c DistributionSpec, \c TeamSpec and a \c Team.
   *
   * Examples:
   *
   * \code
   *   // A 5x3 rectangle with blocked distribution in the first dimension
   *   Pattern p1(SizeSpec<2>(5,3),
   *              DistributionSpec<2>(BLOCKED, NONE),
   *              // How teams are arranged in all dimensions, default is
   *              // an extent of all units in first, and 1 in all higher
   *              // dimensions:
   *              TeamSpec<2>(dash::Team::All(), 1),
   *              // The team containing the units to which the pattern
   *              // maps the global indices. Defaults to all all units:
   *              dash::Team::All());
   *   // Same as
   *   Pattern p1(5,3, BLOCKED);
   *   // Same as
   *   Pattern p1(SizeSpec<2>(5,3),
   *              DistributionSpec<2>(BLOCKED, NONE));
   *   // Same as
   *   Pattern p1(SizeSpec<2>(5,3),
   *              DistributionSpec<2>(BLOCKED, NONE),
   *              TeamSpec<2>(dash::Team::All(), 1));
   * \endcode
   */
  BlockPattern(
    /// Pattern size (extent, number of elements) in every dimension
    const SizeSpec_t         & sizespec,
    /// Distribution type (BLOCKED, CYCLIC, BLOCKCYCLIC, TILE or NONE) of
    /// all dimensions. Defaults to BLOCKED in first, and NONE in higher
    /// dimensions
    const DistributionSpec_t & dist     = DistributionSpec_t(),
    /// Cartesian arrangement of units within the team
    const TeamSpec_t         & teamspec = typename TeamSpec_t::TeamSpec(),
    /// Team containing units to which this pattern maps its elements
    dash::Team               & team     = dash::Team::All())
  : _distspec(dist),
    _team(&team),
    _teamspec(
      teamspec,
      _distspec,
      *_team),
    _nunits(_teamspec.size()),
    _memory_layout(sizespec.extents()),
    _blocksize_spec(initialize_blocksizespec(
        sizespec,
        _distspec,
        _teamspec)),
    _blockspec(initialize_blockspec(
        sizespec,
        _distspec,
        _blocksize_spec,
        _teamspec)),
    _local_memory_layout(
        initialize_local_extents(_team->myid())),
    _local_blockspec(initialize_local_blockspec(
        _blockspec,
        _blocksize_spec,
        _distspec,
        _teamspec,
        _local_memory_layout)),
    _local_capacity(initialize_local_capacity())
  {
    DASH_LOG_TRACE("BlockPattern()", "(sizespec, dist, teamspec, team)");
    initialize_local_range();
    DASH_LOG_TRACE("BlockPattern()", "BlockPattern initialized");
  }

  /**
<<<<<<< HEAD
   * Constructor, initializes a pattern from explicit instances of
   * \c SizeSpec, \c DistributionSpec and a \c Team.
   *
   * Examples:
   *
   * \code
   *   // A 5x3 rectangle with blocked distribution in the first dimension
   *   Pattern p1(SizeSpec<2>(5,3),
   *              DistributionSpec<2>(BLOCKED, NONE),
   *              // The team containing the units to which the pattern
   *              // maps the global indices. Defaults to all all units:
   *              dash::Team::All());
   *   // Same as
   *   Pattern p1(SizeSpec<2>(5,3),
   *              DistributionSpec<2>(BLOCKED, NONE),
   *              // How teams are arranged in all dimensions, default is
   *              // an extent of all units in first, and 1 in all higher
   *              // dimensions:
   *              TeamSpec<2>(dash::Team::All(), 1),
   *              // The team containing the units to which the pattern
   *              // maps the global indices. Defaults to all all units:
   *              dash::Team::All());
   *   // Same as
   *   Pattern p1(5,3, BLOCKED);
   *   // Same as
   *   Pattern p1(SizeSpec<2>(5,3),
   *              DistributionSpec<2>(BLOCKED, NONE));
   *   // Same as
   *   Pattern p1(SizeSpec<2>(5,3),
   *              DistributionSpec<2>(BLOCKED, NONE),
   *              TeamSpec<2>(dash::Team::All(), 1));
   * \endcode
   */

  /**
=======
>>>>>>> 47b12a9c
   * Copy constructor.
   */
  BlockPattern(const self_t & other)
  : _distspec(other._distspec),
    _team(other._team),
    _teamspec(other._teamspec),
    _nunits(other._nunits),
    _memory_layout(other._memory_layout),
    _blocksize_spec(other._blocksize_spec),
    _blockspec(other._blockspec),
    _local_memory_layout(other._local_memory_layout),
    _local_blockspec(other._local_blockspec),
    _local_capacity(other._local_capacity),
    _lbegin(other._lbegin),
    _lend(other._lend)
  {
    // No need to copy _arguments as it is just used to
    // initialize other members.
    DASH_LOG_TRACE("BlockPattern(other)", "BlockPattern copied");
  }

  /**
   * Copy constructor using non-const lvalue reference parameter.
   *
   * Introduced so variadic constructor is not a better match for
   * copy-construction.
   */
  BlockPattern(self_t & other)
  : BlockPattern(static_cast<const self_t &>(other))
  { }

  /**
   * Equality comparison operator.
   */
  bool operator==(
    /// Pattern instance to compare for equality
    const self_t & other) const
  {
    if (this == &other) {
      return true;
    }
    // no need to compare all members as most are derived from
    // constructor arguments.
    return(
      _distspec        == other._distspec &&
      _teamspec        == other._teamspec &&
      _memory_layout   == other._memory_layout &&
      _blockspec       == other._blockspec &&
      _blocksize_spec  == other._blocksize_spec &&
      _nunits          == other._nunits
    );
  }

  /**
   * Inquality comparison operator.
   */
  bool operator!=(
    /// Pattern instance to compare for inequality
    const self_t & other) const
  {
    return !(*this == other);
  }

  /**
   * Assignment operator.
   */
  BlockPattern & operator=(const BlockPattern & other)
  {
    DASH_LOG_TRACE("BlockPattern.=(other)");
    if (this != &other) {
      _distspec            = other._distspec;
      _team                = other._team;
      _teamspec            = other._teamspec;
      _memory_layout       = other._memory_layout;
      _local_memory_layout = other._local_memory_layout;
      _blocksize_spec      = other._blocksize_spec;
      _blockspec           = other._blockspec;
      _local_blockspec     = other._local_blockspec;
      _local_capacity      = other._local_capacity;
      _nunits              = other._nunits;
      _lbegin              = other._lbegin;
      _lend                = other._lend;
      DASH_LOG_TRACE("BlockPattern.=(other)", "BlockPattern assigned");
    }
    return *this;
  }

  /**
   * Resolves the global index of the first local element in the pattern.
   *
   * \see DashPatternConcept
   */
  IndexType lbegin() const
  {
    return _lbegin;
  }

  /**
   * Resolves the global index past the last local element in the pattern.
   *
   * \see DashPatternConcept
   */
  IndexType lend() const
  {
    return _lend;
  }

  ////////////////////////////////////////////////////////////////////////////
  /// unit_at
  ////////////////////////////////////////////////////////////////////////////

  /**
   * Convert given point in pattern to its assigned unit id.
   *
   * \see DashPatternConcept
   */
  team_unit_t unit_at(
    /// Absolute coordinates of the point
    const std::array<IndexType, NumDimensions> & coords,
    /// View specification (offsets) to apply on \c coords
    const ViewSpec_t & viewspec) const
  {
    // Apply viewspec offsets to coordinates:
    std::array<IndexType, NumDimensions> vs_coords;
    for (auto d = 0; d < NumDimensions; ++d) {
      vs_coords[d] = coords[d] + viewspec[d].offset;
    }
    return unit_at(vs_coords);
  }

  /**
   * Convert given coordinate in pattern to its assigned unit id.
   *
   * \see DashPatternConcept
   */
  team_unit_t unit_at(
    const std::array<IndexType, NumDimensions> & coords) const
  {
    std::array<IndexType, NumDimensions> unit_coords;
    // Coord to block coord to unit coord:
    for (auto d = 0; d < NumDimensions; ++d) {
      unit_coords[d] = (coords[d] / _blocksize_spec.extent(d))
                         % _teamspec.extent(d);
    }
    // Unit coord to unit id:
    team_unit_t unit_id(_teamspec.at(unit_coords));
    DASH_LOG_TRACE("BlockPattern.unit_at",
                   "coords", coords,
                   "> unit id", unit_id);
    return unit_id;
  }

  /**
   * Convert given global linear index to its assigned unit id.
   *
   * \see DashPatternConcept
   */
  team_unit_t unit_at(
    /// Global linear element offset
    IndexType global_pos,
    /// View to apply global position
    const ViewSpec_t & viewspec) const
  {
    auto global_coords = _memory_layout.coords(global_pos);
    return unit_at(global_coords, viewspec);
  }

  /**
   * Convert given global linear index to its assigned unit id.
   *
   * \see  blocksize()
   * \see  blockspec()
   * \see  blocksizespec()
   *
   * \see DashPatternConcept
   */
  team_unit_t unit_at(
    /// Global linear element offset
    IndexType global_pos) const
  {
    auto global_coords = _memory_layout.coords(global_pos);
    return unit_at(global_coords);
  }

  ////////////////////////////////////////////////////////////////////////////
  /// extent
  ////////////////////////////////////////////////////////////////////////////

  /**
   * The number of elements in this pattern in the given dimension.
   *
   * \see  blocksize()
   * \see  local_size()
   * \see  local_extent()
   *
   * \see  DashPatternConcept
   */
  IndexType extent(dim_t dim) const
  {
    if (dim >= NumDimensions || dim < 0) {
      DASH_THROW(
        dash::exception::OutOfRange,
        "Wrong dimension for Pattern::local_extent. "
        << "Expected dimension between 0 and " << NumDimensions-1 << ", "
        << "got " << dim);
    }
    return _memory_layout.extent(dim);
  }

  /**
   * The actual number of elements in this pattern that are local to the
   * calling unit in the given dimension.
   *
   * \see  local_extents()
   * \see  blocksize()
   * \see  local_size()
   * \see  extent()
   *
   * \see  DashPatternConcept
   */
  IndexType local_extent(dim_t dim) const
  {
    if (dim >= NumDimensions || dim < 0) {
      DASH_THROW(
        dash::exception::OutOfRange,
        "Wrong dimension for Pattern::local_extent. "
        << "Expected dimension between 0 and " << NumDimensions-1 << ", "
        << "got " << dim);
    }
    return _local_memory_layout.extent(dim);
  }

  /**
   * The actual number of elements in this pattern that are local to the
   * active unit, by dimension.
   *
   * \see  local_extent()
   * \see  blocksize()
   * \see  local_size()
   * \see  extent()
   *
   * \see  DashPatternConcept
   */
  constexpr std::array<SizeType, NumDimensions> local_extents() const noexcept
  {
    return _local_memory_layout.extents();
  }

  /**
   * The actual number of elements in this pattern that are local to the
   * given unit, by dimension.
   *
   * \see  local_extent()
   * \see  blocksize()
   * \see  local_size()
   * \see  extent()
   *
   * \see  DashPatternConcept
   */
  constexpr std::array<SizeType, NumDimensions> local_extents(
      team_unit_t unit) const noexcept
  {
    return ( unit == _team->myid()
             ? _local_memory_layout.extents()
             : initialize_local_extents(unit)
           );
  }

  ////////////////////////////////////////////////////////////////////////////
  /// local
  ////////////////////////////////////////////////////////////////////////////

  /**
   * Convert given local coordinates and viewspec to linear local offset
   * (index).
   *
   * \see DashPatternConcept
   */
  IndexType local_at(
    /// Point in local memory
    const std::array<IndexType, NumDimensions> & local_coords,
    /// View specification (offsets) to apply on \c coords
    const ViewSpec_t & viewspec) const
  {
    auto coords = local_coords;
    for (auto d = 0; d < NumDimensions; ++d) {
      coords[d] += viewspec.offset(d);
    }
    return _local_memory_layout.at(coords);
  }

  /**
   * Convert given local coordinates to linear local offset (index).
   *
   * \see DashPatternConcept
   */
  constexpr IndexType local_at(
    /// Point in local memory
    const std::array<IndexType, NumDimensions> & local_coords) const
  {
    return _local_memory_layout.at(local_coords);
  }

  /**
   * Converts global coordinates to their associated unit and its respective
   * local coordinates.
   *
   * TODO: Unoptimized
   *
   * \see  DashPatternConcept
   */
  local_coords_t local(
    const std::array<IndexType, NumDimensions> & global_coords) const
  {
    local_coords_t l_coords;
    l_coords.coords = local_coords(global_coords);
    l_coords.unit   = unit_at(global_coords);
    return l_coords;
  }

  /**
   * Converts global index to its associated unit and respective local index.
   *
   * TODO: Unoptimized
   *
   * \see  DashPatternConcept
   */
  local_index_t local(
    IndexType g_index) const
  {
    DASH_LOG_TRACE_VAR("BlockPattern.local()", g_index);
    // TODO: Implement dedicated method for this, conversion to/from
    //       global coordinates is expensive.
    auto l_coords = coords(g_index);
    return local_index(l_coords);
  }

  /**
   * Converts global coordinates to their associated unit's respective
   * local coordinates.
   *
   * \see  DashPatternConcept
   */
  std::array<IndexType, NumDimensions> local_coords(
    const std::array<IndexType, NumDimensions> & global_coords) const
  {
    std::array<IndexType, NumDimensions> local_coords;
    for (auto d = 0; d < NumDimensions; ++d) {
      auto block_size_d     = _blocksize_spec.extent(d);
      auto b_offset_d       = global_coords[d] % block_size_d;
      auto g_block_offset_d = global_coords[d] / block_size_d;
      auto l_block_offset_d = g_block_offset_d / _teamspec.extent(d);
      local_coords[d]       = b_offset_d +
                              (l_block_offset_d * block_size_d);
    }
    return local_coords;
  }

  /**
   * Resolves the unit and the local index from global coordinates.
   *
   * \see  DashPatternConcept
   */
  local_index_t local_index(
    const std::array<IndexType, NumDimensions> & global_coords) const
  {
    DASH_LOG_TRACE_VAR("BlockPattern.local_index()", global_coords);
    // Local offset of the element within all of the unit's local
    // elements:
    SizeType local_elem_offset = 0;
    auto unit = unit_at(global_coords);
    DASH_LOG_TRACE_VAR("BlockPattern.local_index", unit);
    // Global coords to local coords:
    std::array<IndexType, NumDimensions> l_coords =
      local_coords(global_coords);
    DASH_LOG_TRACE_VAR("BlockPattern.local_index", l_coords);
    if (unit == _team->myid()) {
      // Coords are local to this unit, use pre-generated local memory
      // layout
      return local_index_t { unit, _local_memory_layout.at(l_coords) };
    } else {
      // Cannot use _local_memory_layout as it is only defined for the
      // active unit but does not specify local memory of other units.
      // Generate local memory layout for unit assigned to coords:
      auto l_mem_layout =
        LocalMemoryLayout_t(initialize_local_extents(unit));
      return local_index_t { unit, l_mem_layout.at(l_coords) };
    }
  }

  ////////////////////////////////////////////////////////////////////////////
  /// global
  ////////////////////////////////////////////////////////////////////////////

  /**
   * Converts local coordinates of a given unit to global coordinates.
   *
   * \see  DashPatternConcept
   */
  std::array<IndexType, NumDimensions> global(
    team_unit_t unit,
    const std::array<IndexType, NumDimensions> & local_coords) const
  {
    DASH_LOG_DEBUG_VAR("BlockPattern.global()", local_coords);
    if (_teamspec.size() < 2) {
      return local_coords;
    }
    SizeType blocksize = max_blocksize();
    // Coordinates of the unit within the team spec:
    std::array<IndexType, NumDimensions> unit_ts_coord =
      _teamspec.coords(unit);
    // Global coords of the element's block within all blocks.
    // Use initializer so elements are initialized with 0s:
    std::array<IndexType, NumDimensions> block_index;
    // Index of the element's block as element offset:
    std::array<IndexType, NumDimensions> block_coord;
    // Index of the element:
    std::array<IndexType, NumDimensions> glob_index;
    for (auto d = 0; d < NumDimensions; ++d) {
      const Distribution & dist = _distspec[d];
      auto num_units_d          = _teamspec.extent(d);
      auto num_blocks_d         = _blockspec.extent(d);
      auto blocksize_d          = _blocksize_spec.extent(d);
      auto local_index_d        = local_coords[d];
      // TOOD: Use % (blocksize_d - underfill_d)
      auto elem_block_offset_d  = local_index_d % blocksize_d;
      // Global coords of the element's block within all blocks:
      block_index[d] = dist.local_index_to_block_coord(
                         unit_ts_coord[d], // unit ts offset in d
                         local_index_d,
                         num_units_d,
                         num_blocks_d,
                         blocksize
                       );
      block_coord[d] = block_index[d] * blocksize_d;
      glob_index[d]  = block_coord[d] + elem_block_offset_d;
    }
    DASH_LOG_TRACE_VAR("BlockPattern.global", block_index);
    DASH_LOG_TRACE_VAR("BlockPattern.global", block_coord);
    DASH_LOG_DEBUG_VAR("BlockPattern.global >", glob_index);
    return glob_index;
  }

  /**
   * Converts local coordinates of active unit to global coordinates.
   *
   * \see  DashPatternConcept
   */
  std::array<IndexType, NumDimensions> global(
    const std::array<IndexType, NumDimensions> & local_coords) const
  {
    return global(_team->myid(), local_coords);
  }

  /**
   * Resolve an element's linear global index from the calling unit's local
   * index of that element.
   *
   * \see  at  Inverse of global()
   *
   * \see  DashPatternConcept
   */
  IndexType global(
    IndexType local_index) const
  {
    std::array<IndexType, NumDimensions> local_coords =
      _local_memory_layout.coords(local_index);
    DASH_LOG_TRACE_VAR("BlockPattern.local_to_global_idx()", local_coords);
    std::array<IndexType, NumDimensions> global_coords =
      global(_team->myid(), local_coords);
    DASH_LOG_TRACE_VAR("BlockPattern.local_to_global_idx >", global_coords);
    return _memory_layout.at(global_coords);
  }

  /**
   * Resolve an element's linear global index from a given unit's local
   * coordinates of that element.
   *
   * \see  at
   *
   * \see  DashPatternConcept
   */
  IndexType global_index(
    team_unit_t unit,
    const std::array<IndexType, NumDimensions> & local_coords) const
  {
    std::array<IndexType, NumDimensions> global_coords =
      global(unit, local_coords);
    DASH_LOG_TRACE_VAR("BlockPattern.local_to_global_idx", global_coords);
    return _memory_layout.at(global_coords);
  }

  /**
   * Global coordinates and viewspec to global position in the pattern's
   * iteration order.
   *
   * \see  at
   * \see  local_at
   *
   * \see  DashPatternConcept
   */
  IndexType global_at(
    const std::array<IndexType, NumDimensions> & view_coords,
    const ViewSpec_t                           & viewspec) const
  {
    DASH_LOG_TRACE("BlockPattern.global_at()",
                   "view coords:",view_coords,
                   "view:",       viewspec);
    // Global coordinates of the element referenced in the view:
    std::array<IndexType, NumDimensions> global_coords;
    for (auto d = 0; d < NumDimensions; ++d) {
      global_coords[d] = view_coords[d] + viewspec.offset(d);
    }
    DASH_LOG_TRACE("BlockPattern.global_at",
                   "global coords:", global_coords);
    // Offset in iteration order is identical to offset in canonical order:
    auto offset = _memory_layout.at(global_coords);
    DASH_LOG_TRACE_VAR("BlockPattern.global_at >", offset);
    return offset;
  }

  /**
   * Global coordinates to global position in the pattern's iteration order.
   *
   * NOTE:
   * Expects extent[d] to be a multiple of blocksize[d] * nunits[d]
   * to ensure the balanced property.
   *
   * \see  at
   * \see  local_at
   *
   * \see  DashPatternConcept
   */
  IndexType global_at(
    const std::array<IndexType, NumDimensions> & global_coords) const
  {
    DASH_LOG_TRACE("BlockPattern.global_at()",
                   "gcoords:",  global_coords);
    // Offset in iteration order is identical to offset in canonical order:
    auto offset = _memory_layout.at(global_coords);
    DASH_LOG_TRACE_VAR("BlockPattern.global_at >", offset);
    return offset;
  }

  ////////////////////////////////////////////////////////////////////////////
  /// at
  ////////////////////////////////////////////////////////////////////////////

  /**
   * Global coordinates to local index.
   *
   * Convert given global coordinates in pattern to their respective
   * linear local index.
   *
   * \see  DashPatternConcept
   */
  IndexType at(
    const std::array<IndexType, NumDimensions> & global_coords) const
  {
    // Local offset of the element within all of the unit's local
    // elements:
    SizeType local_elem_offset = 0;
    auto unit = unit_at(global_coords);
    // Global coords to local coords:
    std::array<IndexType, NumDimensions> l_coords =
      local_coords(global_coords);
    DASH_LOG_TRACE_VAR("BlockPattern.at", l_coords);
    if (unit == _team->myid()) {
      // Coords are local to this unit, use pre-generated local memory
      // layout
      return _local_memory_layout.at(l_coords);
    } else {
      // Cannot use _local_memory_layout as it is only defined for the
      // active unit but does not specify local memory of other units.
      // Generate local memory layout for unit assigned to coords:
      auto l_mem_layout =
        LocalMemoryLayout_t(initialize_local_extents(unit));
      return l_mem_layout.at(l_coords);
    }
  }

  /**
   * Global coordinates and viewspec to local index.
   *
   * Convert given global coordinate in pattern to its linear local index.
   *
   * \see  DashPatternConcept
   */
  IndexType at(
    const std::array<IndexType, NumDimensions> & global_coords,
    const ViewSpec_t & viewspec) const
  {
    auto coords = global_coords;
    for (auto d = 0; d < NumDimensions; ++d) {
      coords[d] += viewspec.offset(d);
    }
    DASH_LOG_TRACE_VAR("BlockPattern.at()", coords);
    DASH_LOG_TRACE_VAR("BlockPattern.at()", viewspec);
    return at(coords);
  }

  /**
   * Global coordinates to local index.
   *
   * Convert given coordinate in pattern to its linear local index.
   *
   * \see  DashPatternConcept
   */
  template<typename ... Values>
  IndexType at(IndexType value, Values ... values) const
  {
    static_assert(
      sizeof...(values) == NumDimensions-1,
      "Wrong parameter number");
    std::array<IndexType, NumDimensions> inputindex = {
      value, (IndexType)values...
    };
    return at(inputindex);
  }

  ////////////////////////////////////////////////////////////////////////////
  /// is_local
  ////////////////////////////////////////////////////////////////////////////

  /**
   * Whether there are local elements in a dimension at a given offset,
   * e.g. in a specific row or column.
   *
   * \see  DashPatternConcept
   */
  bool has_local_elements(
    /// Dimension to check
    dim_t dim,
    /// Offset in dimension
    IndexType dim_offset,
    /// local id of the unit
    team_unit_t unit,
    /// Viewspec to apply
    const ViewSpec_t & viewspec) const
  {
    DASH_LOG_TRACE_VAR("BlockPattern.has_local_elements()", dim);
    DASH_LOG_TRACE_VAR("BlockPattern.has_local_elements()", dim_offset);
    DASH_LOG_TRACE_VAR("BlockPattern.has_local_elements()", unit);
    // Apply viewspec offset in dimension to given position
    dim_offset += viewspec[dim].offset;
    // Offset to block offset
    IndexType block_coord_d    = dim_offset / _blocksize_spec.extent(dim);
    DASH_LOG_TRACE_VAR("BlockPattern.has_local_elements", block_coord_d);
    // Coordinate of unit in team spec in given dimension
    IndexType teamspec_coord_d = block_coord_d % _teamspec.extent(dim);
    DASH_LOG_TRACE_VAR("BlockPattern.has_local_elements()",
                       teamspec_coord_d);
    // Check if unit id lies in cartesian sub-space of team spec
    return _teamspec.includes_index(
              teamspec_coord_d,
              dim,
              dim_offset);
  }

  /**
   * Whether the given global index is local to the specified unit.
   *
   * \see  DashPatternConcept
   */
  bool is_local(
    IndexType index,
    team_unit_t unit) const
  {
    auto glob_coords = coords(index);
    auto coords_unit = unit_at(glob_coords);
    DASH_LOG_TRACE_VAR("BlockPattern.is_local >", (coords_unit == unit));
    return coords_unit == unit;
  }

  /**
   * Whether the given global index is local to the unit that created
   * this pattern instance.
   *
   * \see  DashPatternConcept
   */
  constexpr bool is_local(
    IndexType index) const noexcept
  {
    return is_local(index, team().myid());
  }

  ////////////////////////////////////////////////////////////////////////////
  /// block
  ////////////////////////////////////////////////////////////////////////////

  /**
   * Cartesian arrangement of pattern blocks.
   */
  constexpr const BlockSpec_t & blockspec() const noexcept
  {
    return _blockspec;
  }
  
  /**
   * Cartesian arrangement of local pattern blocks.
   */
  constexpr const BlockSpec_t & local_blockspec() const noexcept
  {
    return _local_blockspec;
  }

  /**
   * Index of block at given global coordinates.
   *
   * \see  DashPatternConcept
   */
  index_type block_at(
    /// Global coordinates of element
    const std::array<index_type, NumDimensions> & g_coords) const
  {
    std::array<index_type, NumDimensions> block_coords;
    // Coord to block coord to unit coord:
    for (auto d = 0; d < NumDimensions; ++d) {
      block_coords[d] = g_coords[d] / _blocksize_spec.extent(d);
    }
    // Block coord to block index:
    auto block_idx = _blockspec.at(block_coords);
    DASH_LOG_TRACE("BlockPattern.block_at",
                   "coords", g_coords,
                   "> block index", block_idx);
    return block_idx;
  }

  /**
   * Unit and local block index at given global coordinates.
   *
   * \see  DashPatternConcept
   */
  local_index_t local_block_at(
    /// Global coordinates of element
    const std::array<index_type, NumDimensions> & g_coords) const
  {
    local_index_t l_pos;

    std::array<IndexType, NumDimensions> l_block_coords;
    std::array<IndexType, NumDimensions> unit_ts_coords;
    for (dim_t d = 0; d < NumDimensions; ++d) {
      auto nunits_d      = _teamspec.extent(d);
      auto blocksize_d   = _blocksize_spec.extent(d);
      auto block_coord_d = g_coords[d] / blocksize_d;
      l_block_coords[d]  = block_coord_d / nunits_d;
      unit_ts_coords[d]  = block_coord_d % nunits_d;
    }
    l_pos.unit  = _teamspec.at(unit_ts_coords);
    l_pos.index = _local_blockspec.at(l_block_coords);

    DASH_LOG_TRACE("BlockPattern.local_block_at >",
                   "coords",             g_coords,
                   "unit:",              l_pos.unit,
                   "local block index:", l_pos.index);
    return l_pos;
  }

  /**
   * View spec (offset and extents) of block at global linear block index in
   * cartesian element space.
   */
  ViewSpec_t block(
    index_type global_block_index) const
  {
    // block index -> block coords -> offset
    auto block_coords = _blockspec.coords(global_block_index);
    std::array<index_type, NumDimensions> offsets;
    std::array<size_type, NumDimensions>  extents;
    
    for (auto d = 0; d < NumDimensions; ++d) {
      auto num_blocks_d = _blockspec.extent(d);
      extents[d]        = _blocksize_spec.extent(d);
      if(block_coords[d] == (num_blocks_d - 1)){
        extents[d] -= underfilled_blocksize(d);
      }
      offsets[d] = block_coords[d] * _blocksize_spec.extent(d);
    }
    return ViewSpec_t(offsets, extents);
  }

  /**
   * View spec (offset and extents) of block at local linear block index in
   * global cartesian element space.
   */
  ViewSpec_t local_block(
    index_type local_block_index) const
  {
    // Initialize viewspec result with block extents:
    std::array<SizeType, NumDimensions>  block_vs_extents =
      _blocksize_spec.extents();
    std::array<IndexType, NumDimensions> block_vs_offsets {{ }};
    // Local block index to local block coords:
    auto l_block_coords = _local_blockspec.coords(local_block_index);
    auto l_elem_coords  = l_block_coords;
    // TODO: This is convenient but less efficient:
    // Translate local coordinates of first element in local block to global
    // coordinates:
    for (auto d = 0; d < NumDimensions; ++d) {
      auto num_blocks_d =_local_blockspec.extent(d);
      if(l_block_coords[d] == (num_blocks_d - 1)){
          size_type remaining = local_extent(d) % block_vs_extents[d];
          block_vs_extents[d] = (remaining == 0)
                                ? block_vs_extents[d]
                                : remaining;
        // to calculate offset, extent of fully filled blocks are needed
        l_elem_coords[d] *= _blocksize_spec.extent(d);
      } else {
        l_elem_coords[d] *= block_vs_extents[d];
      }
    }
    // Global coordinates of first element in block:
    auto g_elem_coords = global(l_elem_coords);
    for (auto d = 0; d < NumDimensions; ++d) {
      block_vs_offsets[d] = g_elem_coords[d];
    }
#ifdef __TODO__
    // Coordinates of the unit within the team spec:
    std::array<IndexType, NumDimensions> unit_ts_coord =
      _teamspec.coords(unit);
    for (auto d = 0; d < NumDimensions; ++d) {
      const Distribution & dist = _distspec[d];
      auto blocksize_d          = block_vs_extents[d];
      auto num_units_d          = _teamspec.extent(d);
      auto num_blocks_d         = _blockspec.extent(d);
      // Local to global block coords:
      auto g_block_coord_d      = (l_block_coords[d] + _myid) *
                                  _teamspec.extent(d);
      block_vs_offsets[d]       = g_block_coord_d * blocksize_d;
    }
#endif
    ViewSpec_t block_vs(block_vs_offsets, block_vs_extents);
    return block_vs;
  }

  /**
   * View spec (offset and extents) of block at local linear block index in
   * local cartesian element space.
   */
  ViewSpec_t local_block_local(
    index_type local_block_index) const
  {
    // Local block index to local block coords:
    auto l_block_coords = _local_blockspec.coords(local_block_index);
    std::array<index_type, NumDimensions> offsets;
    std::array<size_type, NumDimensions>  extents = _blocksize_spec.extents();
    // last block in at least one dimension
    for(dim_t d=0; d<NumDimensions; ++d){
      if(l_block_coords[d] == (_local_blockspec.extent(d)-1)){
          size_type remaining = local_extent(d) % extents[d];
          extents[d] = (remaining == 0) ? extents[d] : remaining;
          // to calculate offset, extent of fully filled blocks are needed
          offsets[d] = l_block_coords[d] * _blocksize_spec.extent(d);
      } else {
        offsets[d] = l_block_coords[d] * extents[d];
      }
    }
    return ViewSpec_t(offsets, extents);
  }

  /**
   * Maximum number of elements in a single block in the given dimension.
   *
   * \return  The blocksize in the given dimension
   *
   * \see     DashPatternConcept
   */
  constexpr SizeType blocksize(
    /// The dimension in the pattern
    dim_t dimension) const noexcept
  {
    return _blocksize_spec.extent(dimension);
  }

  /**
   * Maximum number of elements in a single block in all dimensions.
   *
   * \return  The maximum number of elements in a single block assigned to
   *          a unit.
   *
   * \see     DashPatternConcept
   */
  constexpr SizeType max_blocksize() const noexcept
  {
    return _blocksize_spec.size();
  }

  /**
   * Maximum number of elements assigned to a single unit in total,
   * equivalent to the local capacity of every unit in this pattern.
   *
   * \see  DashPatternConcept
   */
  constexpr SizeType local_capacity(
    team_unit_t unit = UNDEFINED_TEAM_UNIT_ID) const noexcept
  {
    return _local_capacity;
  }

  /**
   * The actual number of elements in this pattern that are local to the
   * calling unit in total.
   *
   * \see  blocksize()
   * \see  local_extent()
   * \see  local_capacity()
   *
   * \see  DashPatternConcept
   */
  constexpr SizeType local_size(
    team_unit_t unit = UNDEFINED_TEAM_UNIT_ID) const noexcept
  {
    return (unit == UNDEFINED_TEAM_UNIT_ID)
           ? _local_memory_layout.size()
           : initialize_local_extents(unit).size();
  }

  /**
   * The number of units to which this pattern's elements are mapped.
   *
   * \see  DashPatternConcept
   */
  constexpr IndexType num_units() const noexcept
  {
    return _nunits;
  }

  /**
   * The maximum number of elements arranged in this pattern.
   *
   * \see  DashPatternConcept
   */
  constexpr IndexType capacity() const noexcept
  {
    return _memory_layout.size();
  }

  /**
   * The number of elements arranged in this pattern.
   *
   * \see  DashPatternConcept
   */
  constexpr IndexType size() const noexcept
  {
    return _memory_layout.size();
  }

  /**
   * The Team containing the units to which this pattern's elements are
   * mapped.
   */
  constexpr dash::Team & team() const noexcept
  {
    return *_team;
  }

  /**
   * Distribution specification of this pattern.
   */
  constexpr const DistributionSpec_t & distspec() const noexcept
  {
    return _distspec;
  }

  /**
   * Size specification of the index space mapped by this pattern.
   *
   * \see DashPatternConcept
   */
  constexpr SizeSpec_t sizespec() const noexcept
  {
    return SizeSpec_t(_memory_layout.extents());
  }

  /**
   * Size specification of the index space mapped by this pattern.
   *
   * \see DashPatternConcept
   */
  constexpr const std::array<SizeType, NumDimensions> &
  extents() const noexcept
  {
    return _memory_layout.extents();
  }

  /**
   * Cartesian index space representing the underlying memory model of the
   * pattern.
   *
   * \see DashPatternConcept
   */
  constexpr const MemoryLayout_t & memory_layout() const noexcept
  {
    return _memory_layout;
  }

  /**
   * Cartesian index space representing the underlying local memory model
   * of this pattern for the calling unit.
   * Not part of DASH Pattern concept.
   */
  constexpr const LocalMemoryLayout_t & local_memory_layout() const noexcept
  {
    return _local_memory_layout;
  }

  /**
   * Cartesian arrangement of the Team containing the units to which this
   * pattern's elements are mapped.
   *
   * \see DashPatternConcept
   */
  constexpr const TeamSpec_t & teamspec() const noexcept
  {
    return _teamspec;
  }

  /**
   * Convert given global linear offset (index) to global cartesian
   * coordinates.
   *
   * \see DashPatternConcept
   */
  constexpr std::array<IndexType, NumDimensions> coords(
    IndexType index) const noexcept
  {
    return _memory_layout.coords(index);
  }

  /**
   * Memory order followed by the pattern.
   */
  constexpr static MemArrange memory_order() noexcept
  {
    return Arrangement;
  }

  /**
   * Number of dimensions of the cartesian space partitioned by the pattern.
   */
  constexpr static dim_t ndim() noexcept
  {
    return NumDimensions;
  }

  /**
   * Number of elements missing in the overflow block of given dimension
   * compared to the regular blocksize (\see blocksize(d)), with
   * 0 <= \c underfilled_blocksize(d) < blocksize(d).
   */
  SizeType underfilled_blocksize(
    dim_t dimension) const
  {
    // Underflow blocksize = regular blocksize - overflow blocksize:
    auto ovf_blocksize = _memory_layout.extent(dimension) %
                         blocksize(dimension);
    if (ovf_blocksize == 0) {
      return 0;
    } else {
      auto reg_blocksize = blocksize(dimension);
      return reg_blocksize - ovf_blocksize;
    }
  }

private:
  /**
   * Initialize block size specs from memory layout, team spec and
   * distribution spec.
   */
  BlockSizeSpec_t initialize_blocksizespec(
    const SizeSpec_t         & sizespec,
    const DistributionSpec_t & distspec,
    const TeamSpec_t         & teamspec) const
  {
    DASH_LOG_TRACE_VAR("BlockPattern.init_blocksizespec", teamspec.size());
    if (teamspec.size() == 0) {
      return BlockSizeSpec_t();
    }
    // Extents of a single block:
    std::array<SizeType, NumDimensions> s_blocks;
    for (auto d = 0; d < NumDimensions; ++d) {
      const Distribution & dist = distspec[d];
      SizeType max_blocksize_d  = dist.max_blocksize_in_range(
        sizespec.extent(d),  // size of range (extent)
        teamspec.extent(d)); // number of blocks (units)
      s_blocks[d] = max_blocksize_d;
    }
    return BlockSizeSpec_t(s_blocks);
  }

  /**
   * Initialize block spec from memory layout, team spec and distribution
   * spec.
   */
  BlockSpec_t initialize_blockspec(
    const SizeSpec_t         & sizespec,
    const DistributionSpec_t & distspec,
    const BlockSizeSpec_t    & blocksizespec,
    const TeamSpec_t         & teamspec) const
  {
    if (blocksizespec.size() == 0) {
      return BlockSpec_t();
    }
    // Number of blocks in all dimensions:
    std::array<SizeType, NumDimensions> n_blocks;
    for (auto d = 0; d < NumDimensions; ++d) {
      DASH_LOG_TRACE_VAR("BlockPattern.init_blockspec", distspec[d].type);
      SizeType max_blocksize_d  = blocksizespec.extent(d);
      SizeType max_blocks_d     = dash::math::div_ceil(
                                    sizespec.extent(d),
                                    max_blocksize_d);
      n_blocks[d] = max_blocks_d;
    }
    DASH_LOG_TRACE_VAR("BlockPattern.init_blockspec", n_blocks);
    return BlockSpec_t(n_blocks);
  }

  /**
   * Initialize local block spec from global block spec.
   */
  BlockSpec_t initialize_local_blockspec(
    const BlockSpec_t         & blockspec,
    const BlockSizeSpec_t     & blocksizespec,
    const DistributionSpec_t  & distspec,
    const TeamSpec_t          & teamspec,
    const LocalMemoryLayout_t & local_mem_layout) const
  {
    auto num_l_blocks = local_mem_layout.extents();
    for (auto d = 0; d < NumDimensions; ++d) {
      auto blocksize_d = blocksizespec.extent(d);
      if (blocksize_d > 0) {
        num_l_blocks[d] = dash::math::div_ceil(
                            num_l_blocks[d],
                            blocksizespec.extent(d));
      } else {
        num_l_blocks[d] = 0;
      }
    }
    DASH_LOG_TRACE_VAR("BlockPattern.init_local_blockspec", num_l_blocks);
    return BlockSpec_t(num_l_blocks);
  }

  /**
   * Max. elements per unit (local capacity)
   *
   * Note:
   * Currently calculated as a multiple of full blocks, thus ignoring
   * underfilled blocks.
   */
  SizeType initialize_local_capacity() const
  {
    SizeType l_capacity = 1;
    if (_teamspec.size() == 0) {
      return 0;
    }
    for (auto d = 0; d < NumDimensions; ++d) {
      auto num_units_d    = _teamspec.extent(d);
      // Maximum number of occurrences of a single unit in given
      // dimension:
      auto num_blocks_d   = dash::math::div_ceil(
                              _memory_layout.extent(d),
                              _blocksize_spec.extent(d));
      auto max_l_blocks_d = dash::math::div_ceil(
                              num_blocks_d,
                              num_units_d);
      DASH_LOG_TRACE_VAR("BlockPattern.init_lcapacity.d", d);
      DASH_LOG_TRACE_VAR("BlockPattern.init_lcapacity.d", num_units_d);
      DASH_LOG_TRACE_VAR("BlockPattern.init_lcapacity.d", max_l_blocks_d);
      l_capacity *= max_l_blocks_d;
    }
    l_capacity *= _blocksize_spec.size();;
    DASH_LOG_DEBUG_VAR("BlockPattern.init_lcapacity >", l_capacity);
    return l_capacity;
  }

  /**
   * Initialize block- and block size specs from memory layout, team spec
   * and distribution spec.
   */
  void initialize_local_range()
  {
    auto l_size = _local_memory_layout.size();
    DASH_LOG_DEBUG_VAR("BlockPattern.init_local_range()", l_size);
    if (l_size == 0) {
      _lbegin = 0;
      _lend   = 0;
    } else {
      // First local index transformed to global index
      _lbegin = global(0);
      // Index past last local index transformed to global index
      _lend   = global(l_size - 1) + 1;
    }
    DASH_LOG_DEBUG_VAR("BlockPattern.init_local_range >", _lbegin);
    DASH_LOG_DEBUG_VAR("BlockPattern.init_local_range >", _lend);
  }

  /**
   * Resolve extents of local memory layout for a specified unit.
   */
  std::array<SizeType, NumDimensions> initialize_local_extents(
      team_unit_t unit) const
  {
    DASH_LOG_DEBUG_VAR("BlockPattern.init_local_extents()", unit);
    DASH_LOG_DEBUG_VAR("BlockPattern.init_local_extents()", _nunits);
    if (_nunits == 0) {
      return ::std::array<SizeType, NumDimensions> {{ }};
    }
    // Coordinates of local unit id in team spec:
    auto unit_ts_coords = _teamspec.coords(unit);
    DASH_LOG_TRACE_VAR("BlockPattern.init_local_extents", unit_ts_coords);
    ::std::array<SizeType, NumDimensions> l_extents;
    for (auto d = 0; d < NumDimensions; ++d) {
      auto num_elem_d         = _memory_layout.extent(d);
      // Number of units in dimension:
      auto num_units_d        = _teamspec.extent(d);
      // Number of blocks in dimension:
      auto num_blocks_d       = _blockspec.extent(d);
      // Maximum extent of single block in dimension:
      auto blocksize_d        = _blocksize_spec.extent(d);
      // Minimum number of blocks local to every unit in dimension:
      auto min_local_blocks_d = num_blocks_d / num_units_d;
      // Coordinate of this unit id in teamspec in dimension:
      auto unit_ts_coord      = unit_ts_coords[d];
      DASH_LOG_TRACE_VAR("BlockPattern.init_local_extents.d", d);
      DASH_LOG_TRACE_VAR("BlockPattern.init_local_extents.d", unit_ts_coord);
      DASH_LOG_TRACE_VAR("BlockPattern.init_local_extents.d", num_elem_d);
      DASH_LOG_TRACE_VAR("BlockPattern.init_local_extents.d", num_units_d);
      DASH_LOG_TRACE_VAR("BlockPattern.init_local_extents.d", num_blocks_d);
      DASH_LOG_TRACE_VAR("BlockPattern.init_local_extents.d", blocksize_d);
      DASH_LOG_TRACE_VAR("BlockPattern.init_local_extents.d",
                         min_local_blocks_d);
      // Possibly there are more blocks than units in dimension and no
      // block left for this unit. Local extent in d then becomes 0.
      l_extents[d] = min_local_blocks_d * blocksize_d;
      if (num_blocks_d == 1 && num_units_d == 1) {
        // One block assigned to one unit, use full extent in dimension:
        l_extents[d] = num_elem_d;
      } else {
        // Number of additional blocks for this unit, if any:
        IndexType num_add_blocks = static_cast<IndexType>(
                                     num_blocks_d % num_units_d);
        // Unit id assigned to the last block in dimension:
        team_unit_t last_block_unit_d((num_blocks_d % num_units_d == 0)
                                        ? num_units_d - 1
                                        : (num_blocks_d % num_units_d) - 1);
        DASH_LOG_TRACE_VAR("BlockPattern.init_local_extents.d",
                           last_block_unit_d);
        DASH_LOG_TRACE_VAR("BlockPattern.init_local_extents.d", num_add_blocks);
        if (unit_ts_coord < num_add_blocks) {
          // Unit is assigned to an additional block:
          l_extents[d] += blocksize_d;
          DASH_LOG_TRACE_VAR("BlockPattern.init_local_extents.d", l_extents[d]);
        }
        if (unit_ts_coord == last_block_unit_d) {
          // If the last block in the dimension is underfilled and
          // assigned to the local unit, subtract the missing extent:
          SizeType undfill_blocksize_d = underfilled_blocksize(d);
          DASH_LOG_TRACE_VAR("BlockPattern.init_local_extents",
                             undfill_blocksize_d);
          l_extents[d] -= undfill_blocksize_d;
        }
      }
      DASH_LOG_TRACE_VAR("BlockPattern.init_local_extents.d", l_extents[d]);
    }
    DASH_LOG_DEBUG_VAR("BlockPattern.init_local_extents >", l_extents);
    return l_extents;
  }
};

} // namespace dash

#include <dash/pattern/BlockPattern1D.h>

#endif // DASH__BLOCK_PATTERN_H_<|MERGE_RESOLUTION|>--- conflicted
+++ resolved
@@ -289,44 +289,6 @@
   }
 
   /**
-<<<<<<< HEAD
-   * Constructor, initializes a pattern from explicit instances of
-   * \c SizeSpec, \c DistributionSpec and a \c Team.
-   *
-   * Examples:
-   *
-   * \code
-   *   // A 5x3 rectangle with blocked distribution in the first dimension
-   *   Pattern p1(SizeSpec<2>(5,3),
-   *              DistributionSpec<2>(BLOCKED, NONE),
-   *              // The team containing the units to which the pattern
-   *              // maps the global indices. Defaults to all all units:
-   *              dash::Team::All());
-   *   // Same as
-   *   Pattern p1(SizeSpec<2>(5,3),
-   *              DistributionSpec<2>(BLOCKED, NONE),
-   *              // How teams are arranged in all dimensions, default is
-   *              // an extent of all units in first, and 1 in all higher
-   *              // dimensions:
-   *              TeamSpec<2>(dash::Team::All(), 1),
-   *              // The team containing the units to which the pattern
-   *              // maps the global indices. Defaults to all all units:
-   *              dash::Team::All());
-   *   // Same as
-   *   Pattern p1(5,3, BLOCKED);
-   *   // Same as
-   *   Pattern p1(SizeSpec<2>(5,3),
-   *              DistributionSpec<2>(BLOCKED, NONE));
-   *   // Same as
-   *   Pattern p1(SizeSpec<2>(5,3),
-   *              DistributionSpec<2>(BLOCKED, NONE),
-   *              TeamSpec<2>(dash::Team::All(), 1));
-   * \endcode
-   */
-
-  /**
-=======
->>>>>>> 47b12a9c
    * Copy constructor.
    */
   BlockPattern(const self_t & other)
