--- conflicted
+++ resolved
@@ -108,6 +108,7 @@
   } local_coords_t;
 
 private:
+  PatternArguments_t          _arguments;
   /// Distribution type (BLOCKED, CYCLIC, BLOCKCYCLIC, TILE or NONE) of
   /// all dimensions. Defaults to BLOCKED in first, and NONE in higher
   /// dimensions
@@ -186,7 +187,30 @@
     /// elements) in every dimension followed by optional distribution
     /// types.
     Args && ... args)
-  : BlockPattern(PatternArguments_t(arg, args...))
+  : _arguments(arg, args...),
+    _distspec(_arguments.distspec()),
+    _team(&_arguments.team()),
+    _teamspec(_arguments.teamspec()),
+    _nunits(_teamspec.size()),
+    _memory_layout(_arguments.sizespec().extents()),
+    _blocksize_spec(initialize_blocksizespec(
+        _arguments.sizespec(),
+        _distspec,
+        _teamspec)),
+    _blockspec(initialize_blockspec(
+        _arguments.sizespec(),
+        _distspec,
+        _blocksize_spec,
+        _teamspec)),
+    _local_memory_layout(
+        initialize_local_extents(_team->myid())),
+    _local_blockspec(initialize_local_blockspec(
+        _blockspec,
+        _blocksize_spec,
+        _distspec,
+        _teamspec,
+        _local_memory_layout)),
+    _local_capacity(initialize_local_capacity())
   {
     DASH_LOG_TRACE("BlockPattern()", "Constructor with argument list");
     initialize_local_range();
@@ -225,10 +249,11 @@
     /// Pattern size (extent, number of elements) in every dimension
     const SizeSpec_t         & sizespec,
     /// Distribution type (BLOCKED, CYCLIC, BLOCKCYCLIC, TILE or NONE) of
-    /// all dimensions.
-    const DistributionSpec_t & dist,
+    /// all dimensions. Defaults to BLOCKED in first, and NONE in higher
+    /// dimensions
+    const DistributionSpec_t & dist     = DistributionSpec_t(),
     /// Cartesian arrangement of units within the team
-    const TeamSpec_t         & teamspec,
+    const TeamSpec_t         & teamspec = TeamSpec_t::TeamSpec(),
     /// Team containing units to which this pattern maps its elements
     dash::Team               & team     = dash::Team::All())
   : _distspec(dist),
@@ -264,84 +289,6 @@
   }
 
   /**
-   * Constructor, initializes a pattern from explicit instances of
-   * \c SizeSpec, \c DistributionSpec and a \c Team.
-   *
-   * Examples:
-   *
-   * \code
-   *   // A 5x3 rectangle with blocked distribution in the first dimension
-   *   Pattern p1(SizeSpec<2>(5,3),
-   *              DistributionSpec<2>(BLOCKED, NONE),
-   *              // The team containing the units to which the pattern
-   *              // maps the global indices. Defaults to all all units:
-   *              dash::Team::All());
-   *   // Same as
-   *   Pattern p1(SizeSpec<2>(5,3),
-   *              DistributionSpec<2>(BLOCKED, NONE),
-   *              // How teams are arranged in all dimensions, default is
-   *              // an extent of all units in first, and 1 in all higher
-   *              // dimensions:
-   *              TeamSpec<2>(dash::Team::All(), 1),
-   *              // The team containing the units to which the pattern
-   *              // maps the global indices. Defaults to all all units:
-   *              dash::Team::All());
-   *   // Same as
-   *   Pattern p1(5,3, BLOCKED);
-   *   // Same as
-   *   Pattern p1(SizeSpec<2>(5,3),
-   *              DistributionSpec<2>(BLOCKED, NONE));
-   *   // Same as
-   *   Pattern p1(SizeSpec<2>(5,3),
-   *              DistributionSpec<2>(BLOCKED, NONE),
-   *              TeamSpec<2>(dash::Team::All(), 1));
-   * \endcode
-   */
-  BlockPattern(
-    /// Pattern size (extent, number of elements) in every dimension
-    const SizeSpec_t         & sizespec,
-    /// Distribution type (BLOCKED, CYCLIC, BLOCKCYCLIC, TILE or NONE) of
-    /// all dimensions. Defaults to BLOCKED in first, and NONE in higher
-    /// dimensions
-<<<<<<< HEAD
-    const DistributionSpec_t & dist     = DistributionSpec_t(),
-    /// Cartesian arrangement of units within the team
-    const TeamSpec_t         & teamspec = typename TeamSpec_t::TeamSpec(),
-=======
-    const DistributionSpec_t & dist = DistributionSpec_t(),
->>>>>>> a3d66c36
-    /// Team containing units to which this pattern maps its elements
-    Team                     & team = dash::Team::All())
-  : _distspec(dist),
-    _team(&team),
-    _teamspec(_distspec, *_team),
-    _nunits(_teamspec.size()),
-    _memory_layout(sizespec.extents()),
-    _blocksize_spec(initialize_blocksizespec(
-        sizespec,
-        _distspec,
-        _teamspec)),
-    _blockspec(initialize_blockspec(
-        sizespec,
-        _distspec,
-        _blocksize_spec,
-        _teamspec)),
-    _local_memory_layout(
-        initialize_local_extents(_team->myid())),
-    _local_blockspec(initialize_local_blockspec(
-        _blockspec,
-        _blocksize_spec,
-        _distspec,
-        _teamspec,
-        _local_memory_layout)),
-    _local_capacity(initialize_local_capacity())
-  {
-    DASH_LOG_TRACE("BlockPattern()", "(sizespec, dist, team)");
-    initialize_local_range();
-    DASH_LOG_TRACE("BlockPattern()", "BlockPattern initialized");
-  }
-
-  /**
    * Copy constructor.
    */
   BlockPattern(const self_t & other)
@@ -1407,33 +1354,6 @@
   }
 
 private:
-
-  BlockPattern(const PatternArguments_t & arguments)
-  :  _distspec(arguments.distspec()),
-     _team(&arguments.team()),
-     _teamspec(arguments.teamspec()),
-     _nunits(_teamspec.size()),
-     _memory_layout(arguments.sizespec().extents()),
-     _blocksize_spec(initialize_blocksizespec(
-         arguments.sizespec(),
-         _distspec,
-         _teamspec)),
-     _blockspec(initialize_blockspec(
-         arguments.sizespec(),
-         _distspec,
-         _blocksize_spec,
-         _teamspec)),
-     _local_memory_layout(
-         initialize_local_extents(_team->myid())),
-     _local_blockspec(initialize_local_blockspec(
-         _blockspec,
-         _blocksize_spec,
-         _distspec,
-         _teamspec,
-         _local_memory_layout)),
-     _local_capacity(initialize_local_capacity())
-  {}
-
   /**
    * Initialize block size specs from memory layout, team spec and
    * distribution spec.
