#ifndef DASH__SEQ_TILE_PATTERN_H_
#define DASH__SEQ_TILE_PATTERN_H_

#include <assert.h>
#include <functional>
#include <cstring>
#include <array>
#include <type_traits>
#include <iostream>
#include <sstream>

#include <dash/Types.h>
#include <dash/Distribution.h>
#include <dash/Exception.h>
#include <dash/Dimensional.h>
#include <dash/Cartesian.h>
#include <dash/Team.h>

#include <dash/pattern/PatternProperties.h>
#include <dash/pattern/internal/PatternArguments.h>

#include <dash/internal/Math.h>
#include <dash/internal/Logging.h>

namespace dash {

/**
 * Defines how a list of global indices is mapped to single units within
 * a Team.
 * Expects \c extent[d] to be a multiple of \c (blocksize[d] * nunits[d])
 * to ensure the balanced property.
 *
 * \tparam  NumDimensions  The number of dimensions of the pattern
 * \tparam  Arrangement    The memory order of the pattern (ROW_MAJOR
 *                         or COL_MAJOR), defaults to ROW_MAJOR.
 *                         Memory order defines how elements in the
 *                         pattern will be iterated predominantly
 *                         \see MemArrange
 *
 * \concept{DashPatternConcept}
 *
 */
template<
  dim_t      NumDimensions,
  MemArrange Arrangement   = ROW_MAJOR,
  typename   IndexType     = dash::default_index_t>
class SeqTilePattern
{
public:
  static constexpr char const * PatternName = "SeqTilePattern";

public:
  /// Satisfiable properties in pattern property category Partitioning:
  typedef pattern_partitioning_properties<
              // Minimal number of blocks in every dimension, i.e. one
              // block per unit.
              pattern_partitioning_tag::minimal,
              // Block extents are constant for every dimension.
              pattern_partitioning_tag::rectangular,
              // Identical number of elements in every block.
              pattern_partitioning_tag::balanced
          > partitioning_properties;
  /// Satisfiable properties in pattern property category Mapping:
  typedef pattern_mapping_properties<
              // Same number of blocks assigned to every unit.
              pattern_mapping_tag::balanced,
              // Number of blocks assigned to a unit may differ.
              pattern_mapping_tag::unbalanced,
              // Every unit mapped in any single slice in every dimension.
              pattern_mapping_tag::diagonal
          > mapping_properties;
  /// Satisfiable properties in pattern property category Layout:
  typedef pattern_layout_properties<
              // Elements are contiguous in local memory within single
              // block.
              pattern_layout_tag::blocked,
              // Local element order corresponds to a logical
              // linearization within single blocks.
              pattern_layout_tag::linear
          > layout_properties;

private:
  /// Fully specified type definition of self type
  typedef SeqTilePattern<NumDimensions, Arrangement, IndexType>
    self_t;
  /// Derive size type from given signed index / ptrdiff type
  typedef typename std::make_unsigned<IndexType>::type
    SizeType;
  typedef CartesianIndexSpace<NumDimensions, Arrangement, IndexType>
    MemoryLayout_t;
  typedef CartesianIndexSpace<NumDimensions, Arrangement, IndexType>
    LocalMemoryLayout_t;
  typedef CartesianIndexSpace<NumDimensions, Arrangement, SizeType>
    BlockSpec_t;
  typedef CartesianIndexSpace<NumDimensions, Arrangement, SizeType>
    BlockSizeSpec_t;
  typedef DistributionSpec<NumDimensions>
    DistributionSpec_t;
  typedef TeamSpec<NumDimensions, IndexType>
    TeamSpec_t;
  typedef SizeSpec<NumDimensions, SizeType>
    SizeSpec_t;
  typedef ViewSpec<NumDimensions, IndexType>
    ViewSpec_t;
  typedef internal::PatternArguments<NumDimensions, IndexType>
    PatternArguments_t;

public:
  typedef IndexType   index_type;
  typedef SizeType    size_type;
  typedef ViewSpec_t  viewspec_type;
  typedef struct {
    team_unit_t unit;
    IndexType   index;
  } local_index_t;
  typedef struct {
    team_unit_t unit;
    std::array<index_type, NumDimensions> coords;
  } local_coords_t;

private:
  /// Distribution type (BLOCKED, CYCLIC, BLOCKCYCLIC, TILE or NONE) of
  /// all dimensions. Defaults to BLOCKED in first, and NONE in higher
  /// dimensions
  DistributionSpec_t          _distspec;
  /// Team containing the units to which the patterns element are mapped
  dash::Team                * _team            = nullptr;
  /// The active unit's id.
  team_unit_t                 _myid;
  /// Cartesian arrangement of units within the team
  TeamSpec_t                  _teamspec;
  /// The global layout of the pattern's elements in memory respective to
  /// memory order. Also specifies the extents of the pattern space.
  MemoryLayout_t              _memory_layout;
  /// Total amount of units to which this pattern's elements are mapped
  SizeType                    _nunits          = dash::Team::All().size();
  /// Maximum extents of a block in this pattern
  BlockSizeSpec_t             _blocksize_spec;
  /// Arrangement of blocks in all dimensions
  BlockSpec_t                 _blockspec;
  /// Arrangement of local blocks in all dimensions
  BlockSpec_t                 _local_blockspec;
  /// A projected view of the global memory layout representing the
  /// local memory layout of this unit's elements respective to memory
  /// order.
  LocalMemoryLayout_t         _local_memory_layout;
  /// Maximum number of elements assigned to a single unit
  SizeType                    _local_capacity;
  /// Corresponding global index to first local index of the active unit
  IndexType                   _lbegin;
  /// Corresponding global index past last local index of the active unit
  IndexType                   _lend;

public:
  /**
   * Constructor, initializes a pattern from an argument list consisting
   * of the pattern size (extent, number of elements) in every dimension
   * followed by optional distribution types.
   *
   * Examples:
   *
   * \code
   *   // A 5x3 rectangle with blocked distribution in the first dimension
   *   SeqTilePattern p1(10,20);
   *   auto num_units = dash::Team::All.size();
   *   // Same as
   *   SeqTilePattern p1(SizeSpec<2>(10,20,
   *                  DistributionSpec<2>(TILE(10/num_units),
   *                                      TILE(20/num_units)));
   *   // Same as
   *   SeqTilePattern p1(SizeSpec<2>(10,20),
   *                  DistributionSpec<2>(TILE(10/num_units),
   *                                      TILE(20/num_units)));
   *                  TeamSpec<2>(dash::Team::All(), 1));
   *   // Same as
   *   SeqTilePattern p1(SizeSpec<2>(10,20),
   *                  DistributionSpec<2>(TILE(10/num_units),
   *                                      TILE(20/num_units)));
   *                  // How teams are arranged in all dimensions, default
   *                  // is an extent of all units in first, and 1 in all
   *                  // higher dimensions:
   *                  TeamSpec<2>(dash::Team::All(), 1),
   *                  // The team containing the units to which the
   *                  // pattern maps the global indices. Defaults to all
   *                  // all units:
   *                  dash::Team::All());
   * \endcode
   */
  template<typename ... Args>
  SeqTilePattern(
    /// Argument list consisting of the pattern size (extent, number of
    /// elements) in every dimension followed by optional distribution
    /// types.
    SizeType arg,
    /// Argument list consisting of the pattern size (extent, number of
    /// elements) in every dimension followed by optional distribution
    /// types.
    Args && ... args)
<<<<<<< HEAD
  : _arguments(arg, args...),
    _distspec(_arguments.distspec()),
    _team(&_arguments.team()),
    _myid(_team->myid()),
    _teamspec(_arguments.teamspec()),
    _memory_layout(_arguments.sizespec().extents()),
    _nunits(_teamspec.size()),
    _blocksize_spec(initialize_blocksizespec(
        _arguments.sizespec(),
        _distspec,
        _teamspec)),
    _blockspec(initialize_blockspec(
        _arguments.sizespec(),
        _distspec,
        _blocksize_spec,
        _teamspec)),
    _local_blockspec(initialize_local_blockspec(
        _blockspec,
        _blocksize_spec,
        _teamspec)),
    _local_memory_layout(
        initialize_local_extents(_local_blockspec)),
    _local_capacity(
        initialize_local_capacity(_local_memory_layout)) {
=======
  : SeqTilePattern(PatternArguments_t(arg, args...))
  {
>>>>>>> 5d31f882
    DASH_LOG_TRACE("SeqTilePattern()", "Constructor with Argument list");
    initialize_local_range();
  }

  /**
   * Constructor, initializes a pattern from explicit instances of
   * \c SizeSpec, \c DistributionSpec, \c TeamSpec and a \c Team.
   *
   * Examples:
   *
   * \code
   *   // A 5x3 rectangle with blocked distribution in the first dimension
   *   SeqTilePattern p1(10,20);
   *   auto num_units = dash::Team::All.size();
   *   // Same as
   *   SeqTilePattern p1(SizeSpec<2>(10,20,
   *                  DistributionSpec<2>(TILE(10/num_units),
   *                                      TILE(20/num_units)));
   *   // Same as
   *   SeqTilePattern p1(SizeSpec<2>(10,20),
   *                  DistributionSpec<2>(TILE(10/num_units),
   *                                      TILE(20/num_units)));
   *                  TeamSpec<2>(dash::Team::All(), 1));
   *   // Same as
   *   SeqTilePattern p1(SizeSpec<2>(10,20),
   *                  DistributionSpec<2>(TILE(10/num_units),
   *                                      TILE(20/num_units)));
   *                  // How teams are arranged in all dimensions, default
   *                  // is an extent of all units in first, and 1 in all
   *                  // higher dimensions:
   *                  TeamSpec<2>(dash::Team::All(), 1),
   *                  // The team containing the units to which the
   *                  // pattern maps the global indices. Defaults to all
   *                  // all units:
   *                  dash::Team::All());
   * \endcode
   */
  SeqTilePattern(
    /// SeqTilePattern size (extent, number of elements) in every dimension
    const SizeSpec_t         & sizespec,
    /// Distribution type (BLOCKED, CYCLIC, BLOCKCYCLIC, TILE or NONE) of
    /// all dimensions. Defaults to BLOCKED in first, and NONE in higher
    /// dimensions
    const DistributionSpec_t & dist,
    /// Cartesian arrangement of units within the team
    const TeamSpec_t         & teamspec,
    /// Team containing units to which this pattern maps its elements
    dash::Team               & team     = dash::Team::All())
  : _distspec(dist),
    _team(&team),
    _myid(_team->myid()),
    _teamspec(
      teamspec,
      _distspec,
      *_team),
    _memory_layout(sizespec.extents()),
    _nunits(_teamspec.size()),
    _blocksize_spec(initialize_blocksizespec(
        sizespec,
        _distspec,
        _teamspec)),
    _blockspec(initialize_blockspec(
        sizespec,
        _blocksize_spec,
        _teamspec)),
    _local_blockspec(initialize_local_blockspec(
        _blockspec)),
    _local_memory_layout(
        initialize_local_extents(_local_blockspec)),
    _local_capacity(
        initialize_local_capacity(_local_memory_layout)) {
    DASH_LOG_TRACE("SeqTilePattern()", "(sizespec, dist, teamspec, team)");
    initialize_local_range();
  }

  /**
   * Constructor, initializes a pattern from explicit instances of
   * \c SizeSpec, \c DistributionSpec and a \c Team.
   *
   * Examples:
   *
   * \code
   *   // A 5x3 rectangle with blocked distribution in the first dimension
   *   SeqTilePattern p1(10,20);
   *   auto num_units = dash::Team::All.size();
   *   // Same as
   *   SeqTilePattern p1(SizeSpec<2>(10,20,
   *                  DistributionSpec<2>(TILE(10/num_units),
   *                                      TILE(20/num_units)));
   *   // Same as
   *   SeqTilePattern p1(SizeSpec<2>(10,20),
   *                  DistributionSpec<2>(TILE(10/num_units),
   *                                      TILE(20/num_units)));
   *                  TeamSpec<2>(dash::Team::All(), 1));
   *   // Same as
   *   SeqTilePattern p1(SizeSpec<2>(10,20),
   *                  DistributionSpec<2>(TILE(10/num_units),
   *                                      TILE(20/num_units)));
   *                  // How teams are arranged in all dimensions, default
   *                  // is an extent of all units in first, and 1 in all
   *                  // higher dimensions:
   *                  TeamSpec<2>(dash::Team::All(), 1),
   *                  // The team containing the units to which the
   *                  // pattern maps the global indices. Defaults to all
   *                  // all units:
   *                  dash::Team::All());
   * \endcode
   */
  SeqTilePattern(
    /// SeqTilePattern size (extent, number of elements) in every dimension
    const SizeSpec_t         & sizespec,
    /// Distribution type (BLOCKED, CYCLIC, BLOCKCYCLIC, TILE or NONE) of
    /// all dimensions. Defaults to BLOCKED in first, and NONE in higher
    /// dimensions
    const DistributionSpec_t & dist = DistributionSpec_t(),
    /// Team containing units to which this pattern maps its elements
    Team                     & team = dash::Team::All())
  : _distspec(dist),
    _team(&team),
    _myid(_team->myid()),
    _teamspec(_distspec, *_team),
    _memory_layout(sizespec.extents()),
    _nunits(_teamspec.size()),
    _blocksize_spec(initialize_blocksizespec(
        sizespec,
        _distspec,
        _teamspec)),
    _blockspec(initialize_blockspec(
        sizespec,
        _blocksize_spec,
        _teamspec)),
    _local_blockspec(initialize_local_blockspec(
        _blockspec)),
    _local_memory_layout(
        initialize_local_extents(_local_blockspec)),
    _local_capacity(
        initialize_local_capacity(_local_memory_layout)) {
    DASH_LOG_TRACE("SeqTilePattern()", "(sizespec, dist, team)");
    initialize_local_range();
  }

  /**
   * Copy constructor.
   */
  SeqTilePattern(const self_t & other)
  : _distspec(other._distspec),
    _team(other._team),
    _myid(_team->myid()),
    _teamspec(other._teamspec),
    _memory_layout(other._memory_layout),
    _nunits(other._nunits),
    _blocksize_spec(other._blocksize_spec),
    _blockspec(other._blockspec),
    _local_blockspec(other._local_blockspec),
    _local_memory_layout(other._local_memory_layout),
    _local_capacity(other._local_capacity),
    _lbegin(other._lbegin),
    _lend(other._lend) {
  }

  /**
   * Copy constructor using non-const lvalue reference parameter.
   *
   * Introduced so variadic constructor is not a better match for
   * copy-construction.
   */
  SeqTilePattern(self_t & other)
  : SeqTilePattern(static_cast<const self_t &>(other))
  { }

  /**
   * Equality comparison operator.
   */
  bool operator==(
    /// SeqTilePattern instance to compare for equality
    const self_t & other) const
  {
    if (this == &other) {
      return true;
    }
    // no need to compare all members as most are derived from
    // constructor arguments.
    return(
      _distspec       == other._distspec &&
      _teamspec       == other._teamspec &&
      _memory_layout  == other._memory_layout &&
      _blockspec      == other._blockspec &&
      _blocksize_spec == other._blocksize_spec &&
      _nunits         == other._nunits
    );
  }

  /**
   * Inquality comparison operator.
   */
  bool operator!=(
    /// SeqTilePattern instance to compare for inequality
    const self_t & other
  ) const {
    return !(*this == other);
  }

  /**
   * Assignment operator.
   */
  SeqTilePattern & operator=(const SeqTilePattern & other) {
    if (this != &other) {
      _distspec            = other._distspec;
      _team                = other._team;
      _teamspec            = other._teamspec;
      _memory_layout       = other._memory_layout;
      _local_memory_layout = other._local_memory_layout;
      _blocksize_spec      = other._blocksize_spec;
      _blockspec           = other._blockspec;
      _local_blockspec     = other._local_blockspec;
      _local_capacity      = other._local_capacity;
      _nunits              = other._nunits;
      _lbegin              = other._lbegin;
      _lend                = other._lend;
    }
    return *this;
  }

  /**
   * Resolves the global index of the first local element in the pattern.
   *
   * \see DashPatternConcept
   */
  IndexType lbegin() const {
    return _lbegin;
  }

  /**
   * Resolves the global index past the last local element in the pattern.
   *
   * \see DashPatternConcept
   */
  IndexType lend() const {
    return _lend;
  }

  ////////////////////////////////////////////////////////////////////////
  /// unit_at
  ////////////////////////////////////////////////////////////////////////

  /**
   * Convert given point in pattern to its assigned unit id.
   *
   * \see DashPatternConcept
   */
  team_unit_t unit_at(
    /// Absolute coordinates of the point relative to the given view.
    const std::array<IndexType, NumDimensions> & coords,
    /// View specification (offsets) of the coordinates.
    const ViewSpec_t & viewspec) const
  {
    DASH_LOG_TRACE("SeqTilePattern.unit_at()",
                   "coords:",   coords,
                   "viewspec:", viewspec);
    std::array<IndexType, NumDimensions> block_coords;
    for (auto d = 0; d < NumDimensions; ++d) {
      auto vs_coord      = coords[d] + viewspec.offset(d);
      // Global block coordinate:
      block_coords[d]   = vs_coord / _blocksize_spec.extent(d);
    }
    auto block_idx = _blockspec.at(block_coords);

    team_unit_t unit_id(block_idx % _nunits);
    DASH_LOG_TRACE_VAR("SeqTilePattern.unit_at", block_coords);
    DASH_LOG_TRACE_VAR("SeqTilePattern.unit_at", block_idx);
    DASH_LOG_TRACE_VAR("SeqTilePattern.unit_at >", unit_id);
    return unit_id;
  }

  /**
   * Convert given coordinate in pattern to its assigned unit id.
   *
   * \see DashPatternConcept
   */
  team_unit_t unit_at(
    const std::array<IndexType, NumDimensions> & coords) const
  {
    DASH_LOG_TRACE("SeqTilePattern.unit_at()",
                   "coords:",   coords);
    std::array<IndexType, NumDimensions> block_coords;
    // Unit id from diagonals in cartesian index space,
    // e.g (x + y + z) % nunits
    for (auto d = 0; d < NumDimensions; ++d) {
      // Global block coordinate:
      block_coords[d]   = coords[d] / _blocksize_spec.extent(d);
    }
    auto block_idx = _blockspec.at(block_coords);
    team_unit_t unit_id(block_idx % _nunits);
    DASH_LOG_TRACE_VAR("SeqTilePattern.unit_at", block_coords);
    DASH_LOG_TRACE_VAR("SeqTilePattern.unit_at", block_idx);
    DASH_LOG_TRACE_VAR("SeqTilePattern.unit_at >", unit_id);
    return unit_id;
  }

  /**
   * Convert given global linear index to its assigned unit id.
   *
   * \see DashPatternConcept
   */
  team_unit_t unit_at(
    /// Global linear element offset
    IndexType global_pos,
    /// View to apply global position
    const ViewSpec_t & viewspec) const
  {
    auto global_coords = _memory_layout.coords(global_pos);
    return unit_at(global_coords, viewspec);
  }

  /**
   * Convert given global linear index to its assigned unit id.
   *
   * \see DashPatternConcept
   */
  team_unit_t unit_at(
    /// Global linear element offset
    IndexType global_pos) const
  {
    auto global_coords = _memory_layout.coords(global_pos);
    return unit_at(global_coords);
  }

  ////////////////////////////////////////////////////////////////////////
  /// extent
  ////////////////////////////////////////////////////////////////////////

  /**
   * The number of elements in this pattern in the given dimension.
   *
   * \see  blocksize()
   * \see  local_size()
   * \see  local_extent()
   *
   * \see  DashPatternConcept
   */
  SizeType extent(dim_t dim) const {
    if (dim >= NumDimensions || dim < 0) {
      DASH_THROW(
        dash::exception::OutOfRange,
        "Wrong dimension for SeqTilePattern::local_extent. "
        << "Expected dimension between 0 and " << NumDimensions-1 << ", "
        << "got " << dim);
    }
    return _memory_layout.extent(dim);
  }

  /**
   * The actual number of elements in this pattern that are local to the
   * calling unit in the given dimension.
   *
   * \see  local_extents()
   * \see  blocksize()
   * \see  local_size()
   * \see  extent()
   *
   * \see  DashPatternConcept
   */
  SizeType local_extent(dim_t dim) const
  {
    if (dim >= NumDimensions || dim < 0) {
      DASH_THROW(
        dash::exception::OutOfRange,
        "Wrong dimension for SeqTilePattern::local_extent. "
        << "Expected dimension between 0 and " << NumDimensions-1 << ", "
        << "got " << dim);
    }
    return _local_memory_layout.extent(dim);
  }

  /**
   * The actual number of elements in this pattern that are local to the
   * given unit, by dimension.
   *
   * \see  local_extent()
   * \see  blocksize()
   * \see  local_size()
   * \see  extent()
   *
   * \see  DashPatternConcept
   */
  std::array<SizeType, NumDimensions> local_extents(
      team_unit_t unit = UNDEFINED_TEAM_UNIT_ID) const
  {
    if (unit == UNDEFINED_TEAM_UNIT_ID) {
      unit = _myid;
    }
    if (unit == _myid) {
      return _local_memory_layout.extents();
    }
    return initialize_local_extents(unit);
  }

  ////////////////////////////////////////////////////////////////////////
  /// local
  ////////////////////////////////////////////////////////////////////////

  /**
   * Convert given local coordinates and viewspec to linear local offset
   * (index).
   *
   * \see DashPatternConcept
   */
  IndexType local_at(
    /// Point in local memory
    const std::array<IndexType, NumDimensions> & local_coords,
    /// View specification (local offsets) to apply on \c local_coords
    const ViewSpec_t & viewspec) const
  {
    DASH_LOG_TRACE("SeqTilePattern.local_at()",
                   "local_coords:", local_coords,
                   "view:",         viewspec,
                   "local blocks:", _local_blockspec.extents());
    // Phase coordinates of element:
    std::array<IndexType, NumDimensions> phase_coords;
    // Coordinates of the local block containing the element:
    std::array<IndexType, NumDimensions> block_coords_l;
    for (auto d = 0; d < NumDimensions; ++d) {
      auto vs_offset_d  = viewspec.offset(d);
      auto vs_coord_d   = local_coords[d] + vs_offset_d;
      auto block_size_d = _blocksize_spec.extent(d);
      phase_coords[d]   = vs_coord_d % block_size_d;
      block_coords_l[d] = vs_coord_d / block_size_d;
    }
    DASH_LOG_TRACE("SeqTilePattern.local_at",
                   "local_coords:",       local_coords,
                   "view:",               viewspec,
                   "local blocks:",       _local_blockspec.extents(),
                   "local block coords:", block_coords_l,
                   "phase coords:",       phase_coords);
    // Number of blocks preceeding the coordinates' block:
    auto block_offset_l = _local_blockspec.at(block_coords_l);
    auto local_index    =
           block_offset_l * _blocksize_spec.size() + // preceeding blocks
           _blocksize_spec.at(phase_coords);         // element phase
    DASH_LOG_TRACE_VAR("SeqTilePattern.local_at >", local_index);
    return local_index;
  }

  /**
   * Convert given local coordinates to linear local offset (index).
   *
   * \see DashPatternConcept
   */
  IndexType local_at(
    /// Point in local memory
    const std::array<IndexType, NumDimensions> & local_coords) const
  {
    DASH_LOG_TRACE("SeqTilePattern.local_at()",
                   "local coords:", local_coords,
                   "local blocks:", _local_blockspec.extents());
    // Phase coordinates of element:
    std::array<IndexType, NumDimensions> phase_coords;
    // Coordinates of the local block containing the element:
    std::array<IndexType, NumDimensions> block_coords_l;
    for (auto d = 0; d < NumDimensions; ++d) {
      auto gcoord_d     = local_coords[d];
      auto block_size_d = _blocksize_spec.extent(d);
      phase_coords[d]   = gcoord_d % block_size_d;
      block_coords_l[d] = gcoord_d / block_size_d;
    }
    DASH_LOG_TRACE("SeqTilePattern.local_at",
                   "local_coords:",       local_coords,
                   "local blocks:",       _local_blockspec.extents(),
                   "local block coords:", block_coords_l,
                   "block size:",         _blocksize_spec.extents(),
                   "phase coords:",       phase_coords);
    // Number of blocks preceeding the coordinates' block:
    auto block_offset_l = _local_blockspec.at(block_coords_l);
    auto local_index    =
           block_offset_l * _blocksize_spec.size() + // preceeding blocks
           _blocksize_spec.at(phase_coords);         // element phase
    DASH_LOG_TRACE_VAR("SeqTilePattern.local_at >", local_index);
    return local_index;
  }

  /**
   * Converts global coordinates to their associated unit and its
   * respective local coordinates.
   *
   * \see  DashPatternConcept
   */
  local_coords_t local(
    const std::array<IndexType, NumDimensions> & global_coords) const
  {
    local_coords_t l_coords;
    std::array<IndexType, NumDimensions> local_coords;
    std::array<IndexType, NumDimensions> g_block_coords;
    std::array<IndexType, NumDimensions> phase;
    for (dim_t d = 0; d < NumDimensions; ++d) {
      auto blocksize_d  = _blocksize_spec.extent(d);
      g_block_coords[d] = global_coords[d] / blocksize_d;
      phase[d]          = global_coords[d] % blocksize_d;
    }
    auto g_block_index = _blockspec.at(g_block_coords);
    l_coords.unit      = g_block_index % _nunits;
    auto l_block_index = g_block_index / _nunits;
    local_coords[0]    = l_block_index * _blocksize_spec.extent(0) +
                         phase[0];
    for (dim_t d = 1; d < NumDimensions; ++d) {
      local_coords[d] = phase[d];
    }
    l_coords.coords = local_coords;
    return l_coords;
  }

  /**
   * Converts global index to its associated unit and respective local
   * index.
   *
   * TODO: Unoptimized
   *
   * \see  DashPatternConcept
   */
  local_index_t local(
    IndexType g_index) const
  {
    DASH_LOG_TRACE_VAR("SeqTilePattern.local()", g_index);
    // TODO: Implement dedicated method for this, conversion to/from
    //       global coordinates is expensive.
    return local_index(coords(g_index));
  }

  /**
   * Converts global coordinates to their associated unit's respective
   * local coordinates.
   *
   * \see  DashPatternConcept
   */
  std::array<IndexType, NumDimensions> local_coords(
    const std::array<IndexType, NumDimensions> & global_coords) const
  {
    std::array<IndexType, NumDimensions> local_coords;
    for (dim_t d = 0; d < NumDimensions; ++d) {
      auto nunits_d        = _teamspec.extent(d);
      auto blocksize_d     = _blocksize_spec.extent(d);
      auto block_coord_d   = global_coords[d] / blocksize_d;
      auto phase_d         = global_coords[d] % blocksize_d;
      auto l_block_coord_d = block_coord_d / nunits_d;
      local_coords[d]      = (l_block_coord_d * blocksize_d) + phase_d;
    }
    return local_coords;
  }

  /**
   * Resolves the unit and the local index from global coordinates.
   *
   * \see  DashPatternConcept
   */
  local_index_t local_index(
    const std::array<IndexType, NumDimensions> & global_coords) const
  {
    DASH_LOG_TRACE_VAR("SeqTilePattern.local_index()", global_coords);
    // Global coordinates to unit and local offset:
    // Phase coordinates of element:
    std::array<IndexType, NumDimensions> phase_coords;
    // Coordinates of the block containing the element:
    std::array<IndexType, NumDimensions> block_coords;
    // Local coordinates of the block containing the element:
    std::array<IndexType, NumDimensions> l_block_coords;
    for (auto d = 0; d < NumDimensions; ++d) {
      auto vs_coord     = global_coords[d];
      phase_coords[d]   = vs_coord % _blocksize_spec.extent(d);
      block_coords[d]   = vs_coord / _blocksize_spec.extent(d);
    }
    index_type g_block_index = _blockspec.at(block_coords);
    team_unit_t unit(g_block_index % _nunits);
    auto l_block_index       = g_block_index / _nunits;
    DASH_LOG_TRACE("SeqTilePattern.at",
                   "block_coords:",   block_coords,
                   "g_block_index:",  g_block_index,
                   "phase_coords:",   phase_coords,
                   "l_block_index:",  l_block_index,
                   "unit:",           unit);
    index_type l_index = l_block_index * _blocksize_spec.size() + // prec. blocks
                         _blocksize_spec.at(phase_coords);        // elem. phase
    DASH_LOG_TRACE_VAR("SeqTilePattern.local_index >", l_index);

    return local_index_t { unit, l_index };
  }

  ////////////////////////////////////////////////////////////////////////
  /// global
  ////////////////////////////////////////////////////////////////////////

  /**
   * Converts local coordinates of a given unit to global coordinates.
   *
   * \see  DashPatternConcept
   */
  std::array<IndexType, NumDimensions> global(
    team_unit_t unit,
    const std::array<IndexType, NumDimensions> & local_coords) const
  {
    // Blocks in local memory are arranged in a one-dimensional sequence.
    // Local blockspec has extents { n_local_blocks, 1, 1, ... }.
    DASH_LOG_DEBUG("SeqTilePattern.global()",
                   "unit:",    unit,
                   "lcoords:", local_coords);
    auto l_block_index  = local_coords[0] / _blocksize_spec.extent(0);
    auto g_block_index  = l_block_index * _nunits + unit;
    auto g_block_coords = _blockspec.coords(g_block_index);
    DASH_LOG_DEBUG("SeqTilePattern.global()",
                   "l_block_index:",  l_block_index,
                   "g_block_index:",  g_block_index,
                   "g_block_coords:", g_block_coords);
    // Global coordinate of local element:
    std::array<IndexType, NumDimensions> global_coords;
    for (dim_t d = 0; d < NumDimensions; ++d) {
      auto blocksize_d     = _blocksize_spec.extent(d);
      auto phase           = local_coords[d] % blocksize_d;
      auto g_block_coord_d = g_block_coords[d];
      global_coords[d]     = (g_block_coord_d * blocksize_d) + phase;
    }
    DASH_LOG_DEBUG_VAR("SeqTilePattern.global >", global_coords);
    return global_coords;
  }

  /**
   * Converts local coordinates of a active unit to global coordinates.
   *
   * \see  DashPatternConcept
   */
  std::array<IndexType, NumDimensions> global(
    const std::array<IndexType, NumDimensions> & local_coords) const {
    return global(_myid, local_coords);
  }

  /**
   * Resolve an element's linear global index from the calling unit's local
   * index of that element.
   *
   * TODO: Optmize
   *
   * \see  at  Inverse of global()
   *
   * \see  DashPatternConcept
   */
  IndexType global(
    IndexType local_index) const
  {
    DASH_LOG_TRACE("SeqTilePattern.global()",
                   "local_index:", local_index,
                   "unit:",        _myid);
    auto block_size    = _blocksize_spec.size();
    auto phase         = local_index % block_size;
    auto l_block_index = local_index / block_size;
    // Block coordinate in local memory:
    auto l_block_coord = _local_blockspec.coords(l_block_index);
    // Coordinate of element in block:
    auto phase_coord   = _blocksize_spec.coords(phase);
    DASH_LOG_TRACE("SeqTilePattern.global",
                   "local block index:",  l_block_index,
                   "local block coords:", l_block_coord,
                   "phase coords:",       phase_coord);
    // Coordinate of element in local memory:
    std::array<IndexType, NumDimensions> l_coords;
    for (auto d = 0; d < NumDimensions; ++d) {
      l_coords[d] = l_block_coord[d] * _blocksize_spec.extent(d) +
                    phase_coord[d];
    }
    std::array<IndexType, NumDimensions> g_coords =
      global(_myid, l_coords);
    auto offset = _memory_layout.at(g_coords);
    DASH_LOG_TRACE_VAR("SeqTilePattern.global >", offset);
    return offset;
  }

  /**
   * Resolve an element's linear global index from a given unit's local
   * coordinates of that element.
   *
   * \see  at
   * \see  global_at
   *
   * \see  DashPatternConcept
   */
  IndexType global_index(
    team_unit_t unit,
    const std::array<IndexType, NumDimensions> & local_coords) const
  {
    DASH_LOG_TRACE("SeqTilePattern.global_index()",
                   "unit:",         unit,
                   "local_coords:", local_coords);
    std::array<IndexType, NumDimensions> global_coords =
      global(unit, local_coords);
    auto g_index = _memory_layout.at(global_coords);
    DASH_LOG_TRACE_VAR("SeqTilePattern.global_index >", g_index);
    return g_index;
  }

  /**
   * Global coordinates and viewspec to global position in the pattern's
   * block-wise iteration order.
   *
   * NOTE:
   * Expects extent[d] to be a multiple of blocksize[d] * nunits[d]
   * to ensure the balanced property.
   *
   * \see  at
   * \see  local_at
   *
   * \see  DashPatternConcept
   */
  IndexType global_at(
    const std::array<IndexType, NumDimensions> & global_coords,
    const ViewSpec_t                           & viewspec) const
  {
    DASH_LOG_TRACE("SeqTilePattern.global_at()",
                   "gcoords:",  global_coords,
                   "viewspec:", viewspec);
    // Phase coordinates of element:
    std::array<IndexType, NumDimensions> phase_coords;
    // Coordinates of the block containing the element:
    std::array<IndexType, NumDimensions> block_coords;
    for (auto d = 0; d < NumDimensions; ++d) {
      auto vs_coord   = global_coords[d] + viewspec.offset(d);
      phase_coords[d] = vs_coord % _blocksize_spec.extent(d);
      block_coords[d] = vs_coord / _blocksize_spec.extent(d);
    }
    DASH_LOG_TRACE("SeqTilePattern.global_at",
                   "block coords:", block_coords,
                   "phase coords:", phase_coords);
    // Number of blocks preceeding the coordinates' block, equivalent
    // to linear global block offset:
    auto block_index = _blockspec.at(block_coords);
    DASH_LOG_TRACE("SeqTilePattern.global_at",
                   "block index:",   block_index);
    auto offset = block_index * _blocksize_spec.size() + // preceed. blocks
                  _blocksize_spec.at(phase_coords);      // element phase
    DASH_LOG_TRACE_VAR("SeqTilePattern.global_at >", offset);
    return offset;
  }

  /**
   * Global coordinates to global position in the pattern's block-wise iteration
   * order.
   *
   * NOTE:
   * Expects extent[d] to be a multiple of blocksize[d] * nunits[d]
   * to ensure the balanced property.
   *
   * \see  at
   * \see  local_at
   *
   * \see  DashPatternConcept
   */
  IndexType global_at(
    const std::array<IndexType, NumDimensions> & global_coords) const
  {
    DASH_LOG_TRACE("SeqTilePattern.global_at()",
                   "gcoords:",  global_coords);
    // Phase coordinates of element:
    std::array<IndexType, NumDimensions> phase_coords;
    // Coordinates of the block containing the element:
    std::array<IndexType, NumDimensions> block_coords;
    for (auto d = 0; d < NumDimensions; ++d) {
      auto vs_coord   = global_coords[d];
      phase_coords[d] = vs_coord % _blocksize_spec.extent(d);
      block_coords[d] = vs_coord / _blocksize_spec.extent(d);
    }
    DASH_LOG_TRACE("SeqTilePattern.global_at",
                   "block coords:", block_coords,
                   "phase coords:", phase_coords);
    // Number of blocks preceeding the coordinates' block, equivalent
    // to linear global block offset:
    auto block_index = _blockspec.at(block_coords);
    DASH_LOG_TRACE("SeqTilePattern.global_at",
                   "block index:",   block_index);
    auto offset = block_index * _blocksize_spec.size() + // preceed. blocks
                  _blocksize_spec.at(phase_coords);      // element phase
    DASH_LOG_TRACE_VAR("SeqTilePattern.global_at >", offset);
    return offset;
  }

  ////////////////////////////////////////////////////////////////////////
  /// at
  ////////////////////////////////////////////////////////////////////////

  /**
   * Global coordinates and viewspec to local index.
   *
   * \see  global_at
   *
   * \see  DashPatternConcept
   */
  IndexType at(
    const std::array<IndexType, NumDimensions> & global_coords,
    const ViewSpec_t                           & viewspec) const
  {
    DASH_LOG_TRACE("SeqTilePattern.at()",
                   "gcoords:",  global_coords,
                   "viewspec:", viewspec);
    // Phase coordinates of element:
    std::array<IndexType, NumDimensions> phase_coords;
    // Coordinates of the block containing the element:
    std::array<IndexType, NumDimensions> block_coords;
    // Local coordinates of the block containing the element:
    std::array<IndexType, NumDimensions> l_block_coords;
    for (auto d = 0; d < NumDimensions; ++d) {
      auto vs_coord     = global_coords[d] + viewspec.offset(d);
      phase_coords[d]   = vs_coord % _blocksize_spec.extent(d);
      block_coords[d]   = vs_coord / _blocksize_spec.extent(d);
    }
    index_type g_block_index = _blockspec.at(block_coords);
    auto l_block_index       = g_block_index / _nunits;
    DASH_LOG_TRACE("SeqTilePattern.at",
                   "block_coords:",   block_coords,
                   "g_block_index:",  g_block_index,
                   "phase_coords:",   phase_coords,
                   "l_block_index:",  l_block_index);
    auto offset = l_block_index * _blocksize_spec.size() + // prec. blocks
                  _blocksize_spec.at(phase_coords);        // elem. phase
    DASH_LOG_TRACE_VAR("SeqTilePattern.at >", offset);
    return offset;
  }

  /**
   * Global coordinates to local index.
   *
   * Convert given global coordinates in pattern to their respective
   * linear local index.
   *
   * \see  DashPatternConcept
   */
  IndexType at(
    std::array<IndexType, NumDimensions> global_coords) const
  {
    DASH_LOG_TRACE("SeqTilePattern.at()",
                   "gcoords:",  global_coords);
    // Phase coordinates of element:
    std::array<IndexType, NumDimensions> phase_coords;
    // Coordinates of the block containing the element:
    std::array<IndexType, NumDimensions> block_coords;
    // Local coordinates of the block containing the element:
    std::array<IndexType, NumDimensions> l_block_coords;
    for (auto d = 0; d < NumDimensions; ++d) {
      auto vs_coord     = global_coords[d];
      phase_coords[d]   = vs_coord % _blocksize_spec.extent(d);
      block_coords[d]   = vs_coord / _blocksize_spec.extent(d);
    }
    index_type g_block_index = _blockspec.at(block_coords);
    auto l_block_index       = g_block_index / _nunits;
    DASH_LOG_TRACE("SeqTilePattern.at",
                   "block_coords:",   block_coords,
                   "g_block_index:",  g_block_index,
                   "phase_coords:",   phase_coords,
                   "l_block_index:",  l_block_index);
    auto offset = l_block_index * _blocksize_spec.size() + // prec. blocks
                  _blocksize_spec.at(phase_coords);        // elem. phase
    DASH_LOG_TRACE_VAR("SeqTilePattern.at >", offset);
    return offset;
  }

  /**
   * Global coordinates to local index.
   *
   * Convert given coordinate in pattern to its linear local index.
   *
   * \see  DashPatternConcept
   */
  template<typename ... Values>
  IndexType at(Values ... values) const
  {
    static_assert(
      sizeof...(values) == NumDimensions,
      "Wrong parameter number");
    std::array<IndexType, NumDimensions> inputindex = {
      (IndexType)values...
    };
    return at(inputindex);
  }

  ////////////////////////////////////////////////////////////////////////
  /// is_local
  ////////////////////////////////////////////////////////////////////////

  /**
   * Whether there are local elements in a dimension at a given offset,
   * e.g. in a specific row or column.
   *
   * \see  DashPatternConcept
   */
  bool has_local_elements(
    /// Dimension to check
    dim_t dim,
    /// Offset in dimension
    IndexType dim_offset,
    /// DART id of the unit
    team_unit_t unit,
    /// Viewspec to apply
    const ViewSpec_t & viewspec) const
  {
    DASH_LOG_TRACE_VAR("SeqTilePattern.has_local_elements()", dim);
    DASH_LOG_TRACE_VAR("SeqTilePattern.has_local_elements()", dim_offset);
    DASH_LOG_TRACE_VAR("SeqTilePattern.has_local_elements()", unit);
    DASH_LOG_TRACE_VAR("SeqTilePattern.has_local_elements()", viewspec);
    // Apply viewspec offset in dimension to given position
    dim_offset += viewspec[dim].offset;
    // Offset to block offset
    IndexType block_coord_d    = dim_offset / _blocksize_spec.extent(dim);
    DASH_LOG_TRACE_VAR("SeqTilePattern.has_local_elements", block_coord_d);
    // Coordinate of unit in team spec in given dimension
    IndexType teamspec_coord_d = block_coord_d % _teamspec.extent(dim);
    DASH_LOG_TRACE_VAR("SeqTilePattern.has_local_elements",
                       teamspec_coord_d);
    // Check if unit id lies in cartesian sub-space of team spec
    return _teamspec.includes_index(
              teamspec_coord_d,
              dim,
              dim_offset);
  }

  /**
   * Whether the given global index is local to the specified unit.
   *
   * \see  DashPatternConcept
   */
  bool is_local(
    IndexType    index,
    team_unit_t unit) const
  {
    auto glob_coords = coords(index);
    auto coords_unit = unit_at(glob_coords);
    DASH_LOG_TRACE_VAR("SeqTilePattern.is_local >", (coords_unit == unit));
    return coords_unit == unit;
  }

  /**
   * Whether the given global index is local to the unit that created
   * this pattern instance.
   *
   * \see  DashPatternConcept
   */
  bool is_local(
    IndexType index) const
  {
    return is_local(index, _myid);
  }

  ////////////////////////////////////////////////////////////////////////
  /// block
  ////////////////////////////////////////////////////////////////////////

  /**
   * Index of block at given global coordinates.
   *
   * \see  DashPatternConcept
   */
  index_type block_at(
    /// Global coordinates of element
    const std::array<index_type, NumDimensions> & g_coords) const
  {
    std::array<index_type, NumDimensions> block_coords;
    // Coord to block coord to unit coord:
    for (auto d = 0; d < NumDimensions; ++d) {
      block_coords[d] = g_coords[d] / _blocksize_spec.extent(d);
    }
    // Block coord to block index:
    auto block_idx = _blockspec.at(block_coords);
    DASH_LOG_TRACE("SeqTilePattern.block_at",
                   "coords", g_coords,
                   "> block index", block_idx);
    return block_idx;
  }

  /**
   * Local index of block at given global coordinates.
   *
   * \see  DashPatternConcept
   */
  local_index_t local_block_at(
    /// Global coordinates of element
    const std::array<index_type, NumDimensions> & g_coords) const
  {
    std::array<index_type, NumDimensions> block_coords;
    // Coord to block coord to unit coord:
    for (auto d = 0; d < NumDimensions; ++d) {
      block_coords[d] = g_coords[d] / _blocksize_spec.extent(d);
    }
    // Block coord to block index:
    auto block_idx = _blockspec.at(block_coords);
    DASH_LOG_TRACE("SeqTilePattern.block_at",
                   "coords", g_coords,
                   "> block index", block_idx);
    return local_index_t {
             // unit id:
             static_cast<team_unit_t>(
               block_idx % _teamspec.size()),
             // local block index:
             static_cast<index_type>(
               block_idx / _teamspec.size())
           };
  }

  /**
   * View spec (offset and extents) of block at global linear block index
   * in global cartesian element space.
   *
   * \see  DashPatternConcept
   */
  ViewSpec_t block(
    index_type global_block_index) const
  {
    DASH_LOG_TRACE_VAR("SeqTilePattern.block()", global_block_index);
    // block index -> block coords -> offset
    auto g_block_coords = _blockspec.coords(global_block_index);
    DASH_LOG_TRACE_VAR("SeqTilePattern.block", g_block_coords);
    DASH_LOG_TRACE_VAR("SeqTilePattern.block", _blocksize_spec.extents());
    std::array<index_type, NumDimensions> offsets;
    std::array<size_type, NumDimensions>  extents;
    for (auto d = 0; d < NumDimensions; ++d) {
      auto blocksize_d = _blocksize_spec.extent(d);
      extents[d] = blocksize_d;
      offsets[d] = g_block_coords[d] * blocksize_d;
    }
    DASH_LOG_TRACE("SeqTilePattern.block",
                   "offsets:", offsets,
                   "extents:", extents);
    auto block_vs = ViewSpec_t(offsets, extents);
    DASH_LOG_TRACE_VAR("SeqTilePattern.block >", block_vs);
    return block_vs;
  }

  /**
   * View spec (offset and extents) of block at local linear block index in
   * global cartesian element space.
   *
   * \see  DashPatternConcept
   */
  ViewSpec_t local_block(
    index_type local_block_index) const
  {
    return local_block(_myid, local_block_index);
  }

  /**
   * View spec (offset and extents) of block at local linear block index in
   * global cartesian element space.
   *
   * \see  DashPatternConcept
   */
  ViewSpec_t local_block(
    team_unit_t unit,
    index_type   local_block_index) const
  {
    DASH_LOG_TRACE("SeqTilePattern.local_block()",
                   "unit:",       unit,
                   "lblock_idx:", local_block_index);
    auto g_block_index  = local_block_index * _nunits + unit;
    auto g_block_coords = _blockspec.coords(g_block_index);

    DASH_LOG_TRACE_VAR("SeqTilePattern.local_block", g_block_coords);
    std::array<index_type, NumDimensions> offsets;
    std::array<size_type, NumDimensions>  extents;
    for (auto d = 0; d < NumDimensions; ++d) {
      auto blocksize_d = _blocksize_spec.extent(d);
      offsets[d] = g_block_coords[d] * blocksize_d;
      extents[d] = blocksize_d;
    }
    ViewSpec_t block_vs(offsets, extents);
    DASH_LOG_TRACE_VAR("SeqTilePattern.local_block >", block_vs);
    return block_vs;
  }

  /**
   * View spec (offset and extents) of block at local linear block index in
   * local cartesian element space.
   *
   * \see  DashPatternConcept
   */
  ViewSpec_t local_block_local(
    index_type local_block_index) const
  {
    DASH_LOG_TRACE_VAR("SeqTilePattern.local_block_local()",
                       local_block_index);
    // Initialize viewspec result with block extents:
    std::array<index_type, NumDimensions> offsets;
    std::array<size_type, NumDimensions>  extents =
      _blocksize_spec.extents();
    // Local block index to local block coords:
    auto l_block_coords = _local_blockspec.coords(local_block_index);
    // Local block coords to local element offset:
    for (auto d = 0; d < NumDimensions; ++d) {
      offsets[d] = l_block_coords[d] * extents[d];
    }
    ViewSpec_t block_vs(offsets, extents);
    DASH_LOG_TRACE_VAR("SeqTilePattern.local_block_local >", block_vs);
    return block_vs;
  }

  /**
   * Cartesian arrangement of pattern blocks.
   */
  const BlockSpec_t & blockspec() const
  {
    return _blockspec;
  }

  /**
   * Cartesian arrangement of pattern blocks.
   */
  const BlockSpec_t & local_blockspec() const
  {
    return _local_blockspec;
  }

  /**
   * Cartesian arrangement of pattern blocks.
   */
  BlockSpec_t local_blockspec(team_unit_t unit) const
  {
    if (unit == _myid) {
      return local_blockspec();
    }
    return initialize_local_blockspec( _blockspec, unit);
  }

  /**
   * Maximum number of elements in a single block in the given dimension.
   *
   * \return  The blocksize in the given dimension
   *
   * \see     DashPatternConcept
   */
  SizeType blocksize(
    /// The dimension in the pattern
    dim_t dimension) const
  {
    return _blocksize_spec.extent(dimension);
  }

  /**
   * Maximum number of elements in a single block in all dimensions.
   *
   * \return  The maximum number of elements in a single block assigned to
   *          a unit.
   *
   * \see     DashPatternConcept
   */
  SizeType max_blocksize() const {
    return _blocksize_spec.size();
  }

  /**
   * Maximum number of elements assigned to a single unit in total,
   * equivalent to the local capacity of every unit in this pattern.
   *
   * \see  DashPatternConcept
   */
  SizeType local_capacity() const {
    return local_size();
  }

  /**
   * The actual number of elements in this pattern that are local to the
   * calling unit in total.
   *
   * \see  blocksize()
   * \see  local_extent()
   * \see  local_capacity()
   *
   * \see  DashPatternConcept
   */
  SizeType local_size(team_unit_t unit = UNDEFINED_TEAM_UNIT_ID) const {
    if (unit == DART_UNDEFINED_UNIT_ID) {
      return _local_memory_layout.size();
    }
    // Non-local query, requires to construct local memory layout of
    // remote unit:
    return LocalMemoryLayout_t(initialize_local_extents(unit)).size();
  }

  /**
   * The number of units to which this pattern's elements are mapped.
   *
   * \see  DashPatternConcept
   */
  IndexType num_units() const {
    return _teamspec.size();
  }

  /**
   * The maximum number of elements arranged in this pattern.
   *
   * \see  DashPatternConcept
   */
  IndexType capacity() const {
    return _memory_layout.size();
  }

  /**
   * The number of elements arranged in this pattern.
   *
   * \see  DashPatternConcept
   */
  IndexType size() const {
    return _memory_layout.size();
  }

  /**
   * The Team containing the units to which this pattern's elements are
   * mapped.
   */
  dash::Team & team() const {
    return *_team;
  }

  /**
   * Distribution specification of this pattern.
   */
  const DistributionSpec_t & distspec() const {
    return _distspec;
  }

  /**
   * Size specification of the index space mapped by this pattern.
   *
   * \see DashPatternConcept
   */
  SizeSpec_t sizespec() const {
    return SizeSpec_t(_memory_layout.extents());
  }

  /**
   * Size specification of the index space mapped by this pattern.
   *
   * \see DashPatternConcept
   */
  const std::array<SizeType, NumDimensions> & extents() const {
    return _memory_layout.extents();
  }

  /**
   * Cartesian index space representing the underlying memory model of the
   * pattern.
   *
   * \see DashPatternConcept
   */
  const MemoryLayout_t & memory_layout() const {
    return _memory_layout;
  }

  /**
   * Cartesian index space representing the underlying local memory model
   * of this pattern for the calling unit.
   * Not part of DASH Pattern concept.
   */
  const LocalMemoryLayout_t & local_memory_layout() const {
    return _local_memory_layout;
  }

  /**
   * Cartesian arrangement of the Team containing the units to which this
   * pattern's elements are mapped.
   *
   * \see DashPatternConcept
   */
  const TeamSpec_t & teamspec() const {
    return _teamspec;
  }

  /**
   * Convert given global linear offset (index) to global cartesian
   * coordinates.
   *
   * \see DashPatternConcept
   */
  std::array<IndexType, NumDimensions> coords(
    IndexType index) const {
    return _memory_layout.coords(index);
  }

  /**
   * Memory order followed by the pattern.
   */
  constexpr static MemArrange memory_order() {
    return Arrangement;
  }

  /**
   * Number of dimensions of the cartesian space partitioned by the
   * pattern.
   */
  constexpr static dim_t ndim() {
    return NumDimensions;
  }

private:

  SeqTilePattern(const PatternArguments_t & arguments)
  : _distspec(arguments.distspec()),
    _team(&arguments.team()),
    _myid(_team->myid()),
    _teamspec(arguments.teamspec()),
    _memory_layout(arguments.sizespec().extents()),
    _nunits(_teamspec.size()),
    _blocksize_spec(initialize_blocksizespec(
        arguments.sizespec(),
        _distspec,
        _teamspec)),
    _blockspec(initialize_blockspec(
        arguments.sizespec(),
        _blocksize_spec,
        _teamspec)),
    _local_blockspec(initialize_local_blockspec(
        _blockspec)),
    _local_memory_layout(
        initialize_local_extents(_myid)),
    _local_capacity(
        initialize_local_capacity(_local_memory_layout))
  {}

  /**
   * Initialize block size specs from memory layout, team spec and
   * distribution spec.
   */
  BlockSizeSpec_t initialize_blocksizespec(
    const SizeSpec_t         & sizespec,
    const DistributionSpec_t & distspec,
    const TeamSpec_t         & teamspec) const {
    DASH_LOG_TRACE("SeqTilePattern.init_blocksizespec()");
    // Extents of a single block:
    std::array<SizeType, NumDimensions> s_blocks;
    for (auto d = 0; d < NumDimensions; ++d) {
      const Distribution & dist = distspec[d];
      DASH_LOG_TRACE("SeqTilePattern.init_blocksizespec d",
                     "sizespec extent[d]:", sizespec.extent(d),
                     "teamspec extent[d]:", teamspec.extent(d));
      SizeType max_blocksize_d  = dist.max_blocksize_in_range(
          sizespec.extent(d),  // size of range (extent)
          teamspec.extent(d)); // number of blocks (units)
      s_blocks[d] = max_blocksize_d;
    }
    DASH_LOG_TRACE_VAR("SeqTilePattern.init_blocksizespec >", s_blocks);
    return BlockSizeSpec_t(s_blocks);
  }

  /**
   * Initialize block spec from memory layout, team spec and distribution
   * spec.
   */
  BlockSpec_t initialize_blockspec(
    const SizeSpec_t         & sizespec,
    const BlockSizeSpec_t    & blocksizespec,
    const TeamSpec_t         & teamspec) const
  {
    DASH_LOG_TRACE("SeqTilePattern.init_blockspec()",
                   "pattern size:", sizespec.extents(),
                   "block size:",   blocksizespec.extents(),
                   "team size:",    teamspec.extents());
    // Number of blocks in all dimensions:
    std::array<SizeType, NumDimensions> n_blocks;
    for (auto d = 0; d < NumDimensions; ++d) {
      SizeType max_blocksize_d = blocksizespec.extent(d);
      SizeType max_blocks_d    = dash::math::div_ceil(
                                   sizespec.extent(d),
                                   max_blocksize_d);
      n_blocks[d] = max_blocks_d;
    }
    BlockSpec_t blockspec(n_blocks);
    DASH_LOG_TRACE_VAR("SeqTilePattern.init_blockspec >", n_blocks);
    return blockspec;
  }

  /**
   * Initialize local block spec from global block spec and team spec.
   *
   * TODO: For now, this pattern implementation requires that the extent in
   *       the major dimension (row by default) is a multiple of the team
   *       size.
   */
  BlockSpec_t initialize_local_blockspec(
    const BlockSpec_t     & blockspec,
    team_unit_t             unit_id = UNDEFINED_TEAM_UNIT_ID) const
  {
    DASH_LOG_TRACE_VAR("SeqTilePattern.init_local_blockspec()",
                       blockspec.extents());
    if (unit_id == UNDEFINED_TEAM_UNIT_ID) {
      unit_id = _myid;
    }
    // Number of blocks in total:
    auto num_blocks_total = blockspec.size();
    // Number of local blocks in all dimensions:
    std::array<SizeType, NumDimensions> l_blocks;
    auto min_local_blocks = num_blocks_total / _nunits;
    if (Arrangement == dash::COL_MAJOR) {
      l_blocks[0] = min_local_blocks;
      if (unit_id < num_blocks_total % _nunits) {
        l_blocks[0]++;
      }
      for (auto d = 1; d < NumDimensions; ++d) {
        l_blocks[d] = 1;
      }
    } else {
      l_blocks[NumDimensions - 1] = min_local_blocks;
      if (unit_id < num_blocks_total % _nunits) {
        l_blocks[NumDimensions - 1]++;
      }
      for (auto d = NumDimensions - 2; d >= 0; --d) {
        l_blocks[d] = 1;
      }
    }
    DASH_LOG_TRACE_VAR("SeqTilePattern.init_local_blockspec >", l_blocks);
    return BlockSpec_t(l_blocks);
  }

  /**
   * Max. elements per unit (local capacity)
   *
   * Note:
   * Currently calculated as (num_local_blocks * block_size), thus
   * ignoring underfilled blocks.
   */
  SizeType initialize_local_capacity(
    const LocalMemoryLayout_t & local_extents) const
  {
    auto l_capacity = local_extents.size();
    DASH_LOG_TRACE_VAR("SeqTilePattern.init_local_capacity >", l_capacity);
    return l_capacity;
  }

  /**
   * Initialize pointer to begin and end of local index range.
   */
  void initialize_local_range()
  {
    auto local_size = _local_memory_layout.size();
    DASH_LOG_DEBUG_VAR("SeqTilePattern.init_local_range()", local_size);
    if (local_size == 0) {
      _lbegin = 0;
      _lend   = 0;
    } else {
      // First local index transformed to global index
      _lbegin = global(0);
      // Index past last local index transformed to global index
      _lend   = global(local_size - 1) + 1;
    }
    DASH_LOG_DEBUG_VAR("SeqTilePattern.init_local_range >",
                       _local_memory_layout.extents());
    DASH_LOG_DEBUG_VAR("SeqTilePattern.init_local_range >", _lbegin);
    DASH_LOG_DEBUG_VAR("SeqTilePattern.init_local_range >", _lend);
  }

  /**
   * Resolve extents of local memory layout for a specified unit.
   */
  std::array<SizeType, NumDimensions> initialize_local_extents(
      team_unit_t         unit) const
  {
    auto l_blockspec = initialize_local_blockspec(
                        _blockspec, unit);

    DASH_LOG_DEBUG_VAR("SeqTilePattern.init_local_extents()",
                       l_blockspec.extents());
    ::std::array<SizeType, NumDimensions> l_extents;
    for (auto d = 0; d < NumDimensions; ++d) {
      l_extents[d] = _blocksize_spec.extent(d) * l_blockspec.extent(d);
    }
    DASH_LOG_DEBUG_VAR("SeqTilePattern.init_local_extents >", l_extents);
    return l_extents;
  }

  /**
   * Resolve extents of local memory layout for a specified local blockspec.
   */
  std::array<SizeType, NumDimensions> initialize_local_extents(
      const BlockSpec_t & l_blockspec) const
  {
    DASH_LOG_DEBUG_VAR("SeqTilePattern.init_local_extents()",
                       l_blockspec.extents());
    ::std::array<SizeType, NumDimensions> l_extents;
    for (auto d = 0; d < NumDimensions; ++d) {
      l_extents[d] = _blocksize_spec.extent(d) * l_blockspec.extent(d);
    }
    DASH_LOG_DEBUG_VAR("SeqTilePattern.init_local_extents >", l_extents);
    return l_extents;
  }

  /**
   * Resolve extents of local memory layout for a specified local blockspec.
   */
  std::array<SizeType, NumDimensions> initialize_local_extents(
      const BlockSpec_t & l_blockspec) const
  {
    DASH_LOG_DEBUG_VAR("SeqTilePattern.init_local_extents()",
                       l_blockspec.extents());
    ::std::array<SizeType, NumDimensions> l_extents;
    for (auto d = 0; d < NumDimensions; ++d) {
      l_extents[d] = _blocksize_spec.extent(d) * l_blockspec.extent(d);
    }
    DASH_LOG_DEBUG_VAR("SeqTilePattern.init_local_extents >", l_extents);
    return l_extents;
  }
};

template<
  dim_t      ND,
  MemArrange Ar,
  typename   Index>
std::ostream & operator<<(
  std::ostream                & os,
  const SeqTilePattern<ND,Ar,Index> & pattern)
{
  typedef Index index_t;

  dim_t ndim = pattern.ndim();

  std::string storage_order = pattern.memory_order() == ROW_MAJOR
                              ? "ROW_MAJOR"
                              : "COL_MAJOR";

  std::array<index_t, 2> blocksize;
  blocksize[0] = pattern.blocksize(0);
  blocksize[1] = pattern.blocksize(1);

  std::ostringstream ss;
  ss << "dash::"
     << SeqTilePattern<ND,Ar,Index>::PatternName
     << "<"
     << ndim << ","
     << storage_order << ","
     << typeid(index_t).name()
     << ">"
     << "("
     << "SizeSpec:"  << pattern.sizespec().extents()  << ", "
     << "TeamSpec:"  << pattern.teamspec().extents()  << ", "
     << "BlockSpec:" << pattern.blockspec().extents() << ", "
     << "BlockSize:" << blocksize
     << ")";

  return operator<<(os, ss.str());
}

} // namespace dash

// #include <dash/pattern/SeqTilePattern1D.h>

#endif // DASH__SEQ_TILE_PATTERN_H_<|MERGE_RESOLUTION|>--- conflicted
+++ resolved
@@ -196,35 +196,8 @@
     /// elements) in every dimension followed by optional distribution
     /// types.
     Args && ... args)
-<<<<<<< HEAD
-  : _arguments(arg, args...),
-    _distspec(_arguments.distspec()),
-    _team(&_arguments.team()),
-    _myid(_team->myid()),
-    _teamspec(_arguments.teamspec()),
-    _memory_layout(_arguments.sizespec().extents()),
-    _nunits(_teamspec.size()),
-    _blocksize_spec(initialize_blocksizespec(
-        _arguments.sizespec(),
-        _distspec,
-        _teamspec)),
-    _blockspec(initialize_blockspec(
-        _arguments.sizespec(),
-        _distspec,
-        _blocksize_spec,
-        _teamspec)),
-    _local_blockspec(initialize_local_blockspec(
-        _blockspec,
-        _blocksize_spec,
-        _teamspec)),
-    _local_memory_layout(
-        initialize_local_extents(_local_blockspec)),
-    _local_capacity(
-        initialize_local_capacity(_local_memory_layout)) {
-=======
   : SeqTilePattern(PatternArguments_t(arg, args...))
   {
->>>>>>> 5d31f882
     DASH_LOG_TRACE("SeqTilePattern()", "Constructor with Argument list");
     initialize_local_range();
   }
@@ -1707,22 +1680,6 @@
     DASH_LOG_DEBUG_VAR("SeqTilePattern.init_local_extents >", l_extents);
     return l_extents;
   }
-
-  /**
-   * Resolve extents of local memory layout for a specified local blockspec.
-   */
-  std::array<SizeType, NumDimensions> initialize_local_extents(
-      const BlockSpec_t & l_blockspec) const
-  {
-    DASH_LOG_DEBUG_VAR("SeqTilePattern.init_local_extents()",
-                       l_blockspec.extents());
-    ::std::array<SizeType, NumDimensions> l_extents;
-    for (auto d = 0; d < NumDimensions; ++d) {
-      l_extents[d] = _blocksize_spec.extent(d) * l_blockspec.extent(d);
-    }
-    DASH_LOG_DEBUG_VAR("SeqTilePattern.init_local_extents >", l_extents);
-    return l_extents;
-  }
 };
 
 template<
