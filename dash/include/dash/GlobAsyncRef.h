--- conflicted
+++ resolved
@@ -60,23 +60,12 @@
   friend class GlobAsyncRef;
 
 public:
-<<<<<<< HEAD
   using value_type          = T;
   using const_value_type    = typename std::add_const<T>::type;
   using nonconst_value_type = typename std::remove_const<T>::type;
   using self_t              = GlobAsyncRef<T>;
   using const_type          = GlobAsyncRef<const_value_type>;
   using nonconst_type       = GlobAsyncRef<nonconst_value_type>;
-=======
-  typedef GlobAsyncRef<T>
-    self_t;
-
-  typedef T value_type;
-
-  typedef typename std::remove_const<T>::type
-    nonconst_value_type;
->>>>>>> db6cbb6f
-
 
 private:
   /// Pointer to referenced element in global memory
