#ifndef DASH__ALGORITHM__MISMATCH_H__
#define DASH__ALGORTIHM__MISMATCH_H__

#include <dash/iterator/GlobIter.h>
#include <dash/algorithm/LocalRange.h>
#include <dash/algorithm/Operation.h>
#include <dash/dart/if/dart_communication.h>


namspace dash {

/**
 * \ingroup DashAlgorithms
 */
template<
  typename ElementType,
  class    PatternType,
  class    BinaryPredicate>
std::pair<GlobIter<ElementType, PatternType>,
          GlobIter<ElementType, PatternType>
mismatch(
  GlobIter<ElementType, PatternType> input_1_f,
  GlobIter<ElementType, PatternType> input_1_l,
  GlobIter<ElementType, PatternType> input_2_f,
  GlobIter<ElementType, PatternType> input_2_l,
  BinaryPredicate p)
{
  typedef default_index_t index_t;
  typedef std::pair<GlobIter<ElementType, PatternType>,
                  GlobIter<ElementType, PatternType>> PairType;

<<<<<<< HEAD
  auto myid      = dash::myid();
=======
  auto & team    = input_1_f.team();
  auto myid      = team.myid();
>>>>>>> cd454fb2
  auto index_1   = dash::local_range(input_1_f, input_1_l);
  auto index_2   = dash::local_range(input_2_f, input_2_l);
  auto l_result  = std::mismatch(index_1.begin, index_1.end,
                                 index_2.begin, index_2.end,
			                           p);
  auto l_offset  = std::distance(index_1.begin, index_1.end);
  
  if (l_result == index_1.end){
    l_offset = -1;
  }

<<<<<<< HEAD
  dash::Array<PairType> l_results_return(dash::size());
=======
  dash::Array<PairType> l_results_return(team.size());
>>>>>>> cd454fb2
  dash::Array<index_t>  l_results;
  l_results.local[0]        = l_offset;
  l_results_return.local[0] = l_result;

  input_1_f.pattern().team().barrier();
  
<<<<<<< HEAD
  for(int u = 0; u < dash::size(); u++) {
=======
  for(int u = 0; u < team.size(); u++) {
>>>>>>> cd454fb2
    if (l_results[u].first != -1) {
      return l_results_return[u];
    }
  }
  return std::make_pair(index_1.end, index_2.end);
}


<|MERGE_RESOLUTION|>--- conflicted
+++ resolved
@@ -29,44 +29,30 @@
   typedef std::pair<GlobIter<ElementType, PatternType>,
                   GlobIter<ElementType, PatternType>> PairType;
 
-<<<<<<< HEAD
-  auto myid      = dash::myid();
-=======
   auto & team    = input_1_f.team();
   auto myid      = team.myid();
->>>>>>> cd454fb2
   auto index_1   = dash::local_range(input_1_f, input_1_l);
   auto index_2   = dash::local_range(input_2_f, input_2_l);
   auto l_result  = std::mismatch(index_1.begin, index_1.end,
                                  index_2.begin, index_2.end,
-			                           p);
+                                 p);
   auto l_offset  = std::distance(index_1.begin, index_1.end);
   
   if (l_result == index_1.end){
     l_offset = -1;
   }
 
-<<<<<<< HEAD
-  dash::Array<PairType> l_results_return(dash::size());
-=======
   dash::Array<PairType> l_results_return(team.size());
->>>>>>> cd454fb2
   dash::Array<index_t>  l_results;
   l_results.local[0]        = l_offset;
   l_results_return.local[0] = l_result;
 
   input_1_f.pattern().team().barrier();
   
-<<<<<<< HEAD
-  for(int u = 0; u < dash::size(); u++) {
-=======
   for(int u = 0; u < team.size(); u++) {
->>>>>>> cd454fb2
     if (l_results[u].first != -1) {
       return l_results_return[u];
     }
   }
   return std::make_pair(index_1.end, index_2.end);
-}
-
-
+}