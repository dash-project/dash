--- conflicted
+++ resolved
@@ -536,18 +536,10 @@
 
   auto const u_blocksize = g_partition_data.lsize();
 
-<<<<<<< HEAD
   for (auto const& border_idx : valid_partitions) {
     auto const     left_u  = p_borders.left_partition[border_idx];
     auto const     right_u = border_idx + 1;
-    SizeType const val =
-=======
-  for (size_t idx = 0; idx < valid_partitions.size(); ++idx) {
-    auto const   border_idx = valid_partitions[idx];
-    auto const   left_u     = p_borders.left_partition[border_idx];
-    auto const   right_u    = border_idx + 1;
     size_t const val =
->>>>>>> 92bb2bd5
         (left_u == myid)
             ? g_partition_data.local[left_u + IDX_SEND_COUNT(nunits)]
             : g_partition_data
@@ -738,45 +730,6 @@
   DASH_LOG_TRACE("psort__init_partition_borders >");
 }
 
-<<<<<<< HEAD
-/*
- * Obtaining parameter types and return type from a lambda:
- * see http://coliru.stacked-crooked.com/a/6a87fadcf44c6a0f
- */
-
-template <typename T>
-struct closure_traits : closure_traits<decltype(&T::operator())> {
-};
-
-#define REM_CTOR(...) __VA_ARGS__
-#define SPEC(cv, var, is_var)                                                 \
-  template <typename C, typename R, typename... Args>                         \
-  struct closure_traits<R (C::*)(Args... REM_CTOR var) cv> { /* NOLINT */     \
-    using arity       = std::integral_constant<std::size_t, sizeof...(Args)>; \
-    using is_variadic = std::integral_constant<bool, is_var>;                 \
-    using is_const    = std::is_const<int cv>; /* NOLINT */                   \
-                                                                              \
-    using result_type = R;                                                    \
-                                                                              \
-    template <std::size_t i>                                                  \
-    using arg = typename std::tuple_element<i, std::tuple<Args...>>::type;    \
-  };
-
-SPEC(const, (, ...), 1)
-SPEC(const, (), 0)
-SPEC(, (, ...), 1)
-SPEC(, (), 0)
-
-=======
-template <typename T>
-struct identity_t : std::unary_function<T, T> {
-  constexpr T&& operator()(T&& t) const noexcept
-  {
-    // A perfect forwarding identity function
-    return std::forward<T>(t);
-  }
-};
->>>>>>> 92bb2bd5
 }  // namespace detail
 
 template <class GlobRandomIt, class SortableHash>
