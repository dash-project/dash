#ifndef DASH__ALGORITHM__TRANSFORM_H__
#define DASH__ALGORITHM__TRANSFORM_H__

#include <dash/GlobRef.h>
#include <dash/GlobAsyncRef.h>

#include <dash/algorithm/Copy.h>
#include <dash/algorithm/LocalRange.h>
#include <dash/algorithm/Operation.h>
#include <dash/algorithm/Accumulate.h>

#include <dash/Iterator.h>

#include <dash/internal/Config.h>
#include <dash/util/Trace.h>

#include <dash/dart/if/dart_communication.h>

#ifdef DASH_ENABLE_OPENMP
#include <omp.h>
#endif

namespace dash {

<<<<<<< HEAD
namespace internal {

/**
 * Wrapper of the blocking DART accumulate operation.
 */
template< typename ValueType >
inline dart_ret_t transform_blocking_impl(
  dart_gptr_t        dest,
  ValueType        * values,
  size_t             nvalues,
  dart_operation_t   op)
{
  static_assert(dash::dart_datatype<ValueType>::value != DART_TYPE_UNDEFINED,
      "Cannot accumulate unknown type!");

  dart_ret_t result = dart_accumulate(
                        dest,
                        reinterpret_cast<void *>(values),
                        nvalues,
                        dash::dart_datatype<ValueType>::value,
                        op);
  dart_flush(dest);
  return result;
}

/**
 * Wrapper of the non-blocking DART accumulate operation with local completion.
 * Allows re-use of \c values pointer after the call returns.
 */
template< typename ValueType >
dart_ret_t transform_local_blocking_impl(
  dart_gptr_t        dest,
  ValueType        * values,
  size_t             nvalues,
  dart_operation_t   op)
{
  static_assert(dash::dart_datatype<ValueType>::value != DART_TYPE_UNDEFINED,
      "Cannot accumulate unknown type!");

  dart_ret_t result = dart_accumulate(
                        dest,
                        reinterpret_cast<void *>(values),
                        nvalues,
                        dash::dart_datatype<ValueType>::value,
                        op);
  dart_flush_local(dest);
  return result;
}

/**
 * Wrapper of the non-blocking DART accumulate operation.
 * The pointer \c values should not be re-used before the operation completed.
 */
template< typename ValueType >
dart_ret_t transform_impl(
  dart_gptr_t        dest,
  ValueType        * values,
  size_t             nvalues,
  dart_operation_t   op)
{
  static_assert(dash::dart_datatype<ValueType>::value != DART_TYPE_UNDEFINED,
      "Cannot accumulate unknown type!");

  dart_ret_t result = dart_accumulate(
                        dest,
                        reinterpret_cast<void *>(values),
                        nvalues,
                        dash::dart_datatype<ValueType>::value,
                        op);
  return result;
}

} // namespace internal
=======
#ifdef DOXYGEN
>>>>>>> 3d8fec09

/**
 * Apply a given function to elements in a range and store the result in
 * another range, beginning at \c out_first.
 * Corresponding to \c MPI_Accumulate, the unary operation is executed
 * atomically on single elements.
 *
 * Precondition: All elements in the input range are contained in a single
 * block so that
 *
 * <tt>
 *   g_out_last == g_out_first + (l_in_last - l_in_first)
 * </tt>
 *
 * Semantics:
 *
 * <tt>
 *   unary_op(in_first[0]), unary_op(in_first[1]), ..., unary_op(in_first[n])
 * </tt>
 *
 * \returns  Output iterator to the element past the last element transformed.
 *
 * \ingroup  DashAlgorithms
 */
template<
  typename ValueType,
  class InputIt,
  class OutputIt,
  class UnaryOperation >
OutputIt transform(
  InputIt        in_first,
  InputIt        in_last,
  OutputIt       out_first,
  UnaryOperation unary_op);

/**
 * Apply a given function to pairs of elements from two ranges and store the
 * result in another range, beginning at \c out_first.
 *
 * Corresponding to \c MPI_Accumulate, the binary operation is executed
 * atomically on single elements.
 *
 * Precondition: All elements in the input range are contained in a single
 * block so that
 *
 *   g_out_last == g_out_first + (l_in_last - l_in_first)
 *
 * Semantics:
 *
 *   binary_op(in_a[0], in_b[0]),
 *   binary_op(in_a[1], in_b[1]),
 *   ...,
 *   binary_op(in_a[n], in_b[n])
 *
 * Example:
 * \code
 *   gptr_diff_t num_transformed_elements =
 *                 dash::distance(
 *                   dash::transform(in.begin(), in.end(),  // A
 *                                   out.begin(),           // B
 *                                   out.begin(),           // C = op(A, B)
 *                                   dash::plus<int>()),    // op
 *                   out.end());
 *
 * \endcode
 *
 * \returns  Output iterator to the element past the last element transformed.
 * \see      dash::accumulate
 * \see      DashReduceOperations
 *
 * \tparam   InputIt         Iterator on first (local) input range
 * \tparam   GlobInputIt     Iterator on second (global) input range
 * \tparam   GlobOutputIt    Iterator on global result range
 * \tparam   BinaryOperation Reduce operation type
 *
 * \ingroup  DashAlgorithms
 */
template<
  class InputIt1,
  class GlobInputIt,
  class GlobOutputIt,
  class BinaryOperation >
GlobOutputIt transform(
  /// Iterator on begin of first local range
  InputIt1         in_a_first,
  /// Iterator after last element of local range
  InputIt1         in_a_last,
  /// Iterator on begin of second local range
  GlobInputIt     in_b_first,
  /// Iterator on first element of global output range
  GlobOutputIt    out_first,
  /// Reduce operation
  BinaryOperation binary_op);

#else

namespace internal {

/**
 * Wrapper of the blocking DART accumulate operation.
 */
template< typename ValueType >
inline dart_ret_t transform_blocking_impl(
  dart_gptr_t        dest,
  ValueType        * values,
  size_t             nvalues,
  dart_operation_t   op)
{
  static_assert(dash::dart_datatype<ValueType>::value != DART_TYPE_UNDEFINED,
      "Cannot accumulate unknown type!");

  dart_ret_t result = dart_accumulate(
                        dest,
                        reinterpret_cast<void *>(values),
                        nvalues,
                        dash::dart_datatype<ValueType>::value,
                        op);
  dart_flush(dest);
  return result;
}

/**
 * Wrapper of the non-blocking DART accumulate operation.
 */
template< typename ValueType >
dart_ret_t transform_impl(
  dart_gptr_t        dest,
  ValueType        * values,
  size_t             nvalues,
  dart_operation_t   op)
{
  static_assert(dash::dart_datatype<ValueType>::value != DART_TYPE_UNDEFINED,
      "Cannot accumulate unknown type!");

  dart_ret_t result = dart_accumulate(
                        dest,
                        reinterpret_cast<void *>(values),
                        nvalues,
                        dash::dart_datatype<ValueType>::value,
                        op);
  dart_flush_local(dest);
  return result;
}

struct transform_impl_local_input_it{};
struct transform_impl_glob_input_it{};

/**
 * Transform operation on ranges with identical distribution and start
 * offset.
 * In this case, no communication is needed as all output values can be
 * obtained from input values in local memory:
 *
 * \note
 * This function does not execute the transformation as atomic operation
 * on elements. Use \c dash::transform if concurrent access to elements is
 * possible.
 *
 * <pre>
 *   input a: [ u0 | u1 | u2 | ... ]
 *              op   op   op   ...
 *   input b: [ u0 | u1 | u2 | ... ]
 *              =    =    =    ...
 *   output:  [ u0 | u1 | u2 | ... ]
 * </pre>
 */
<<<<<<< HEAD
template<
  class ValueType,
  class InputAIt,
  class InputBIt,
  class OutputIt,
  class BinaryOperation >
OutputIt transform_local(
  InputAIt        in_a_first,
  InputAIt        in_a_last,
  InputBIt        in_b_first,
  OutputIt        out_first,
  BinaryOperation binary_op)
=======
template <
    typename ValueType,
    class InputAIt,
    class InputBIt,
    class GlobOutputIt,
    class BinaryOperation>
GlobOutputIt transform_local(
    InputAIt        in_a_first,
    InputAIt        in_a_last,
    InputBIt        in_b_first,
    GlobOutputIt        out_first,
    BinaryOperation binary_op)
>>>>>>> 3d8fec09
{
  DASH_LOG_DEBUG("dash::transform_local()");
  DASH_ASSERT_MSG(in_a_first.pattern() == in_b_first.pattern(),
                  "dash::transform_local: "
                  "distributions of input ranges differ");
  DASH_ASSERT_MSG(in_a_first.pattern() == out_first.pattern(),
                  "dash::transform_local: "
                  "distributions of input- and output ranges differ");
  // Local subrange of input range a:
  auto local_range_a   = dash::local_range(in_a_first, in_a_last);
  ValueType * lbegin_a = local_range_a.begin;
  ValueType * lend_a   = local_range_a.end;
  if (lbegin_a == lend_a) {
    // Local input range is empty, return initial output iterator to indicate
    // that no values have been transformed:
    DASH_LOG_DEBUG("dash::transform_local", "local range empty");
    return out_first;
  }
  // Global offset of first local element:
  auto g_offset_first    = in_a_first.pattern().global(0);
  // Number of elements in global ranges:
  auto num_gvalues       = dash::distance(in_a_first, in_b_first);
  DASH_LOG_TRACE_VAR("dash::transform_local", num_gvalues);
  // Number of local elements:
  DASH_LOG_TRACE("dash::transform_local", "local elements:", lend_a-lbegin_a);
  // Local subrange of input range b:
  ValueType * lbegin_b   = (in_b_first + g_offset_first).local();
  // Local pointer of initial output element:
  ValueType * lbegin_out = (out_first  + g_offset_first).local();
  // Generate output values:
#ifdef DASH_ENABLE_OPENMP
  dash::util::UnitLocality uloc;
  auto n_threads = uloc.num_domain_threads();
  DASH_LOG_DEBUG("dash::transform_local", "thread capacity:",  n_threads);
  if (n_threads > 1) {
    auto l_size = lend_a - lbegin_a;
    // TODO: Vectorize.
    // Documentation of Intel MIC intrinsics, see:
    // https://software.intel.com/de-de/node/523533
    // https://software.intel.com/de-de/node/523387
    #pragma omp parallel for num_threads(n_threads) schedule(static)
    for (int i = 0; i < l_size; i++) {
      lbegin_out[i] = binary_op(lbegin_a[i], lbegin_b[i]);
    }
    return out_first + num_gvalues;
  }
#endif
  // No OpenMP or insufficient number of threads for parallelization:
  for (; lbegin_a != lend_a; ++lbegin_a, ++lbegin_b, ++lbegin_out) {
    *lbegin_out = binary_op(*lbegin_a, *lbegin_b);
  }
  // Return out_end iterator past final transformed element;
  return out_first + num_gvalues;
}

<<<<<<< HEAD
/**
 * Local lhs input ranges on global output range.
 *
 */
template<
  class ValueType,
  class InputIt,
  class GlobInputIt,
  class GlobOutputIt,
  class BinaryOperation >
GlobOutputIt transform(
  InputIt         in_a_first,
  InputIt         in_a_last,
  GlobInputIt     in_b_first,
  GlobOutputIt    out_first,
  BinaryOperation binary_op)
{
  DASH_LOG_DEBUG("dash::transform(af, al, bf, outf, binop)");
  // Outut range different from rhs input range is not supported yet
  ValueType * in_first = &(*in_a_first);
  ValueType * in_last  = &(*in_a_last);
  std::vector<ValueType> in_range;
  if (in_b_first == out_first) {
    // Output range is rhs input range: C += A
    // Input is (in_a_first, in_a_last).
  } else {
    // Output range different from rhs input range: C = A+B
    // Input is (in_a_first, in_a_last) + (in_b_first, in_b_last):
    std::transform(
      in_a_first, in_a_last,
      in_b_first,
      std::back_inserter(in_range),
      binary_op);
    in_first = in_range.data();
    in_last  = in_first + in_range.size();
  }

  dash::util::Trace trace("transform");

  // Resolve local range from global range:
  // Number of elements in local range:
  size_t num_local_elements     = std::distance(in_first, in_last);
  // Global iterator to dart_gptr_t:
  dart_gptr_t dest_gptr         = out_first.dart_gptr();
  // Send accumulate message:
  trace.enter_state("transform_blocking");
  dash::internal::transform_blocking_impl(
      dest_gptr,
      in_first,
      num_local_elements,
      binary_op.dart_operation());
  trace.exit_state("transform_blocking");
  // The position past the last element transformed in global element space
  // cannot be resolved from the size of the local range if the local range
  // spans over more than one block. Otherwise, the difference of two global
  // iterators is not well-defined. The corresponding invariant is:
  //   g_out_last == g_out_first + (l_in_last - l_in_first)
  // Example:
  //   unit:            0       1       0
  //   local offset:  | 0 1 2 | 0 1 2 | 3 4 5 | ...
  //   global offset: | 0 1 2   3 4 5   6 7 8   ...
  //   range:          [- - -           - -]
  // When iterating in local memory range [0,5[ of unit 0, the position of the
  // global iterator to return is 8 != 5
  // For ranges over block borders, we would have to resolve the global
  // position past the last element transformed from the iterator's pattern
  // (see dash::PatternIterator).
  return out_first + num_local_elements;
}

/**
 * Specialization of \c dash::transform for global lhs input range.
 */
template<
  typename ValueType,
  class PatternType,
  class GlobInputIt,
  class GlobOutputIt,
  class BinaryOperation >
GlobOutputIt transform(
  GlobIter<ValueType, PatternType> in_a_first,
  GlobIter<ValueType, PatternType> in_a_last,
  GlobInputIt                      in_b_first,
  GlobOutputIt                     out_first,
  BinaryOperation                  binary_op = dash::plus<ValueType>())
=======
template <
    class InputIt,
    class GlobInputIt,
    class GlobOutputIt,
    class BinaryOperation>
GlobOutputIt transform(
    /// Iterator on begin of first local range
    InputIt in_a_first,
    /// Iterator after last element of local range
    InputIt in_a_last,
    /// Iterator on begin of second local range
    GlobInputIt in_b_first,
    /// Iterator on first element of global output range
    GlobOutputIt out_first,
    /// Reduce operation
    BinaryOperation binary_op,
    ///Specialization for a global input iterator
    transform_impl_glob_input_it)
>>>>>>> 3d8fec09
{
  using iterator_traits = dash::iterator_traits<InputIt>;
  DASH_LOG_DEBUG("dash::transform(gaf, gal, gbf, goutf, binop)");
  auto in_first = in_a_first;
  auto in_last  = in_a_last;

  if (in_b_first == out_first) {
    // Output range is rhs input range: C += A
    // Input is (in_a_first, in_a_last).
  } else {
    DASH_THROW(
      dash::exception::NotImplemented,
      "dash::transform is only implemented for out = op(in,out)");
    // Output range different from rhs input range: C = A+B
    // Input is (in_a_first, in_a_last) + (in_b_first, in_b_last):

    // TODO:
    // in_range.allocate(...);
    // in_first = in_range.begin();
    // in_last  = in_range.end();
  }

  dash::util::Trace trace("transform");

  // Pattern of input ranges a and b, and output range:
  auto pattern_in_a = in_a_first.pattern();
  auto pattern_in_b = in_b_first.pattern();
  auto pattern_out  = out_first.pattern();

#if __NON_ATOMIC__
  // Fast path: check if transform operation is local-only:
  if (pattern_in_a == pattern_in_b &&
      pattern_in_a == pattern_out) {
    // Identical pattern in all ranges
    if (in_a_first.pos() == in_b_first.pos() &&
        in_a_first.pos() == out_first.pos()) {
      trace.enter_state("local");
      // All units operate on local ranges that have identical distribution:
      auto out_last = dash::transform_local<iterator_traits::value_type>(
                        in_a_first,
                        in_a_last,
                        in_b_first,
                        out_first,
                        binary_op);
      trace.exit_state("local");
      return out_last;
    }
  }
#endif
  // Resolve teams from global iterators:
  dash::Team & team_in_a        = pattern_in_a.team();
  DASH_ASSERT_MSG(
    team_in_a == pattern_in_b.team(),
    "dash::transform: Different teams in input ranges");
  DASH_ASSERT_MSG(
    team_in_a == pattern_out.team(),
    "dash::transform: Different teams in input- and output ranges");
  // Resolve local range from global range:
  auto l_index_range_in_a       = local_index_range(in_a_first, in_a_last);
  DASH_LOG_TRACE_VAR("dash::transform", l_index_range_in_a.begin);
  DASH_LOG_TRACE_VAR("dash::transform", l_index_range_in_a.end);
  // Local range to global offset:
  auto global_offset            = pattern_in_a.global(
                                    l_index_range_in_a.begin);
  DASH_LOG_TRACE_VAR("dash::transform", global_offset);
  // Number of elements in local range:
  size_t num_local_elements     = l_index_range_in_a.end -
                                  l_index_range_in_a.begin;
  DASH_LOG_TRACE_VAR("dash::transform", num_local_elements);
  // Global iterator to dart_gptr_t:
  dart_gptr_t dest_gptr         = (out_first + global_offset).dart_gptr();
  // Native pointer to local sub-range:
  auto l_values          = (in_a_first + global_offset).local();
  // Send accumulate message:
  trace.enter_state("transform_blocking");
  dash::internal::transform_blocking_impl(
      dest_gptr,
      l_values,
      num_local_elements,
      binary_op.dart_operation());
  trace.exit_state("transform_blocking");

  return out_first + global_offset + num_local_elements;

}

template <
    class InputIt,
    class GlobInputIt,
    class GlobOutputIt,
    class BinaryOperation>
GlobOutputIt transform(
    /// Iterator on begin of first local range
    InputIt in_a_first,
    /// Iterator after last element of local range
    InputIt in_a_last,
    /// Iterator on begin of second local range
    GlobInputIt in_b_first,
    /// Iterator on first element of global output range
    GlobOutputIt out_first,
    /// Reduce operation
    BinaryOperation binary_op,
    transform_impl_local_input_it)
{
  DASH_LOG_DEBUG("dash::transform(af, al, bf, outf, binop)");
  // Outut range different from rhs input range is not supported yet
  auto in_first = in_a_first;
  auto in_last  = in_a_last;

  using value_type = typename dash::iterator_traits<InputIt>::value_type;
  std::vector<value_type> in_range;
  if (in_b_first == out_first) {
    // Output range is rhs input range: C += A
    // Input is (in_a_first, in_a_last).
  } else {
    // Output range different from rhs input range: C = A+B
    // Input is (in_a_first, in_a_last) + (in_b_first, in_b_last):
    std::transform(
      in_a_first, in_a_last,
      in_b_first,
      std::back_inserter(in_range),
      binary_op);
    in_first = in_range.data();
    in_last  = in_first + in_range.size();
  }

  dash::util::Trace trace("transform");

  // Resolve local range from global range:
  // Number of elements in local range:
  size_t num_local_elements     = std::distance(in_first, in_last);
  // Global iterator to dart_gptr_t:
  dart_gptr_t dest_gptr         = out_first.dart_gptr();
  // Send accumulate message:
  trace.enter_state("transform_blocking");
  dash::internal::transform_blocking_impl(
      dest_gptr,
      in_first,
      num_local_elements,
      binary_op.dart_operation());
  trace.exit_state("transform_blocking");
  // The position past the last element transformed in global element space
  // cannot be resolved from the size of the local range if the local range
  // spans over more than one block. Otherwise, the difference of two global
  // iterators is not well-defined. The corresponding invariant is:
  //   g_out_last == g_out_first + (l_in_last - l_in_first)
  // Example:
  //   unit:            0       1       0
  //   local offset:  | 0 1 2 | 0 1 2 | 3 4 5 | ...
  //   global offset: | 0 1 2   3 4 5   6 7 8   ...
  //   range:          [- - -           - -]
  // When iterating in local memory range [0,5[ of unit 0, the position of the
  // global iterator to return is 8 != 5
  // For ranges over block borders, we would have to resolve the global
  // position past the last element transformed from the iterator's pattern
  // (see dash::PatternIterator).
  return out_first + num_local_elements;
}

} // namespace internal



template <
    class InputIt,
    class GlobInputIt,
    class GlobOutputIt,
    class BinaryOperation>
GlobOutputIt transform(
    InputIt         in_a_first,
    InputIt         in_a_last,
    GlobInputIt     in_b_first,
    GlobOutputIt    out_first,
    BinaryOperation binary_op)
{
  using InputIt_traits_t    = dash::iterator_traits<InputIt>;
  using InputIt_is_global_t = typename InputIt_traits_t::is_global_iterator;

  using GlobInputIt_traits_t  = dash::iterator_traits<GlobInputIt>;
  using GlobOutputIt_traits_t = dash::iterator_traits<GlobOutputIt>;

  // currently we support only two cases: the range [in_a_first, in_a_last] may
  // be defined by global or non-global  iterators (i.e., any STL iterator).
  // However, in_b_first and out_first have to be global iterators.
  static_assert(
      GlobInputIt_traits_t::is_global_iterator::value,
      "in_b_first must be a global iterator");

  static_assert(
      GlobOutputIt_traits_t::is_global_iterator::value,
      "out_first must be a global iterator");

  return internal::transform(
      in_a_first,
      in_a_last,
      in_b_first,
      out_first,
      binary_op,
      typename std::conditional<
          InputIt_is_global_t::value,
          internal::transform_impl_glob_input_it,
          internal::transform_impl_local_input_it>::type());
}

/**
 * Specialization of \c dash::transform as non-blocking operation.
 *
 * \tparam   InputIt         Iterator on first (typically local) input range
 * \tparam   GlobInputIt     Iterator on second (typically global) input range
 * \tparam   GlobOutputIt    Iterator on global result range
 * \tparam   BinaryOperation Reduce operation type
 */
template<
  typename ValueType,
  class InputIt,
  class GlobInputIt,
  class BinaryOperation >
GlobAsyncRef<ValueType> transform(
  InputIt                 in_a_first,
  InputIt                 in_a_last,
  GlobInputIt             in_b_first,
  GlobAsyncRef<ValueType> out_first,
  BinaryOperation         binary_op  = dash::plus<ValueType>()) {
  DASH_THROW(
    dash::exception::NotImplemented,
    "Async variant of dash::transform is not implemented");
}

#endif

} // namespace dash

#endif // DASH__ALGORITHM__TRANSFORM_H__<|MERGE_RESOLUTION|>--- conflicted
+++ resolved
@@ -4,7 +4,6 @@
 #include <dash/GlobRef.h>
 #include <dash/GlobAsyncRef.h>
 
-#include <dash/algorithm/Copy.h>
 #include <dash/algorithm/LocalRange.h>
 #include <dash/algorithm/Operation.h>
 #include <dash/algorithm/Accumulate.h>
@@ -22,83 +21,7 @@
 
 namespace dash {
 
-<<<<<<< HEAD
-namespace internal {
-
-/**
- * Wrapper of the blocking DART accumulate operation.
- */
-template< typename ValueType >
-inline dart_ret_t transform_blocking_impl(
-  dart_gptr_t        dest,
-  ValueType        * values,
-  size_t             nvalues,
-  dart_operation_t   op)
-{
-  static_assert(dash::dart_datatype<ValueType>::value != DART_TYPE_UNDEFINED,
-      "Cannot accumulate unknown type!");
-
-  dart_ret_t result = dart_accumulate(
-                        dest,
-                        reinterpret_cast<void *>(values),
-                        nvalues,
-                        dash::dart_datatype<ValueType>::value,
-                        op);
-  dart_flush(dest);
-  return result;
-}
-
-/**
- * Wrapper of the non-blocking DART accumulate operation with local completion.
- * Allows re-use of \c values pointer after the call returns.
- */
-template< typename ValueType >
-dart_ret_t transform_local_blocking_impl(
-  dart_gptr_t        dest,
-  ValueType        * values,
-  size_t             nvalues,
-  dart_operation_t   op)
-{
-  static_assert(dash::dart_datatype<ValueType>::value != DART_TYPE_UNDEFINED,
-      "Cannot accumulate unknown type!");
-
-  dart_ret_t result = dart_accumulate(
-                        dest,
-                        reinterpret_cast<void *>(values),
-                        nvalues,
-                        dash::dart_datatype<ValueType>::value,
-                        op);
-  dart_flush_local(dest);
-  return result;
-}
-
-/**
- * Wrapper of the non-blocking DART accumulate operation.
- * The pointer \c values should not be re-used before the operation completed.
- */
-template< typename ValueType >
-dart_ret_t transform_impl(
-  dart_gptr_t        dest,
-  ValueType        * values,
-  size_t             nvalues,
-  dart_operation_t   op)
-{
-  static_assert(dash::dart_datatype<ValueType>::value != DART_TYPE_UNDEFINED,
-      "Cannot accumulate unknown type!");
-
-  dart_ret_t result = dart_accumulate(
-                        dest,
-                        reinterpret_cast<void *>(values),
-                        nvalues,
-                        dash::dart_datatype<ValueType>::value,
-                        op);
-  return result;
-}
-
-} // namespace internal
-=======
 #ifdef DOXYGEN
->>>>>>> 3d8fec09
 
 /**
  * Apply a given function to elements in a range and store the result in
@@ -265,20 +188,6 @@
  *   output:  [ u0 | u1 | u2 | ... ]
  * </pre>
  */
-<<<<<<< HEAD
-template<
-  class ValueType,
-  class InputAIt,
-  class InputBIt,
-  class OutputIt,
-  class BinaryOperation >
-OutputIt transform_local(
-  InputAIt        in_a_first,
-  InputAIt        in_a_last,
-  InputBIt        in_b_first,
-  OutputIt        out_first,
-  BinaryOperation binary_op)
-=======
 template <
     typename ValueType,
     class InputAIt,
@@ -291,7 +200,6 @@
     InputBIt        in_b_first,
     GlobOutputIt        out_first,
     BinaryOperation binary_op)
->>>>>>> 3d8fec09
 {
   DASH_LOG_DEBUG("dash::transform_local()");
   DASH_ASSERT_MSG(in_a_first.pattern() == in_b_first.pattern(),
@@ -347,93 +255,6 @@
   return out_first + num_gvalues;
 }
 
-<<<<<<< HEAD
-/**
- * Local lhs input ranges on global output range.
- *
- */
-template<
-  class ValueType,
-  class InputIt,
-  class GlobInputIt,
-  class GlobOutputIt,
-  class BinaryOperation >
-GlobOutputIt transform(
-  InputIt         in_a_first,
-  InputIt         in_a_last,
-  GlobInputIt     in_b_first,
-  GlobOutputIt    out_first,
-  BinaryOperation binary_op)
-{
-  DASH_LOG_DEBUG("dash::transform(af, al, bf, outf, binop)");
-  // Outut range different from rhs input range is not supported yet
-  ValueType * in_first = &(*in_a_first);
-  ValueType * in_last  = &(*in_a_last);
-  std::vector<ValueType> in_range;
-  if (in_b_first == out_first) {
-    // Output range is rhs input range: C += A
-    // Input is (in_a_first, in_a_last).
-  } else {
-    // Output range different from rhs input range: C = A+B
-    // Input is (in_a_first, in_a_last) + (in_b_first, in_b_last):
-    std::transform(
-      in_a_first, in_a_last,
-      in_b_first,
-      std::back_inserter(in_range),
-      binary_op);
-    in_first = in_range.data();
-    in_last  = in_first + in_range.size();
-  }
-
-  dash::util::Trace trace("transform");
-
-  // Resolve local range from global range:
-  // Number of elements in local range:
-  size_t num_local_elements     = std::distance(in_first, in_last);
-  // Global iterator to dart_gptr_t:
-  dart_gptr_t dest_gptr         = out_first.dart_gptr();
-  // Send accumulate message:
-  trace.enter_state("transform_blocking");
-  dash::internal::transform_blocking_impl(
-      dest_gptr,
-      in_first,
-      num_local_elements,
-      binary_op.dart_operation());
-  trace.exit_state("transform_blocking");
-  // The position past the last element transformed in global element space
-  // cannot be resolved from the size of the local range if the local range
-  // spans over more than one block. Otherwise, the difference of two global
-  // iterators is not well-defined. The corresponding invariant is:
-  //   g_out_last == g_out_first + (l_in_last - l_in_first)
-  // Example:
-  //   unit:            0       1       0
-  //   local offset:  | 0 1 2 | 0 1 2 | 3 4 5 | ...
-  //   global offset: | 0 1 2   3 4 5   6 7 8   ...
-  //   range:          [- - -           - -]
-  // When iterating in local memory range [0,5[ of unit 0, the position of the
-  // global iterator to return is 8 != 5
-  // For ranges over block borders, we would have to resolve the global
-  // position past the last element transformed from the iterator's pattern
-  // (see dash::PatternIterator).
-  return out_first + num_local_elements;
-}
-
-/**
- * Specialization of \c dash::transform for global lhs input range.
- */
-template<
-  typename ValueType,
-  class PatternType,
-  class GlobInputIt,
-  class GlobOutputIt,
-  class BinaryOperation >
-GlobOutputIt transform(
-  GlobIter<ValueType, PatternType> in_a_first,
-  GlobIter<ValueType, PatternType> in_a_last,
-  GlobInputIt                      in_b_first,
-  GlobOutputIt                     out_first,
-  BinaryOperation                  binary_op = dash::plus<ValueType>())
-=======
 template <
     class InputIt,
     class GlobInputIt,
@@ -452,7 +273,6 @@
     BinaryOperation binary_op,
     ///Specialization for a global input iterator
     transform_impl_glob_input_it)
->>>>>>> 3d8fec09
 {
   using iterator_traits = dash::iterator_traits<InputIt>;
   DASH_LOG_DEBUG("dash::transform(gaf, gal, gbf, goutf, binop)");
