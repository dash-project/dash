#include <cstdlib>
#include <iostream>
#include <libdash.h>

#include "../bench.h"

//#define DBGOUT

<<<<<<< HEAD
//#define CUMULATIVE

#define COLLECTIVE_ALLOCATION


=======
>>>>>>> d8b20cad
using std::cout; 
using std::endl;

// perform test with a given number of keys and key range
template<typename T>
void perform_test(unsigned NUM_KEYS, unsigned MAX_KEY);

// original version, as in OpenMP NAS IS benchmark
template<typename T>
double test_nas_is(const dash::Array<T>& keys,
		   dash::Array<T>& histo);

// "owner computes" optimization
template<typename T>
double test_owner_computes(const dash::Array<T>& keys,
			   dash::Array<T>& histo);

// using the dash::LocalCopy object
template<typename T>
double test_local_copy(const dash::Array<T>& keys,
		       dash::Array<T>& histo);


int main(int argc, char **argv)
{
<<<<<<< HEAD
  dash::init(&argc, &argv);

  std::srand(31337);
    
  perform_test<int>( 1<<5 , 1<<3 );
  perform_test<int>( 1<<16, 1<<11 ); // NAS class S
  perform_test<int>( 1<<20, 1<<16 ); // NAS class W
  perform_test<int>( 1<<23, 1<<19 ); // NAS class A
  perform_test<int>( 1<<25, 1<<21 ); // NAS class B
  perform_test<int>( 1<<27, 1<<23 ); // NAS class C
      
=======
  srand(31337);
  
  dash::init(&argc, &argv);

  //  perform_test<int>( 1<<8, 1<<5 );
  //  perform_test<int>( 1<<10, 1<<7 );
  //  perform_test<int>( 1<<12, 1<<9 );

  for( int i=0; i<100; i++ ) {
    perform_test<int>( 1<<20, 1<<16 );
  }
  //  perform_test<int>( 1<<19, 1<<14 );
  //  perform_test<int>( 1<<21, 1<<15 );
  //  perform_test<int>( 1<<23, 1<<17 );
   
>>>>>>> d8b20cad
  dash::finalize();
  
  return 0;
}



template<typename T>
void perform_test(unsigned NUM_KEYS, unsigned MAX_KEY)
{
<<<<<<< HEAD
  auto myid = dash::myid();
  auto size = dash::size();
=======
  int myid = dash::myid();
  int size = dash::size();
>>>>>>> d8b20cad
  
  // global array of keys and histogram
  dash::Array<T> key_array(NUM_KEYS, dash::BLOCKED);
  dash::Array<T> key_histo(MAX_KEY,  dash::BLOCKED);

<<<<<<< HEAD
  // initialize key array to random values
  for( auto i=0; i<key_array.lsize(); i++ ) {
    key_array.local[i]=rand() % MAX_KEY;
  }

=======
  for( int i=0; i<key_array.lsize(); i++ ) {
    key_array.local[i]=rand() % MAX_KEY;
  }

  /*
  // initialize key array to random values
  if(myid==0) {
    for(int i=0; i<key_array.size(); i++ ) {
      key_array[i]=rand() % MAX_KEY;
    }
>>>>>>> d8b20cad
#ifdef DBGOUT
  dash::barrier();
  if( myid==0 ) {
    cout<<"key_array:"<<endl;
<<<<<<< HEAD
    for(auto i=0; i<key_array.size(); i++ ) {
=======
    for(int i=0; i<key_array.size(); i++ ) {
>>>>>>> d8b20cad
      cout<<(int)key_array[i]<<" ";
    }
    cout<<endl;
  }
#endif
    
  dash::barrier();
  double t1 = test_owner_computes(key_array, key_histo);
  dash::barrier();
  double t2 = test_local_copy(key_array, key_histo);
  
  if(myid==0) {
    cout<<"NUM_KEYS: "<<NUM_KEYS<<" -- "<<"MAX_KEY: "<<MAX_KEY<<endl;
    cout<<"Owner computes : MKeys/sec: "<<(NUM_KEYS*1.0e-6)/t1<<endl;
    cout<<"Local copy     : MKeys/sec: "<<(NUM_KEYS*1.0e-6)/t2<<endl;
    cout<<"---------------------------"<<endl;
  }

  */
  
  double t1 = test_owner_computes(key_array, key_histo);
  double t2 = test_local_copy(key_array, key_histo);
  if(myid==0) {
    cout<<"NUM_KEYS: "<<NUM_KEYS<<" "<<"MAX_KEYS: "<<MAX_KEY<<endl;//<<MAX_KEYS<<endl;
    cout<<"Owner computes: MKeys/sec: "<<(NUM_KEYS*1.0e-6)/t1<<endl;
    cout<<"Local Copy    : MKeys/sec: "<<(NUM_KEYS*1.0e-6)/t2<<endl;
    cout<<"---------------------------"<<endl;
  }
  
#ifdef DBGOUT
  dash::barrier();
  if(myid==0) {
    cout<<"key_histo:"<<endl;
    for(int i=0; i<key_histo.size(); i++ ) {
      cout<<(int)key_histo[i]<<" ";
    }
    cout<<endl;
  }
  dash::barrier();
#endif
  
}

// "owner computes" optimization
template<typename T>
double test_owner_computes(const dash::Array<T>& keys,
			   dash::Array<T>& histo)
{
  double tstart, tstop;

  int myid = dash::myid();
  int size = dash::size();
  
<<<<<<< HEAD
#ifdef DBGOUT
  dash::barrier();
  if(myid==0) {
    cout<<"key_histo:"<<endl;
    for(auto i=0; i<key_histo.size(); i++ ) {
      cout<<(int)key_histo[i]<<" ";
    }
    cout<<endl;
  }
  dash::barrier();
#endif
  
}

// "owner computes" optimization
template<typename T>
double test_owner_computes(const dash::Array<T>& keys,
			   dash::Array<T>& histo)
{
  double tstart, tstop;

  auto myid = dash::myid();
  auto size = dash::size();
  
  dash::Array<dash::GlobPtr<T>> work_buffers(size);
  
#ifdef COLLECTIVE_ALLOCATION
  dash::Array<T> work_histo(size*histo.size(), dash::BLOCKED);
  work_buffers[myid] = work_histo.begin()+ myid*histo.size();
#else
  work_buffers[myid] = dash::memalloc<T>(histo.size());
#endif
  
  dash::GlobPtr<T> gptr = work_buffers[myid];
  T* work_buf = (T*) gptr;
  
  for(auto i=0; i<histo.size(); i++) {
=======
  // TODO: use a dash::Directory instead, once its implemented...
  dash::Array<dash::GlobPtr<int>> work_buffers(size, dash::CYCLIC);
  work_buffers[myid] = dash::memalloc<int>(histo.size());
  
  dash::GlobPtr<int> gptr = work_buffers[myid];
  int* work_buf = (int*) gptr;
  
  for(int i=0; i<histo.size(); i++) {
>>>>>>> d8b20cad
    work_buf[i]=0;
  }
 
  dash::barrier();
  TIMESTAMP(tstart);

  // compute the histogram for the local keys
<<<<<<< HEAD
  for(auto i=0; i<keys.lsize(); i++) {
    work_buf[ keys.local[i] ]++;
=======
  for(int i=0; i<keys.lsize(); i++) {
    work_buf[ keys.local[i] ]++; 
>>>>>>> d8b20cad
  }

#ifdef CUMULATIVE
  // turn it into a cumulative histogram
<<<<<<< HEAD
  for(auto i=0; i<histo.size()-1; i++ ) {
=======
  for(int i=0; i<keys.size()-1; i++ ) {
>>>>>>> d8b20cad
    work_buf[i+1] += work_buf[i];
  }
#endif
 
  // compute the offset of this unit's local part in 
<<<<<<< HEAD
  // the global histo array
  auto& pat = histo.pattern();
  auto goffs = pat.global(0);

  // initialize my part of the global histogram with my own contribution
  for(auto i=0; i<histo.lsize(); i++ ) { 
=======
  // the global key_histo array
  auto& pat = histo.pattern();
  int goffs = pat.global(0);

  // initialize my part of the global histogram with my own contribution
  for(int i=0; i<histo.lsize(); i++ ) { 
>>>>>>> d8b20cad
    histo.local[i] = work_buf[goffs+i];
  }

  dash::barrier();
  
  for(auto unit=1; unit<size; unit++ ) {
    dash::GlobPtr<T> remote = work_buffers[(myid+unit)%size];
    
<<<<<<< HEAD
    for(auto i=0; i<histo.lsize(); i++ ) { 
=======
    for(int i=0; i<histo.lsize(); i++ ) { 
>>>>>>> d8b20cad
      histo.local[i] += remote[goffs+i];
    }
  }
  
  dash::barrier();
  TIMESTAMP(tstop);

<<<<<<< HEAD
#ifndef COLLECTIVE_ALLOCATION
  dash::GlobPtr<T> gp=work_buffers[myid];
  dash::memfree<T>(gp);
#endif
  
  return (tstop-tstart);
}

template<typename T>
double test_local_copy(const dash::Array<T>& keys,
		       dash::Array<T>& histo)
{
  double tstart, tstop;

  auto myid = dash::myid();
  auto size = dash::size();
  
  dash::Array<dash::GlobPtr<T>> work_buffers(size);
  
#ifdef COLLECTIVE_ALLOCATION
  dash::Array<T> work_histo(size*histo.size(), dash::BLOCKED);
  work_buffers[myid] = work_histo.begin()+ myid*histo.size();
#else
  work_buffers[myid] = dash::memalloc<T>(histo.size());
#endif
  
  dash::GlobPtr<T> gptr = work_buffers[myid];
  T* work_buf = (T*) gptr;
  
  for(auto i=0; i<histo.size(); i++) {
    work_buf[i]=0;
  }
 
  dash::barrier();
  TIMESTAMP(tstart);

  // compute the histogram for the local keys
  for(auto i=0; i<keys.lsize(); i++) {
    work_buf[ keys.local[i] ]++;
  }

#ifdef CUMULATIVE
  // turn it into a cumulative histogram
  for(auto i=0; i<histo.size()-1; i++ ) {
    work_buf[i+1] += work_buf[i];
  }
#endif
 
  // compute the offset of this unit's local part in 
  // the global histo array
  auto& pat = histo.pattern();
  auto goffs = pat.global(0);

  // initialize my part of the global histogram with my own contribution
  for(auto i=0; i<histo.lsize(); i++ ) { 
    histo.local[i] = work_buf[goffs+i];
  }

  dash::barrier();
  
  for(auto unit=1; unit<size; unit++ ) {
    dash::GlobPtr<T> remote = work_buffers[(myid+unit)%size];

    dash::LocalCopy<T> lc(remote+goffs, histo.lsize());
    lc.get();
    
    for(auto i=0; i<histo.lsize(); i++ ) { 
      histo.local[i] += lc[i];
    }
  }
  
  dash::barrier();
  TIMESTAMP(tstop);

#ifndef COLLECTIVE_ALLOCATION
  dash::GlobPtr<T> gp=work_buffers[myid];
  dash::memfree<T>(gp);
#endif
  
=======
  dash::GlobPtr<int> gp=work_buffers[myid];
  dash::memfree<int>(gp);
  
  return (tstop-tstart);
}

template<typename T>
double test_local_copy(const dash::Array<T>& keys,
		       dash::Array<T>& histo)
{
  double tstart, tstop;

  int myid = dash::myid();
  int size = dash::size();
  
  // use a dash::Directory instead once its implemented...
  dash::Array<dash::GlobPtr<int>> work_buffers(size, dash::CYCLIC);
  work_buffers[myid] = dash::memalloc<int>(histo.size());
  
  dash::GlobPtr<int> gptr = work_buffers[myid];
  int* work_buf = (int*) gptr;

  for(int i=0; i<histo.size(); i++) {
    work_buf[i]=0;
  }
 
  dash::barrier();
  TIMESTAMP(tstart);

  // compute the histogram for the local keys
  for(int i=0; i<keys.lsize(); i++) {
    work_buf[ keys.local[i] ]++; 
  }

  // turn it into a cumulative histogram
  for(int i=0; i<keys.size()-1; i++ ) {
    work_buf[i+1] += work_buf[i];
  }

  // compute the offset of this unit's local part in 
  // the global key_histo array
  auto& pat = histo.pattern();
  int goffs = pat.global(0);

  // initialize my part of the global histogram with my own contribution
  for(int i=0; i<histo.lsize(); i++ ) { 
    histo.local[i] = work_buf[goffs+i];
  }

  for(int unit=1; unit<size; unit++ ) {
    dash::GlobPtr<int> remote = work_buffers[(myid+unit)%size];
    dash::LocalCopy<int> lc(remote, histo.lsize());
    lc.get();
    
    for(int i=0; i<histo.lsize(); i++ ) { 
      histo.local[i] += lc[i];
    }
  }
  dash::barrier();
  TIMESTAMP(tstop);

>>>>>>> d8b20cad
  return (tstop-tstart);
}

<|MERGE_RESOLUTION|>--- conflicted
+++ resolved
@@ -5,15 +5,10 @@
 #include "../bench.h"
 
 //#define DBGOUT
-
-<<<<<<< HEAD
 //#define CUMULATIVE
 
 #define COLLECTIVE_ALLOCATION
 
-
-=======
->>>>>>> d8b20cad
 using std::cout; 
 using std::endl;
 
@@ -39,35 +34,20 @@
 
 int main(int argc, char **argv)
 {
-<<<<<<< HEAD
   dash::init(&argc, &argv);
 
   std::srand(31337);
     
   perform_test<int>( 1<<5 , 1<<3 );
+
+  /*
   perform_test<int>( 1<<16, 1<<11 ); // NAS class S
   perform_test<int>( 1<<20, 1<<16 ); // NAS class W
   perform_test<int>( 1<<23, 1<<19 ); // NAS class A
   perform_test<int>( 1<<25, 1<<21 ); // NAS class B
   perform_test<int>( 1<<27, 1<<23 ); // NAS class C
+  */
       
-=======
-  srand(31337);
-  
-  dash::init(&argc, &argv);
-
-  //  perform_test<int>( 1<<8, 1<<5 );
-  //  perform_test<int>( 1<<10, 1<<7 );
-  //  perform_test<int>( 1<<12, 1<<9 );
-
-  for( int i=0; i<100; i++ ) {
-    perform_test<int>( 1<<20, 1<<16 );
-  }
-  //  perform_test<int>( 1<<19, 1<<14 );
-  //  perform_test<int>( 1<<21, 1<<15 );
-  //  perform_test<int>( 1<<23, 1<<17 );
-   
->>>>>>> d8b20cad
   dash::finalize();
   
   return 0;
@@ -78,45 +58,23 @@
 template<typename T>
 void perform_test(unsigned NUM_KEYS, unsigned MAX_KEY)
 {
-<<<<<<< HEAD
   auto myid = dash::myid();
   auto size = dash::size();
-=======
-  int myid = dash::myid();
-  int size = dash::size();
->>>>>>> d8b20cad
   
   // global array of keys and histogram
   dash::Array<T> key_array(NUM_KEYS, dash::BLOCKED);
   dash::Array<T> key_histo(MAX_KEY,  dash::BLOCKED);
 
-<<<<<<< HEAD
   // initialize key array to random values
   for( auto i=0; i<key_array.lsize(); i++ ) {
     key_array.local[i]=rand() % MAX_KEY;
   }
 
-=======
-  for( int i=0; i<key_array.lsize(); i++ ) {
-    key_array.local[i]=rand() % MAX_KEY;
-  }
-
-  /*
-  // initialize key array to random values
-  if(myid==0) {
-    for(int i=0; i<key_array.size(); i++ ) {
-      key_array[i]=rand() % MAX_KEY;
-    }
->>>>>>> d8b20cad
 #ifdef DBGOUT
   dash::barrier();
   if( myid==0 ) {
     cout<<"key_array:"<<endl;
-<<<<<<< HEAD
     for(auto i=0; i<key_array.size(); i++ ) {
-=======
-    for(int i=0; i<key_array.size(); i++ ) {
->>>>>>> d8b20cad
       cout<<(int)key_array[i]<<" ";
     }
     cout<<endl;
@@ -129,53 +87,18 @@
   double t2 = test_local_copy(key_array, key_histo);
   
   if(myid==0) {
-    cout<<"NUM_KEYS: "<<NUM_KEYS<<" -- "<<"MAX_KEY: "<<MAX_KEY<<endl;
-    cout<<"Owner computes : MKeys/sec: "<<(NUM_KEYS*1.0e-6)/t1<<endl;
-    cout<<"Local copy     : MKeys/sec: "<<(NUM_KEYS*1.0e-6)/t2<<endl;
+    cout<<"NUM_KEYS                 : "<<NUM_KEYS<<endl;
+    cout<<"MAX_KEY                  : "<<MAX_KEY<<endl;
+    cout<<"Owner computes MKeys/sec : "<<(NUM_KEYS*1.0e-6)/t1<<endl;
+    cout<<"Local copy     MKeys/sec : "<<(NUM_KEYS*1.0e-6)/t2<<endl;
     cout<<"---------------------------"<<endl;
   }
 
-  */
-  
-  double t1 = test_owner_computes(key_array, key_histo);
-  double t2 = test_local_copy(key_array, key_histo);
-  if(myid==0) {
-    cout<<"NUM_KEYS: "<<NUM_KEYS<<" "<<"MAX_KEYS: "<<MAX_KEY<<endl;//<<MAX_KEYS<<endl;
-    cout<<"Owner computes: MKeys/sec: "<<(NUM_KEYS*1.0e-6)/t1<<endl;
-    cout<<"Local Copy    : MKeys/sec: "<<(NUM_KEYS*1.0e-6)/t2<<endl;
-    cout<<"---------------------------"<<endl;
-  }
-  
 #ifdef DBGOUT
   dash::barrier();
   if(myid==0) {
     cout<<"key_histo:"<<endl;
     for(int i=0; i<key_histo.size(); i++ ) {
-      cout<<(int)key_histo[i]<<" ";
-    }
-    cout<<endl;
-  }
-  dash::barrier();
-#endif
-  
-}
-
-// "owner computes" optimization
-template<typename T>
-double test_owner_computes(const dash::Array<T>& keys,
-			   dash::Array<T>& histo)
-{
-  double tstart, tstop;
-
-  int myid = dash::myid();
-  int size = dash::size();
-  
-<<<<<<< HEAD
-#ifdef DBGOUT
-  dash::barrier();
-  if(myid==0) {
-    cout<<"key_histo:"<<endl;
-    for(auto i=0; i<key_histo.size(); i++ ) {
       cout<<(int)key_histo[i]<<" ";
     }
     cout<<endl;
@@ -208,16 +131,6 @@
   T* work_buf = (T*) gptr;
   
   for(auto i=0; i<histo.size(); i++) {
-=======
-  // TODO: use a dash::Directory instead, once its implemented...
-  dash::Array<dash::GlobPtr<int>> work_buffers(size, dash::CYCLIC);
-  work_buffers[myid] = dash::memalloc<int>(histo.size());
-  
-  dash::GlobPtr<int> gptr = work_buffers[myid];
-  int* work_buf = (int*) gptr;
-  
-  for(int i=0; i<histo.size(); i++) {
->>>>>>> d8b20cad
     work_buf[i]=0;
   }
  
@@ -225,42 +138,24 @@
   TIMESTAMP(tstart);
 
   // compute the histogram for the local keys
-<<<<<<< HEAD
   for(auto i=0; i<keys.lsize(); i++) {
     work_buf[ keys.local[i] ]++;
-=======
-  for(int i=0; i<keys.lsize(); i++) {
-    work_buf[ keys.local[i] ]++; 
->>>>>>> d8b20cad
   }
 
 #ifdef CUMULATIVE
   // turn it into a cumulative histogram
-<<<<<<< HEAD
   for(auto i=0; i<histo.size()-1; i++ ) {
-=======
-  for(int i=0; i<keys.size()-1; i++ ) {
->>>>>>> d8b20cad
     work_buf[i+1] += work_buf[i];
   }
 #endif
  
   // compute the offset of this unit's local part in 
-<<<<<<< HEAD
   // the global histo array
   auto& pat = histo.pattern();
   auto goffs = pat.global(0);
 
   // initialize my part of the global histogram with my own contribution
   for(auto i=0; i<histo.lsize(); i++ ) { 
-=======
-  // the global key_histo array
-  auto& pat = histo.pattern();
-  int goffs = pat.global(0);
-
-  // initialize my part of the global histogram with my own contribution
-  for(int i=0; i<histo.lsize(); i++ ) { 
->>>>>>> d8b20cad
     histo.local[i] = work_buf[goffs+i];
   }
 
@@ -269,11 +164,7 @@
   for(auto unit=1; unit<size; unit++ ) {
     dash::GlobPtr<T> remote = work_buffers[(myid+unit)%size];
     
-<<<<<<< HEAD
     for(auto i=0; i<histo.lsize(); i++ ) { 
-=======
-    for(int i=0; i<histo.lsize(); i++ ) { 
->>>>>>> d8b20cad
       histo.local[i] += remote[goffs+i];
     }
   }
@@ -281,7 +172,6 @@
   dash::barrier();
   TIMESTAMP(tstop);
 
-<<<<<<< HEAD
 #ifndef COLLECTIVE_ALLOCATION
   dash::GlobPtr<T> gp=work_buffers[myid];
   dash::memfree<T>(gp);
@@ -361,69 +251,6 @@
   dash::memfree<T>(gp);
 #endif
   
-=======
-  dash::GlobPtr<int> gp=work_buffers[myid];
-  dash::memfree<int>(gp);
-  
   return (tstop-tstart);
 }
 
-template<typename T>
-double test_local_copy(const dash::Array<T>& keys,
-		       dash::Array<T>& histo)
-{
-  double tstart, tstop;
-
-  int myid = dash::myid();
-  int size = dash::size();
-  
-  // use a dash::Directory instead once its implemented...
-  dash::Array<dash::GlobPtr<int>> work_buffers(size, dash::CYCLIC);
-  work_buffers[myid] = dash::memalloc<int>(histo.size());
-  
-  dash::GlobPtr<int> gptr = work_buffers[myid];
-  int* work_buf = (int*) gptr;
-
-  for(int i=0; i<histo.size(); i++) {
-    work_buf[i]=0;
-  }
- 
-  dash::barrier();
-  TIMESTAMP(tstart);
-
-  // compute the histogram for the local keys
-  for(int i=0; i<keys.lsize(); i++) {
-    work_buf[ keys.local[i] ]++; 
-  }
-
-  // turn it into a cumulative histogram
-  for(int i=0; i<keys.size()-1; i++ ) {
-    work_buf[i+1] += work_buf[i];
-  }
-
-  // compute the offset of this unit's local part in 
-  // the global key_histo array
-  auto& pat = histo.pattern();
-  int goffs = pat.global(0);
-
-  // initialize my part of the global histogram with my own contribution
-  for(int i=0; i<histo.lsize(); i++ ) { 
-    histo.local[i] = work_buf[goffs+i];
-  }
-
-  for(int unit=1; unit<size; unit++ ) {
-    dash::GlobPtr<int> remote = work_buffers[(myid+unit)%size];
-    dash::LocalCopy<int> lc(remote, histo.lsize());
-    lc.get();
-    
-    for(int i=0; i<histo.lsize(); i++ ) { 
-      histo.local[i] += lc[i];
-    }
-  }
-  dash::barrier();
-  TIMESTAMP(tstop);
-
->>>>>>> d8b20cad
-  return (tstop-tstart);
-}
-
