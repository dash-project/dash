--- conflicted
+++ resolved
@@ -1,32 +1,29 @@
 #!/bin/bash
 
-<<<<<<< HEAD
-MPIENVS=(openmpi mpich openmpi2_vg)
-=======
 MPIENVS=(mpich openmpi openmpi2)
->>>>>>> a03dc3d8
 BUILD_CONFIG=$1
 
 # run tests
 i=0
 for MPIENV in ${MPIENVS[@]}; do
   if [[ $(( $i % ${CIRCLE_NODE_TOTAL} )) -eq ${CIRCLE_NODE_INDEX} ]]; then
-    # specify combinations which are not inteded to run here.
-    if [ "$MPIENV" == "openmpi2_vg" ]; then
-      # run valgrind container only if target is debug
-      if [ "$BUILD_CONFIG" != "Debug" ]; then
-        echo "Skipping target $BUILD_CONFIG in ENV $MPIENV"
-        i=$((i + 1))
-        continue
-      fi
-    else # all other containers
-      # skip debug target
-      if [ "$BUILD_CONFIG" == "Debug" ]; then
-        echo "Skipping target $BUILD_CONFIG in ENV $MPIENV"
-        i=$((i + 1))
-        continue
-      fi
-    fi
+#    # specify combinations which are not inteded to run here.
+#
+#    if [ "$MPIENV" == "openmpi2_vg" ]; then
+#      # run valgrind container only if target is debug
+#      if [ "$BUILD_CONFIG" != "Debug" ]; then
+#        echo "Skipping target $BUILD_CONFIG in ENV $MPIENV"
+#        i=$((i + 1))
+#        continue
+#      fi
+#    else # all other containers
+#      # skip debug target
+#      if [ "$BUILD_CONFIG" == "Debug" ]; then
+#        echo "Skipping target $BUILD_CONFIG in ENV $MPIENV"
+#        i=$((i + 1))
+#        continue
+#      fi
+#    fi
 
     echo "Starting docker container: $MPIENV"
 
