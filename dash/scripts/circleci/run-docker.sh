#!/bin/bash

MPIENVS=(openmpi mpich)

# run tests 
i=0
for MPIENV in ${MPIENVS[@]}; do
  if [[ $(( $i % ${CIRCLE_NODE_TOTAL} )) -eq ${CIRCLE_NODE_INDEX} ]]; then
    
    echo "Starting docker container: $MPIENV"
    
<<<<<<< HEAD
    docker run -v $PWD:/opt/dash dash/ci-$MPIENV /bin/sh -c "export DASH_MAKE_PROCS='4'; export DASH_MAX_UNITS='4'; export DASH_BUILDEX='OFF'; sh dash/scripts/dash-ci.sh | grep -v 'LOG =' | tee dash-ci.log 2> dash-ci.err;"
=======
    docker run -v $PWD:/opt/dash dash/ci-$MPIENV /bin/sh -c "export DASH_MAKE_PROCS='4'; export DASH_MAX_UNITS='3'; sh dash/scripts/dash-ci.sh | grep -v 'LOG =' | tee dash-ci.log 2> dash-ci.err;"
>>>>>>> 893f504d
    
    TARGETS=`ls -d ./build-ci/*/* | xargs -n1 basename`
    for TARGET in $TARGETS; do
      mkdir -p $CIRCLE_TEST_REPORTS/$MPIENV/$TARGET
      cp ./build-ci/*/$TARGET/dash-tests-*.xml $CIRCLE_TEST_REPORTS/$MPIENV/$TARGET/
    done
    
    echo "checking logs"
    
    cat $PWD/dash-ci.log | grep "FAILED"
    if [ "$?" -eq "0" ]; then
      echo "Log contains errors"
      exit 1
    fi
  fi
  
  i=$((i + 1))
done<|MERGE_RESOLUTION|>--- conflicted
+++ resolved
@@ -9,11 +9,7 @@
     
     echo "Starting docker container: $MPIENV"
     
-<<<<<<< HEAD
-    docker run -v $PWD:/opt/dash dash/ci-$MPIENV /bin/sh -c "export DASH_MAKE_PROCS='4'; export DASH_MAX_UNITS='4'; export DASH_BUILDEX='OFF'; sh dash/scripts/dash-ci.sh | grep -v 'LOG =' | tee dash-ci.log 2> dash-ci.err;"
-=======
-    docker run -v $PWD:/opt/dash dash/ci-$MPIENV /bin/sh -c "export DASH_MAKE_PROCS='4'; export DASH_MAX_UNITS='3'; sh dash/scripts/dash-ci.sh | grep -v 'LOG =' | tee dash-ci.log 2> dash-ci.err;"
->>>>>>> 893f504d
+    docker run -v $PWD:/opt/dash dash/ci-$MPIENV /bin/sh -c "export DASH_MAKE_PROCS='4'; export DASH_MAX_UNITS='3'; export DASH_BUILDEX='OFF'; sh dash/scripts/dash-ci.sh | grep -v 'LOG =' | tee dash-ci.log 2> dash-ci.err;"
     
     TARGETS=`ls -d ./build-ci/*/* | xargs -n1 basename`
     for TARGET in $TARGETS; do
