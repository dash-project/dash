--- conflicted
+++ resolved
@@ -1,10 +1,6 @@
 #!/bin/bash
 
-<<<<<<< HEAD
-MPIENVS=(openmpi mpich openmpi2_vg)
-=======
 MPIENVS=(mpich openmpi openmpi2)
->>>>>>> a03dc3d8
 
 # build docker containers
 
