--- conflicted
+++ resolved
@@ -43,24 +43,16 @@
     $CMD_TEST mpi $DEPLOY_PATH/bin $DEPLOY_PATH/test_mpi.log
     TEST_STATUS=$?
 
-<<<<<<< HEAD
     if [ -f $DEPLOY_PATH/test_mpi.log ] ; then
-      ERROR_PATTERNS=`grep -c -i "segmentation\|segfault\|terminat\|uninitialised value\|Invalid read\|Invalid write" $DEPLOY_PATH/test_mpi.log`
+      ERROR_PATTERN="segmentation\|segfault\|terminat\|uninitialized value\|invalid read\|invalid write"
+      ERROR_PATTERN_MATCHED=`grep -c -i "${ERROR_PATTERN}" $DEPLOY_PATH/test_mpi.log`
       if [ "$TEST_STATUS" = "0" ]; then
-        if [ "$ERROR_PATTERNS" -ne "0" ]; then
+        if [ "$ERROR_PATTERNS_MATCHED" -ne "0" ]; then
           FAILED=true
           echo "[->  ERROR ] Error pattern detected. Check logs"
         else
           echo "[->     OK ]"
         fi
-=======
-    ERROR_PATTERN="segmentation\|segfault\|terminat\|uninitialized value\|invalid read\|invalid write"
-    ERROR_PATTERN_MATCHED=`grep -c -i "${ERROR_PATTERN}" $DEPLOY_PATH/test_mpi.log`
-    if [ "$TEST_STATUS" = "0" ]; then
-      if [ "$ERROR_PATTERN_MATCHED" -ne "0" ]; then
-        FAILED=true
-        echo "[->  ERROR ] Error pattern detected. Check logs"
->>>>>>> c7ce1779
       else
         FAILED=true
         echo "[-> FAILED ] Test run failed"
