--- conflicted
+++ resolved
@@ -73,12 +73,8 @@
   done
 else
   run_ci Release
-<<<<<<< HEAD
-  run_ci Nasty 
-=======
   run_ci Minimal
   run_ci Nasty
->>>>>>> 3f0b1c04
 fi
 
 if $FAILED; then
