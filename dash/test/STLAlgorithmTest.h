--- conflicted
+++ resolved
@@ -17,24 +17,6 @@
   virtual ~STLAlgorithmTest() {
     LOG_MESSAGE("<<< Closing test suite: STLAlgorithmTest");
   }
-<<<<<<< HEAD
-
-  virtual void SetUp() {
-    dash::init(&TESTENV.argc, &TESTENV.argv);
-    _dash_id   = dash::myid();
-    _dash_size = dash::size();
-    LOG_MESSAGE("===> Running test case with %zu units ...",
-                _dash_size);
-  }
-
-  virtual void TearDown() {
-    dash::Team::All().barrier();
-    LOG_MESSAGE("<=== Finished test case with %zu units",
-                _dash_size);
-    dash::finalize();
-  }
-=======
->>>>>>> b4a81985
 };
 
 #endif // DASH__TEST__STL_ALGORITHM_TEST_H_