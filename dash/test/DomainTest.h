--- conflicted
+++ resolved
@@ -25,18 +25,6 @@
     dash::test::TestBase::SetUp();
     _dash_id   = dash::myid();
     _dash_size = dash::size();
-<<<<<<< HEAD
-    LOG_MESSAGE("===> Running test case with %zu units ...",
-                _dash_size);
-  }
-
-  virtual void TearDown() {
-    dash::Team::All().barrier();
-    LOG_MESSAGE("<=== Finished test case with %zu units",
-                _dash_size);
-    dash::finalize();
-=======
->>>>>>> b4a81985
   }
 };
 
