--- conflicted
+++ resolved
@@ -27,26 +27,13 @@
     if (dash::myid().id == 0) {
       remove(_filename.c_str());
     }
-<<<<<<< HEAD
-    dash::Team::All().barrier();
-    LOG_MESSAGE("===> Running test case with %zu units ...",
-                _dash_size);
-=======
->>>>>>> b4a81985
   }
 
   virtual void TearDown() {
     if (dash::myid().id == 0) {
       remove(_filename.c_str());
     }
-<<<<<<< HEAD
-    LOG_MESSAGE("<=== Finished test case with %zu units",
-                _dash_size);
-    dash::finalize();
-=======
-
     dash::test::TestBase::TearDown();
->>>>>>> b4a81985
   }
 };
 
