--- conflicted
+++ resolved
@@ -10,16 +10,6 @@
 #include <limits.h>
 #include <unistd.h>
 
-<<<<<<< HEAD
-// #include <c++/5/chrono>
-#include <chrono>
-
-#include "HDF5ArrayTest.h"
-#include "TestBase.h"
-#include "TestLogHelpers.h"
-
-=======
->>>>>>> 4c553fe7
 
 typedef int value_t;
 typedef dash::Array<value_t, long> array_t;
