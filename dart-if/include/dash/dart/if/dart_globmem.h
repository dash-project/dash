--- conflicted
+++ resolved
@@ -14,6 +14,7 @@
 
 #include <dash/dart/if/dart_util.h>
 #include <dash/dart/if/dart_types.h>
+#include <dash/dart/if/dart_team_group.h>
 
 #ifdef __cplusplus
 extern "C" {
@@ -143,17 +144,12 @@
 
 /**
  * Get the local memory address for the specified global pointer
- * gptr. I.e., if the global pointer has affinity to the local unit,
+ * \c gptr. I.e., if the global pointer has affinity to the local unit,
  * return the local memory address.
  *
  * \param      gptr Global pointer
-<<<<<<< HEAD
- * \param[out] addr Pointer to a pointer that will hold the local address if
- *                  the \c gptr points to a local memory element.
-=======
  * \param[out] addr Pointer to a pointer that will hold the local
  *                  address if the \c gptr points to a local memory element.
->>>>>>> a3d66c36
  *
  * \return \c DART_OK on success, any other of \ref dart_ret_t otherwise.
  *
@@ -166,19 +162,21 @@
 
 
 /**
- * Get the local memory address for the specified global pointer
- * gptr. This is similar to \ref dart_gptr_getaddr except that it
- * returns an offset even if \c gptr points to data on another unit.
+ * Get the local memory offset for the specified global pointer
+ * \c gptr even if the global pointer points to a remote unit.
  *
  * \param      gptr Global pointer
- * \param[out] addr Pointer to a variable that will hold the local offset.
- *
- * \return \c DART_OK on success, any other of \ref dart_ret_t otherwise.
- *
- * \threadsafe
- * \ingroup DartGlobMem
- */
-dart_ret_t dart_gptr_getoffset(const dart_gptr_t gptr, uint64_t *offset);
+ * \param[out] addr Pointer to a pointer that will hold the local
+ *                  address if the \c gptr points to a local memory element.
+ *
+ * \return \c DART_OK on success, any other of \ref dart_ret_t otherwise.
+ *
+ * \threadsafe
+ * \ingroup DartGlobMem
+ */
+dart_ret_t dart_gptr_getoffset(
+  const dart_gptr_t   gptr,
+        uint64_t    * offset) DART_NOTHROW;
 
 /**
  * Set the local memory address for the specified global pointer such
