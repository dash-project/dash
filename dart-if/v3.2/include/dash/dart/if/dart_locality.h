/**
 * \file dash/dart/if/dart_locality.h
 *
 * A set of routines to query and remodel the locality domain hierarchy
 * and the logical arrangement of teams.
 *
 */
#ifndef DART__LOCALITY_H_
#define DART__LOCALITY_H_

#include <dash/dart/if/dart_types.h>


/**
 * \defgroup  DartLocality  Locality- and topolgy discovery
 * \ingroup   DartInterface
 */
#ifdef __cplusplus
extern "C" {
#endif

#define DART_INTERFACE_ON

/**
 * Locality information of the team domain with the specified id tag.
 *
 * \ingroup DartLocality
 */
<<<<<<< HEAD
dart_ret_t dart_domain_locality(
    dart_team_t               team,
    const char              * domain_tag,
    dart_domain_locality_t ** loc);
=======
dart_ret_t dart_domain_team_locality(
  dart_team_t                     team,
  const char                    * domain_tag,
  dart_domain_locality_t       ** team_domain_out);

/**
 * Locality information of the subdomain with the specified id tag.
 *
 * \ingroup DartLocality
 */
dart_ret_t dart_domain_find(
  const dart_domain_locality_t  * domain_in,
  const char                    * domain_tag,
  dart_domain_locality_t       ** subdomain_out);

/**
 * Copy a locality domain object.
 *
 * \ingroup DartLocality
 */
dart_ret_t dart_domain_copy(
  const dart_domain_locality_t  * domain_in,
  dart_domain_locality_t        * domain_out);

/**
 * Delete a locality domain object.
 *
 * \ingroup DartLocality
 */
dart_ret_t dart_domain_destruct(
  dart_domain_locality_t        * domain);

/**
 * Remove domains in locality domain hierarchy that do not match the
 * specified domain tags and are not a parent of a matched domain.
 *
 * \ingroup DartLocality
 */
dart_ret_t dart_domain_select(
  dart_domain_locality_t        * domain_in,
  int                             num_subdomain_tags,
  const char                   ** subdomain_tags);

/**
 * Remove domains in locality domain hierarchy matching the specified domain
 * tags.
 *
 * \ingroup DartLocality
 */
dart_ret_t dart_domain_exclude(
  dart_domain_locality_t        * domain_in,
  int                             num_subdomain_tags,
  const char                   ** subdomain_tags);

/**
 * Split locality domain hierarchy at given domain tag into \c num_parts
 * groups at specified scope.
 *
 * \ingroup DartLocality
 */
dart_ret_t dart_domain_split(
  const dart_domain_locality_t  * domain_in,
  dart_locality_scope_t           scope,
  int                             num_parts,
  dart_domain_locality_t        * split_domain_out);
>>>>>>> 49c6b453

/**
 * Domain tags of all domains with the specified locality scope.
 *
 * \ingroup DartLocality
 */
<<<<<<< HEAD
dart_ret_t dart_scope_domains(
    dart_team_t               team,
    const char              * domain_tag,
    dart_locality_scope_t     scope,
    int                     * num_domains_out,
    char                  *** domain_tags_out);
=======
dart_ret_t dart_domain_scope_tags(
  const dart_domain_locality_t  * domain_in,
  dart_locality_scope_t           scope,
  int                           * num_domains_out,
  char                        *** domain_tags_out);

/**
 * Adds entries to locality hierarchy to group locality domains.
 */
dart_ret_t dart_domain_group(
  dart_domain_locality_t        * domain_in,
  int                             num_group_subdomains,
  const char                   ** group_subdomain_tags,
  char                          * group_domain_tag_out);
>>>>>>> 49c6b453

/**
 * Locality information of the unit with the specified global id.
 *
 * \ingroup DartLocality
 */
dart_ret_t dart_unit_locality(
<<<<<<< HEAD
    dart_team_t               team,
    dart_unit_t               unit,
    dart_unit_locality_t   ** loc);
=======
  dart_team_t                     team,
  dart_unit_t                     unit,
  dart_unit_locality_t         ** loc);
>>>>>>> 49c6b453

#define DART_INTERFACE_OFF

#ifdef __cplusplus
} /* extern "C" */
#endif

#endif /* DART__LOCALITY_H_ */<|MERGE_RESOLUTION|>--- conflicted
+++ resolved
@@ -26,12 +26,6 @@
  *
  * \ingroup DartLocality
  */
-<<<<<<< HEAD
-dart_ret_t dart_domain_locality(
-    dart_team_t               team,
-    const char              * domain_tag,
-    dart_domain_locality_t ** loc);
-=======
 dart_ret_t dart_domain_team_locality(
   dart_team_t                     team,
   const char                    * domain_tag,
@@ -97,21 +91,12 @@
   dart_locality_scope_t           scope,
   int                             num_parts,
   dart_domain_locality_t        * split_domain_out);
->>>>>>> 49c6b453
 
 /**
  * Domain tags of all domains with the specified locality scope.
  *
  * \ingroup DartLocality
  */
-<<<<<<< HEAD
-dart_ret_t dart_scope_domains(
-    dart_team_t               team,
-    const char              * domain_tag,
-    dart_locality_scope_t     scope,
-    int                     * num_domains_out,
-    char                  *** domain_tags_out);
-=======
 dart_ret_t dart_domain_scope_tags(
   const dart_domain_locality_t  * domain_in,
   dart_locality_scope_t           scope,
@@ -126,7 +111,6 @@
   int                             num_group_subdomains,
   const char                   ** group_subdomain_tags,
   char                          * group_domain_tag_out);
->>>>>>> 49c6b453
 
 /**
  * Locality information of the unit with the specified global id.
@@ -134,15 +118,9 @@
  * \ingroup DartLocality
  */
 dart_ret_t dart_unit_locality(
-<<<<<<< HEAD
-    dart_team_t               team,
-    dart_unit_t               unit,
-    dart_unit_locality_t   ** loc);
-=======
   dart_team_t                     team,
   dart_unit_t                     unit,
   dart_unit_locality_t         ** loc);
->>>>>>> 49c6b453
 
 #define DART_INTERFACE_OFF
 
