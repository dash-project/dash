--- conflicted
+++ resolved
@@ -25,16 +25,24 @@
  *
  * \ingroup DartTypes
  */
-<<<<<<< HEAD
-typedef enum {
-    DART_OK           =   0,
-    DART_PENDING      =   1,
-    DART_ERR_INVAL    =   2,
-    DART_ERR_NOTFOUND =   3,
-    DART_ERR_NOTINIT  =   4,
-    DART_ERR_AGAIN    =   5,
-    DART_ERR_OTHER    = 999
+typedef enum
+{
+  /** Signals success */
+  DART_OK           =   0,
+  /** An operation is still pending */
+  DART_PENDING      =   1,
+  /** Invalid operation or parameters */
+  DART_ERR_INVAL    =   2,
+  /** Missing data encountered */
+  DART_ERR_NOTFOUND =   3,
+  /** DART has not been initialized */
+  DART_ERR_NOTINIT  =   4,
+  /** An operation would block, try again later */
+  DART_ERR_AGAIN    =   5,
+  /** Unspecified error */
+  DART_ERR_OTHER    = 999
 } dart_ret_t;
+
 
 /**
  * Thread-parallelism options to be returned by dart_init_thread().
@@ -54,26 +62,7 @@
 } dart_concurrency_t;
 
 /**
-=======
-typedef enum
-{
-  /** Signals success */
-  DART_OK           =   0,
-  /** An operation is still pending */
-  DART_PENDING      =   1,
-  /** Invalid operation or parameters */
-  DART_ERR_INVAL    =   2,
-  /** Missing data encountered */
-  DART_ERR_NOTFOUND =   3,
-  /** DART has not been initialized */
-  DART_ERR_NOTINIT  =   4,
-  /** Unspecified error */
-  DART_ERR_OTHER    = 999
-} dart_ret_t;
-
-/**
  * Operations to be used for certain RMA and collective operations.
->>>>>>> b6c58b5b
  * \ingroup DartTypes
  */
 typedef enum
