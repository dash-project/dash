#!/bin/sh

BUILD_DIR=./build.dev

FORCE_BUILD=false
if [ "$1" = "-f" ]; then
  FORCE_BUILD=true
fi

await_confirm() {
  if ! $FORCE_BUILD; then
    echo ""
    echo "   To build using these settings, hit ENTER"
    read confirm
  fi
}

exit_message() {
  echo "--------------------------------------------------------"
  echo "Done. To install DASH, run    make install    in $BUILD_DIR"
}

if [ "${PAPI_HOME}" = "" ]; then
  PAPI_HOME=$PAPI_BASE
fi

# To specify a build configuration for a specific system, use:
#
#                    -DENVIRONMENT_TYPE=<type> \
#
# For available types, see the files in folder ./config.
# To specify a custom build configuration, use:
#
#                    -DENVIRONMENT_CONFIG_PATH=<path to cmake file> \
#

# To use an existing installation of gtest instead of downloading the sources
# from the google test subversion repository, use:
#
#                    -DGTEST_LIBRARY_PATH=${HOME}/gtest \
#                    -DGTEST_INCLUDE_PATH=${HOME}/gtest/include \
#

# To build with MKL support, set environment variables MKLROOT and INTELROOT.
#

# To enable IPM runtime support, use:
#
#                    -DIPM_PREFIX=<IPM install path> \

# To build with MKL support, set environment variables MKLROOT and INTELROOT.

# For likwid support, ensure that the likwid development headers are
# installed.

# Configure with default developer build settings:
mkdir -p $BUILD_DIR
rm -Rf $BUILD_DIR/*
(cd $BUILD_DIR && cmake -DCMAKE_BUILD_TYPE=Debug \
                        -DENVIRONMENT_TYPE=default \
                        -DINSTALL_PREFIX=$HOME/opt/dash-tasking/ \
                        -DDART_IMPLEMENTATIONS=mpi \
                        -DENABLE_THREADSUPPORT=ON \
                        -DENABLE_DEV_COMPILER_WARNINGS=ON \
<<<<<<< HEAD
                        -DENABLE_EXT_COMPILER_WARNINGS=OFF \
=======
                        -DENABLE_EXT_COMPILER_WARNINGS=ON \
                        -DENABLE_LT_OPTIMIZATION=OFF \
                        -DENABLE_ASSERTIONS=ON \
>>>>>>> a3d66c36
                        \
                        -DENABLE_SHARED_WINDOWS=ON \
                        -DENABLE_UNIFIED_MEMORY_MODEL=ON \
                        -DENABLE_DEFAULT_INDEX_TYPE_LONG=ON \
                        \
                        -DENABLE_LOGGING=OFF \
                        -DENABLE_TRACE_LOGGING=OFF \
                        -DENABLE_DART_LOGGING=ON \
                        \
                        -DENABLE_LIBNUMA=ON \
                        -DENABLE_LIKWID=OFF \
                        -DENABLE_HWLOC=ON \
                        -DENABLE_PAPI=ON \
                        -DENABLE_MKL=ON \
                        -DENABLE_BLAS=ON \
                        -DENABLE_LAPACK=ON \
                        -DENABLE_SCALAPACK=ON \
                        -DENABLE_PLASMA=ON \
                        -DENABLE_HDF5=ON \
                        \
                        -DBUILD_EXAMPLES=ON \
                        -DBUILD_TESTS=ON \
                        -DBUILD_DOCS=OFF \
                        \
                        -DIPM_PREFIX=${IPM_HOME} \
                        -DPAPI_PREFIX=${PAPI_HOME} \
                        \
                        -DCMAKE_EXPORT_COMPILE_COMMANDS=ON \
                        -DBUILD_SHARED_LIBS=ON \
			-DENABLE_AYUDAME=ON \
			-DAYUDAME_PREFIX=${HOME}/local/temanejo \
                        ../ && \
 await_confirm && \
 make -j 4) && (cp $BUILD_DIR/compile_commands.json .) && \
exit_message
<|MERGE_RESOLUTION|>--- conflicted
+++ resolved
@@ -58,24 +58,20 @@
 rm -Rf $BUILD_DIR/*
 (cd $BUILD_DIR && cmake -DCMAKE_BUILD_TYPE=Debug \
                         -DENVIRONMENT_TYPE=default \
-                        -DINSTALL_PREFIX=$HOME/opt/dash-tasking/ \
+                        -DINSTALL_PREFIX=$HOME/opt/dash-0.3.0-dev/ \
                         -DDART_IMPLEMENTATIONS=mpi \
                         -DENABLE_THREADSUPPORT=ON \
                         -DENABLE_DEV_COMPILER_WARNINGS=ON \
-<<<<<<< HEAD
-                        -DENABLE_EXT_COMPILER_WARNINGS=OFF \
-=======
                         -DENABLE_EXT_COMPILER_WARNINGS=ON \
                         -DENABLE_LT_OPTIMIZATION=OFF \
                         -DENABLE_ASSERTIONS=ON \
->>>>>>> a3d66c36
                         \
                         -DENABLE_SHARED_WINDOWS=ON \
                         -DENABLE_UNIFIED_MEMORY_MODEL=ON \
                         -DENABLE_DEFAULT_INDEX_TYPE_LONG=ON \
                         \
-                        -DENABLE_LOGGING=OFF \
-                        -DENABLE_TRACE_LOGGING=OFF \
+                        -DENABLE_LOGGING=ON \
+                        -DENABLE_TRACE_LOGGING=ON \
                         -DENABLE_DART_LOGGING=ON \
                         \
                         -DENABLE_LIBNUMA=ON \
@@ -97,9 +93,6 @@
                         -DPAPI_PREFIX=${PAPI_HOME} \
                         \
                         -DCMAKE_EXPORT_COMPILE_COMMANDS=ON \
-                        -DBUILD_SHARED_LIBS=ON \
-			-DENABLE_AYUDAME=ON \
-			-DAYUDAME_PREFIX=${HOME}/local/temanejo \
                         ../ && \
  await_confirm && \
  make -j 4) && (cp $BUILD_DIR/compile_commands.json .) && \
